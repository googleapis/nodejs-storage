--- conflicted
+++ resolved
@@ -1710,11 +1710,7 @@
         uri: '/notificationConfigs',
         json: snakeize(body),
         qs: query,
-<<<<<<< HEAD
-        maxRetries: 0 //explicitly set this value since this is a non-idempotent function
-=======
-        maxRetries: 0,
->>>>>>> 90708085
+        maxRetries: 0, //explicitly set this value since this is a non-idempotent function
       },
       (err, apiResponse) => {
         if (err) {
