/**
 * Copyright 2014-2017 Google Inc. All Rights Reserved.
 *
 * Licensed under the Apache License, Version 2.0 (the "License");
 * you may not use this file except in compliance with the License.
 * You may obtain a copy of the License at
 *
 *      http://www.apache.org/licenses/LICENSE-2.0
 *
 * Unless required by applicable law or agreed to in writing, software
 * distributed under the License is distributed on an "AS IS" BASIS,
 * WITHOUT WARRANTIES OR CONDITIONS OF ANY KIND, either express or implied.
 * See the License for the specific language governing permissions and
 * limitations under the License.
 */

import {ApiError, BodyResponseCallback, DecorateRequestOptions, DeleteCallback, ExistsCallback, GetConfig, GetMetadataCallback, InstanceResponseCallback, Metadata, ServiceObject, util} from '@google-cloud/common';
import {paginator} from '@google-cloud/paginator';
import {promisifyAll} from '@google-cloud/promisify';
import * as arrify from 'arrify';
import * as async from 'async';
import * as extend from 'extend';
import * as fs from 'fs';
import * as mime from 'mime-types';
import * as path from 'path';

const snakeize = require('snakeize');
import * as request from 'request';  // Only for type declarations.
import {teenyRequest} from 'teeny-request';

import {Acl, AddAclCallback} from './acl';
import {Channel} from './channel';
import {File, FileOptions, CreateResumableUploadOptions, CreateWriteStreamOptions} from './file';
import {Iam} from './iam';
import {Notification} from './notification';
import {Storage} from './storage';

interface SourceObject {
  name: string;
  generation?: number;
}

interface CreateNotificationQuery {
  userProject?: string;
}

interface MetadataOptions {
  predefinedAcl: string;
  userProject?: string;
}

interface BucketOptions {
  userProject?: string;
}

export interface GetFilesCallback {
  (err: Error|null, files?: File[]|null, nextQuery?: {}|null,
   apiResponse?: request.Response): void;
}

interface WatchAllOptions {
  delimiter?: string;
  maxResults?: number;
  pageToken?: string;
  prefix?: string;
  projection?: string;
  userProject?: string;
  versions?: boolean;
}

export interface AddLifecycleRuleOptions {
  append?: boolean;
}

export type LifecycleRule = {
  action: {type: string, storageClass?: string}|string;
  condition: {[key: string]: boolean | Date | number | string};
  storageClass?: string;
};

export interface GetFilesOptions {
  autoPaginate?: boolean;
  delimiter?: string;
  directory?: string;
  prefix?: string;
  maxApiCalls?: number;
  maxResults?: number;
  pageToken?: string;
  userProject?: string;
  versions?: boolean;
}

export interface CombineOptions {
  kmsKeyName?: string;
  userProject?: string;
}

export interface CombineCallback {
  (err: Error|null, newFile: File|null, apiResponse: request.Response): void;
}

export type CombineResponse = [File, request.Response];

export interface CreateChannelConfig extends WatchAllOptions {
  address: string;
}

export interface CreateChannelOptions {
  userProject?: string;
}

export type CreateChannelResponse = [Channel, request.Response];

export interface CreateChannelCallback {
  (err: Error|null, channel: Channel|null, apiResponse: request.Response): void;
}

export interface CreateNotificationOptions {
  customAttributes?: {[key: string]: string};
  eventTypes?: string[];
  objectNamePrefix?: string;
  payloadFormat?: string;
  userProject?: string;
}

export interface CreateNotificationCallback {
  (err: Error|null, notification: Notification|null,
   apiResponse: request.Response): void;
}

export type CreateNotificationResponse = [Notification, request.Response];

export interface DeleteBucketOptions {
  userProject?: string;
}

export type DeleteBucketResponse = [request.Response];

export interface DeleteBucketCallback extends DeleteCallback {
  (err: Error|null, apiResponse: request.Response): void;
}

export interface DeleteFilesOptions extends GetFilesOptions {
  force?: boolean;
}

export interface DeleteFilesCallback {
  (err: Error|Error[]|null, apiResponse?: object): void;
}

export type DeleteLabelsResponse = [request.Response];

export interface DeleteLabelsCallback extends SetLabelsCallback {}

export type DisableRequesterPaysResponse = [request.Response];

export interface DisableRequesterPaysCallback {
  (err?: Error|null, apiResponse?: object): void;
}

export type EnableRequesterPaysResponse = [request.Response];

export interface EnableRequesterPaysCallback {
  (err?: Error|null, apiResponse?: request.Response): void;
}

export interface BucketExistsOptions {
  userProject?: string;
}

export type BucketExistsResponse = [boolean];

export interface BucketExistsCallback extends ExistsCallback {}

export interface GetBucketOptions extends GetConfig {
  userProject?: string;
}

export type GetBucketResponse = [Bucket, request.Response];

export interface GetBucketCallback {
  (err: ApiError|null, bucket: Bucket|null,
   apiResponse: request.Response): void;
}

export interface GetLabelsOptions {
  userProject?: string;
}

export type GetLabelsResponse = [request.Response];

export interface GetLabelsCallback {
  (err: Error|null, labels: object|null): void;
}

export type GetBucketMetadataResponse = [Metadata, request.Response];

export interface GetBucketMetadataCallback {
  (err: ApiError|null, metadata: Metadata|null,
   apiResponse: request.Response): void;
}

export interface GetBucketMetadataOptions {
  userProject?: string;
}

export interface GetNotificationsOptions {
  userProject?: string;
}

export interface GetNotificationsCallback {
  (err: Error|null, notifications: Notification[]|null,
   apiResponse: request.Response): void;
}

export type GetNotificationsResponse = [Notification[], request.Response];

export interface MakeBucketPrivateOptions {
  includeFiles?: boolean;
  force?: boolean;
  userProject?: string;
}

interface MakeBucketPrivateRequest extends MakeBucketPrivateOptions {
  private?: boolean;
}

export type MakeBucketPrivateResponse = [File[]];

export interface MakeBucketPrivateCallback {
  (err?: Error|null, files?: File[]): void;
}

export interface MakeBucketPublicOptions {
  includeFiles?: boolean;
  force?: boolean;
}

export interface MakeBucketPublicCallback {
  (err?: Error|null, files?: File[]): void;
}

export type MakeBucketPublicResponse = [File[]];

export interface SetBucketMetadataOptions {
  userProject?: string;
}

<<<<<<< HEAD
/**
 * @typedef {array} SetBucketMetadataResponse
 * @property {object} apiResponse The full API response.
 */
export type SetBucketMetadataResponse = [Metadata];
=======
export type SetBucketMetadataResponse = [request.Response];
>>>>>>> 4212ccef

export interface SetBucketMetadataCallback {
  (err?: Error|null, metadata?: Metadata): void;
}

export interface BucketLockCallback {
  (err?: Error|null, apiResponse?: request.Response): void;
}

export type BucketLockResponse = [request.Response];

export type Labels = {
  [key: string]: string;
};

export interface SetLabelsOptions {
  userProject?: string;
}

export type SetLabelsResponse = [request.Response];

export interface SetLabelsCallback {
  (err?: Error|null, metadata?: Metadata): void;
}

export interface SetBucketStorageClassOptions {
  userProject?: string;
}

export interface SetBucketStorageClassCallback {
  (err?: Error|null): void;
}

export type UploadResponse = [File, request.Response];

export interface UploadCallback {
  (err: Error|null, file?: File|null, apiResponse?: request.Response): void;
}

export interface UploadOptions extends CreateResumableUploadOptions,
                                       CreateWriteStreamOptions {
  destination?: string|File;
  encryptionKey?: string|Buffer;
  kmsKeyName?: string;
  resumable?: boolean;
}

export interface MakeAllFilesPublicPrivateOptions {
  force?: boolean;
  private?: boolean;
  public?: boolean;
  userProject?: string;
}

interface MakeAllFilesPublicPrivateCallback {
  (err?: Error|Error[]|null, files?: File[]): void;
}

type MakeAllFilesPublicPrivateResponse = [File[]];

/**
 * The size of a file (in bytes) must be greater than this number to
 * automatically trigger a resumable upload.
 *
 * @const {number}
 * @private
 */
const RESUMABLE_THRESHOLD = 5000000;

/**
 * Create a Bucket object to interact with a Cloud Storage bucket.
 *
 * @class
 * @hideconstructor
 *
 * @param {Storage} storage A {@link Storage} instance.
 * @param {string} name The name of the bucket.
 * @param {object} [options] Configuration object.
 * @param {string} [options.userProject] User project.
 *
 * @example
 * const {Storage} = require('@google-cloud/storage');
 * const storage = new Storage();
 * const bucket = storage.bucket('albums');
 */
class Bucket extends ServiceObject {
  /**
   * The bucket's name.
   * @name Bucket#name
   * @type {string}
   */
  name: string;

  /**
   * A reference to the {@link Storage} associated with this {@link Bucket}
   * instance.
   * @name Bucket#storage
   * @type {Storage}
   */
  storage: Storage;

  /**
   * A user project to apply to each request from this bucket.
   * @name Bucket#userProject
   * @type {string}
   */
  userProject?: string;

  /**
   * Cloud Storage uses access control lists (ACLs) to manage object and
   * bucket access. ACLs are the mechanism you use to share objects with other
   * users and allow other users to access your buckets and objects.
   *
   * An ACL consists of one or more entries, where each entry grants permissions
   * to an entity. Permissions define the actions that can be performed against
   * an object or bucket (for example, `READ` or `WRITE`); the entity defines
   * who the permission applies to (for example, a specific user or group of
   * users).
   *
   * The `acl` object on a Bucket instance provides methods to get you a list of
   * the ACLs defined on your bucket, as well as set, update, and delete them.
   *
   * Buckets also have
   * [default
   * ACLs](https://cloud.google.com/storage/docs/access-control/lists#default)
   * for all created files. Default ACLs specify permissions that all new
   * objects added to the bucket will inherit by default. You can add, delete,
   * get, and update entities and permissions for these as well with
   * {@link Bucket#acl.default}.
   *
   * @see [About Access Control Lists]{@link http://goo.gl/6qBBPO}
   * @see [Default ACLs]{@link https://cloud.google.com/storage/docs/access-control/lists#default}
   *
   * @name Bucket#acl
   * @mixes Acl
   * @property {Acl} default Cloud Storage Buckets have
   * [default
   * ACLs](https://cloud.google.com/storage/docs/access-control/lists#default)
   * for all created files. You can add, delete, get, and update entities and
   * permissions for these as well. The method signatures and examples are all
   * the same, after only prefixing the method call with `default`.
   *
   * @example
   * const {Storage} = require('@google-cloud/storage');
   * const storage = new Storage();
   *
   * //-
   * // Make a bucket's contents publicly readable.
   * //-
   * const myBucket = storage.bucket('my-bucket');
   *
   * const options = {
   *   entity: 'allUsers',
   *   role: storage.acl.READER_ROLE
   * };
   *
   * myBucket.acl.add(options, function(err, aclObject) {});
   *
   * //-
   * // If the callback is omitted, we'll return a Promise.
   * //-
   * myBucket.acl.add(options).then(function(data) {
   *   const aclObject = data[0];
   *   const apiResponse = data[1];
   * });
   *
   * @example <caption>include:samples/acl.js</caption>
   * region_tag:storage_print_bucket_acl
   * Example of printing a bucket's ACL:
   *
   * @example <caption>include:samples/acl.js</caption>
   * region_tag:storage_print_bucket_acl_for_user
   * Example of printing a bucket's ACL for a specific user:
   *
   * @example <caption>include:samples/acl.js</caption>
   * region_tag:storage_add_bucket_owner
   * Example of adding an owner to a bucket:
   *
   * @example <caption>include:samples/acl.js</caption>
   * region_tag:storage_remove_bucket_owner
   * Example of removing an owner from a bucket:
   *
   * @example <caption>include:samples/acl.js</caption>
   * region_tag:storage_add_bucket_default_owner
   * Example of adding a default owner to a bucket:
   *
   * @example <caption>include:samples/acl.js</caption>
   * region_tag:storage_remove_bucket_default_owner
   * Example of removing a default owner from a bucket:
   */
  acl: Acl;

  /**
   * Get and set IAM policies for your bucket.
   *
   * @name Bucket#iam
   * @mixes Iam
   *
   * @see [Cloud Storage IAM Management](https://cloud.google.com/storage/docs/access-control/iam#short_title_iam_management)
   * @see [Granting, Changing, and Revoking Access](https://cloud.google.com/iam/docs/granting-changing-revoking-access)
   * @see [IAM Roles](https://cloud.google.com/iam/docs/understanding-roles)
   *
   * @example
   * const {Storage} = require('@google-cloud/storage');
   * const storage = new Storage();
   * const bucket = storage.bucket('albums');
   *
   * //-
   * // Get the IAM policy for your bucket.
   * //-
   * bucket.iam.getPolicy(function(err, policy) {
   *   console.log(policy);
   * });
   *
   * //-
   * // If the callback is omitted, we'll return a Promise.
   * //-
   * bucket.iam.getPolicy().then(function(data) {
   *   const policy = data[0];
   *   const apiResponse = data[1];
   * });
   *
   * @example <caption>include:samples/iam.js</caption>
   * region_tag:storage_view_bucket_iam_members
   * Example of retrieving a bucket's IAM policy:
   *
   * @example <caption>include:samples/iam.js</caption>
   * region_tag:storage_add_bucket_iam_member
   * Example of adding to a bucket's IAM policy:
   *
   * @example <caption>include:samples/iam.js</caption>
   * region_tag:storage_remove_bucket_iam_member
   * Example of removing from a bucket's IAM policy:
   */
  iam: Iam;

  /**
   * Get {@link File} objects for the files currently in the bucket as a
   * readable object stream.
   *
   * @method Bucket#getFilesStream
   * @param {GetFilesOptions} [query] Query object for listing files.
   * @returns {ReadableStream} A readable stream that emits {@link File} instances.
   *
   * @example
   * const {Storage} = require('@google-cloud/storage');
   * const storage = new Storage();
   * const bucket = storage.bucket('albums');
   *
   * bucket.getFilesStream()
   *   .on('error', console.error)
   *   .on('data', function(file) {
   *     // file is a File object.
   *   })
   *   .on('end', function() {
   *     // All files retrieved.
   *   });
   *
   * //-
   * // If you anticipate many results, you can end a stream early to prevent
   * // unnecessary processing and API requests.
   * //-
   * bucket.getFilesStream()
   *   .on('data', function(file) {
   *     this.end();
   *   });
   */
  getFilesStream: Function;

  constructor(storage: Storage, name: string, options?: BucketOptions) {
    options = options || {};

    // Allow for "gs://"-style input, and strip any trailing slashes.
    name = name.replace(/^gs:\/\//, '').replace(/\/+$/, '');

    const methods = {
      /**
       * Create a bucket.
       *
       * @method Bucket#create
       * @param {CreateBucketRequest} [metadata] Metadata to set for the bucket.
       * @param {CreateBucketCallback} [callback] Callback function.
       * @returns {Promise<CreateBucketResponse>}
       *
       * @example
       * const {Storage} = require('@google-cloud/storage');
       * const storage = new Storage();
       * const bucket = storage.bucket('albums');
       * bucket.create(function(err, bucket, apiResponse) {
       *   if (!err) {
       *     // The bucket was created successfully.
       *   }
       * });
       *
       * //-
       * // If the callback is omitted, we'll return a Promise.
       * //-
       * bucket.create().then(function(data) {
       *   const bucket = data[0];
       *   const apiResponse = data[1];
       * });
       */
      create: true,
    };

    super({
      parent: storage,
      baseUrl: '/b',
      id: name,
      createMethod: storage.createBucket.bind(storage),
      methods,
      requestModule: teenyRequest as typeof request,
    });

    this.name = name;

    this.storage = storage;

    this.userProject = options.userProject;

    this.acl = new Acl({
      request: this.request.bind(this),
      pathPrefix: '/acl',
    });

    this.acl.default = new Acl({
      request: this.request.bind(this),
      pathPrefix: '/defaultObjectAcl',
    });

    this.iam = new Iam(this);

    this.getFilesStream = paginator.streamify('getFiles');
  }

  addLifecycleRule(rule: LifecycleRule, options?: AddLifecycleRuleOptions):
      Promise<SetBucketMetadataResponse>;
  addLifecycleRule(
      rule: LifecycleRule, options: AddLifecycleRuleOptions,
      callback: SetBucketMetadataCallback): void;
  addLifecycleRule(rule: LifecycleRule, callback: SetBucketMetadataCallback):
      void;
  /**
   * @typedef {object} AddLifecycleRuleOptions Configuration options for Bucket#addLifecycleRule().
   * @property {string} [append=true] The new rules will be appended to any
   *     pre-existing rules.
   */
  /**
   * Add an object lifecycle management rule to the bucket.
   *
   * By default, an Object Lifecycle Management rule provided to this method
   * will be included to the existing policy. To replace all existing rules,
   * supply the `options` argument, setting `append` to `false`.
   *
   * @see [Object Lifecycle Management]{@link https://cloud.google.com/storage/docs/lifecycle}
   * @see [Buckets: patch API Documentation]{@link https://cloud.google.com/storage/docs/json_api/v1/buckets/patch}
   *
   * @param {LifecycleRule} rule The new lifecycle rule to be added to objects
   *     in this bucket.
   * @param {string} [rule.storageClass] When using the `setStorageClass`
   *     action, provide this option to dictate which storage class the object
   *     should update to.
   * @param {AddLifecycleRuleOptions} [options] Configuration object.
   * @param {boolean} [options.append=true] Append the new rule to the existing
   *     policy.
   * @param {SetBucketMetadataCallback} [callback] Callback function.
   * @returns {Promise<SetBucketMetadataResponse>}
   *
   * @example
   * const {Storage} = require('@google-cloud/storage');
   * const storage = new Storage();
   * const bucket = storage.bucket('albums');
   *
   * //-
   * // Automatically have an object deleted from this bucket once it is 3 years
   * // of age.
   * //-
   * bucket.addLifecycleRule({
   *   action: 'delete',
   *   condition: {
   *     age: 365 * 3 // Specified in days.
   *   }
   * }, function(err, apiResponse) {
   *   if (err) {
   *     // Error handling omitted.
   *   }
   *
   *   const lifecycleRules = bucket.metadata.lifecycle.rule;
   *
   *   // Iterate over the Object Lifecycle Management rules on this bucket.
   *   lifecycleRules.forEach(lifecycleRule => {});
   * });
   *
   * //-
   * // By default, the rule you provide will be added to the existing policy.
   * // Optionally, you can disable this behavior to replace all of the
   * // pre-existing rules.
   * //-
   * const options = {
   *   append: false
   * };
   *
   * bucket.addLifecycleRule({
   *   action: 'delete',
   *   condition: {
   *     age: 365 * 3 // Specified in days.
   *   }
   * }, options, function(err, apiResponse) {
   *   if (err) {
   *     // Error handling omitted.
   *   }
   *
   *   // All rules have been replaced with the new "delete" rule.
   *
   *   // Iterate over the Object Lifecycle Management rules on this bucket.
   *   lifecycleRules.forEach(lifecycleRule => {});
   * });
   *
   * //-
   * // For objects created before 2018, "downgrade" the storage class.
   * //-
   * bucket.addLifecycleRule({
   *   action: 'setStorageClass',
   *   storageClass: 'COLDLINE',
   *   condition: {
   *     createdBefore: new Date('2018')
   *   }
   * }, function(err, apiResponse) {});
   *
   * //-
   * // Delete objects created before 2016 which have the Coldline storage
   * // class.
   * //-
   * bucket.addLifecycleRule({
   *   action: 'delete',
   *   condition: {
   *     matchesStorageClass: [
   *       'COLDLINE'
   *     ],
   *     createdBefore: new Date('2016')
   *   }
   * }, function(err, apiResponse) {});
   */
  addLifecycleRule(
      rule: LifecycleRule,
      optionsOrCallback?: AddLifecycleRuleOptions|SetBucketMetadataCallback,
      callback?: SetBucketMetadataCallback): Promise<SetBucketMetadataResponse>|
      void {
    let options;

    if (typeof optionsOrCallback === 'function') {
      callback = optionsOrCallback;
    } else if (optionsOrCallback) {
      options = optionsOrCallback;
    }

    options = options || {};
    callback = callback || util.noop;

    const newLifecycleRules = arrify(rule).map(rule => {
      if (typeof rule.action === 'object') {
        // This is a raw-formatted rule object, the way the API expects.
        // Just pass it through as-is.
        return rule;
      }

      const apiFormattedRule = {} as LifecycleRule;

      apiFormattedRule.condition = {};
      apiFormattedRule.action = {
        type: rule.action,
      };

      // @TODO: Remove if the API becomes less picky.
      if (rule.action === 'delete') {
        apiFormattedRule.action.type = 'Delete';
      }

      if (rule.storageClass) {
        apiFormattedRule.action.storageClass = rule.storageClass;
      }

      for (const condition in rule.condition) {
        if (rule.condition[condition] instanceof Date) {
          apiFormattedRule.condition[condition] =
              (rule.condition[condition] as Date)
                  .toISOString()
                  .replace(/T.+$/, '');
        } else {
          apiFormattedRule.condition[condition] = rule.condition[condition];
        }
      }

      return apiFormattedRule;
    });

    if (options.append === false) {
      this.setMetadata({lifecycle: {rule: newLifecycleRules}}, callback);
      return;
    }

    // The default behavior appends the previously-defined lifecycle rules with
    // the new ones just passed in by the user.
    this.getMetadata((err, metadata) => {
      if (err) {
        callback!(err);
        return;
      }

      const currentLifecycleRules =
          arrify(metadata.lifecycle && metadata.lifecycle.rule);

      this.setMetadata(
          {
            lifecycle: {
              rule: currentLifecycleRules.concat(newLifecycleRules),
            },
          },
          callback!);
    });
  }

  combine(
      sources: string[]|File[], destination: string|File,
      options: CombineOptions): Promise<CombineResponse>;
  combine(
      sources: string[]|File[], destination: string|File,
      options: CombineOptions, callback: CombineCallback): void;
  combine(
      sources: string[]|File[], destination: string|File,
      callback: CombineCallback): void;
  /**
   * @typedef {object} CombineOptions
   * @property {string} [kmsKeyName] Resource name of the Cloud KMS key, of
   *     the form
   *     `projects/my-project/locations/location/keyRings/my-kr/cryptoKeys/my-key`,
   *     that will be used to encrypt the object. Overwrites the object
   * metadata's `kms_key_name` value, if any.
   * @property {string} [userProject] The ID of the project which will be
   *     billed for the request.
   */
  /**
   * @callback CombineCallback
   * @param {?Error} err Request error, if any.
   * @param {File} newFile The new {@link File}.
   * @param {object} apiResponse The full API response.
   */
  /**
   * @typedef {array} CombineResponse
   * @property {File} 0 The new {@link File}.
   * @property {object} 1 The full API response.
   */
  /**
   * Combine multiple files into one new file.
   *
   * @see [Objects: compose API Documentation]{@link https://cloud.google.com/storage/docs/json_api/v1/objects/compose}
   *
   * @throws {Error} if a non-array is provided as sources argument.
   * @throws {Error} if less than two sources are provided.
   * @throws {Error} if no destination is provided.
   *
   * @param {string[]|File[]} sources The source files that will be
   *     combined.
   * @param {string|File} destination The file you would like the
   *     source files combined into.
   * @param {CombineOptions} [options] Configuration options.
   * @param {CombineCallback} [callback] Callback function.
   * @returns {Promise<CombineResponse>}
   *
   * @example
   * const logBucket = storage.bucket('log-bucket');
   *
   * const sources = [
   *   logBucket.file('2013-logs.txt'),
   *   logBucket.file('2014-logs.txt')
   * ];
   *
   * const allLogs = logBucket.file('all-logs.txt');
   *
   * logBucket.combine(sources, allLogs, function(err, newFile, apiResponse) {
   *   // newFile === allLogs
   * });
   *
   * //-
   * // If the callback is omitted, we'll return a Promise.
   * //-
   * logBucket.combine(sources, allLogs).then(function(data) {
   *   const newFile = data[0];
   *   const apiResponse = data[1];
   * });
   */
  combine(
      sources: string[]|File[], destination: string|File,
      optionsOrCallback?: CombineOptions|CombineCallback,
      callback?: CombineCallback): Promise<CombineResponse>|void {
    if (!Array.isArray(sources) || sources.length < 2) {
      throw new Error('You must provide at least two source files.');
    }

    if (!destination) {
      throw new Error('A destination file must be specified.');
    }

    let options: CombineOptions = {};
    if (typeof optionsOrCallback === 'function') {
      callback = optionsOrCallback;
    } else if (optionsOrCallback) {
      options = optionsOrCallback;
    }

    const convertToFile = (file: string|File): File => {
      if (file instanceof File) {
        return file;
      }
      return this.file(file);
    };

    // tslint:disable-next-line:no-any
    sources = (sources as any).map(convertToFile);
    const destinationFile = convertToFile(destination);
    callback = callback || util.noop;

    if (!destinationFile.metadata.contentType) {
      const destinationContentType = mime.contentType(destinationFile.name);

      if (destinationContentType) {
        destinationFile.metadata.contentType = destinationContentType;
      }
    }

    // Make the request from the destination File object.
    destinationFile.request(
        {
          method: 'POST',
          uri: '/compose',
          json: {
            destination: {
              contentType: destinationFile.metadata.contentType,
            },
            sourceObjects: (sources as File[]).map(source => {
              const sourceObject = {
                name: source.name,
              } as SourceObject;

              if (source.metadata && source.metadata.generation) {
                sourceObject.generation = source.metadata.generation;
              }

              return sourceObject;
            }),
          },
          qs: options,
        },
        (err, body, res) => {
          if (err) {
            callback!(err, null, res!);
            return;
          }
          callback!(null, destinationFile, res!);
        });
  }

  createChannel(
      id: string, config: CreateChannelConfig,
      options?: CreateChannelOptions): Promise<CreateChannelResponse>;
  createChannel(
      id: string, config: CreateChannelConfig,
      callback: CreateChannelCallback): void;
  createChannel(
      id: string, config: CreateChannelConfig, options: CreateChannelOptions,
      callback: CreateChannelCallback): void;
  /**
   * See a [Objects:
   * watchAll request
   * body](https://cloud.google.com/storage/docs/json_api/v1/objects/watchAll).
   *
   * @typedef {object} CreateChannelConfig
   * @property {string} address The address where notifications are
   *     delivered for this channel.
   * @extends WatchAllOptions
   */
  /**
   * @typedef {object} CreateChannelOptions
   * @property {string} [userProject] The ID of the project which will be
   *     billed for the request.
   */
  /**
   * @typedef {array} CreateChannelResponse
   * @property {Channel} 0 The new {@link Channel}.
   * @property {object} 1 The full API response.
   */
  /**
   * @callback CreateChannelCallback
   * @param {?Error} err Request error, if any.
   * @param {Channel} channel The new {@link Channel}.
   * @param {object} apiResponse The full API response.
   */
  /**
   * Create a channel that will be notified when objects in this bucket changes.
   *
   * @throws {Error} If an ID is not provided.
   * @throws {Error} If an address is not provided.
   *
   * @see [Objects: watchAll API Documentation]{@link https://cloud.google.com/storage/docs/json_api/v1/objects/watchAll}
   *
   * @param {string} id The ID of the channel to create.
   * @param {CreateChannelConfig} config Configuration for creating channel.
   * @param {CreateChannelOptions} [options] Configuration options.
   * @param {CreateChannelCallback} [callback] Callback function.
   * @returns {Promise<CreateChannelResponse>}
   *
   * @example
   * const {Storage} = require('@google-cloud/storage');
   * const storage = new Storage();
   * const bucket = storage.bucket('albums');
   * const id = 'new-channel-id';
   *
   * const config = {
   *   address: 'https://...'
   * };
   *
   * bucket.createChannel(id, config, function(err, channel, apiResponse) {
   *   if (!err) {
   *     // Channel created successfully.
   *   }
   * });
   *
   * //-
   * // If the callback is omitted, we'll return a Promise.
   * //-
   * bucket.createChannel(id, config).then(function(data) {
   *   const channel = data[0];
   *   const apiResponse = data[1];
   * });
   */
  createChannel(
      id: string, config: CreateChannelConfig,
      optionsOrCallback?: CreateChannelOptions|CreateChannelCallback,
      callback?: CreateChannelCallback): Promise<CreateChannelResponse>|void {
    if (typeof id !== 'string') {
      throw new Error('An ID is required to create a channel.');
    }

    if (typeof config.address !== 'string') {
      throw new Error('An address is required to create a channel.');
    }

    let options: CreateChannelOptions = {};
    if (typeof optionsOrCallback === 'function') {
      callback = optionsOrCallback;
    } else if (optionsOrCallback) {
      options = optionsOrCallback;
    }

    this.request(
        {
          method: 'POST',
          uri: '/o/watch',
          json: Object.assign(
              {
                id,
                type: 'web_hook',
              },
              config),
          qs: options,
        },
        (err, body, res) => {
          if (err) {
            callback!(err, null, res!);
            return;
          }
          const resourceId = body.resourceId;
          const channel = this.storage.channel(id, resourceId);
          channel.metadata = body;
          callback!(null, channel, res!);
        });
  }

  createNotification(topic: string, options?: CreateNotificationOptions):
      Promise<CreateNotificationResponse>;
  createNotification(
      topic: string, options: CreateNotificationOptions,
      callback: CreateNotificationCallback): void;
  createNotification(topic: string, callback: CreateNotificationCallback): void;
  /**
   * Metadata to set for the Notification.
   *
   * @typedef {object} CreateNotificationOptions
   * @property {object} [customAttributes] An optional list of additional
   *     attributes to attach to each Cloud PubSub message published for this
   *     notification subscription.
   * @property {string[]} [eventTypes] If present, only send notifications about
   *     listed event types. If empty, sent notifications for all event types.
   * @property {string} [objectNamePrefix] If present, only apply this
   *     notification configuration to object names that begin with this prefix.
   * @property {string} [payloadFormat] The desired content of the Payload.
   *     Defaults to `JSON_API_V1`.
   *
   *     Acceptable values are:
   *     - `JSON_API_V1`
   *
   *     - `NONE`
   * @property {string} [userProject] The ID of the project which will be
   *     billed for the request.
   */
  /**
   * @callback CreateNotificationCallback
   * @param {?Error} err Request error, if any.
   * @param {Notification} notification The new {@link Notification}.
   * @param {object} apiResponse The full API response.
   */
  /**
   * @typedef {array} CreateNotificationResponse
   * @property {Notification} 0 The new {@link Notification}.
   * @property {object} 1 The full API response.
   */
  /**
   * Creates a notification subscription for the bucket.
   *
   * @see [Notifications: insert]{@link https://cloud.google.com/storage/docs/json_api/v1/notifications/insert}
   *
   * @param {Topic|string} topic The Cloud PubSub topic to which this
   *     subscription publishes. If the project ID is omitted, the current
   * project ID will be used.
   *
   *     Acceptable formats are:
   *     - `projects/grape-spaceship-123/topics/my-topic`
   *
   *     - `my-topic`
   * @param {CreateNotificationOptions} [options] Metadata to set for the
   *     notification.
   * @param {CreateNotificationCallback} [callback] Callback function.
   * @returns {Promise<CreateNotificationResponse>}
   * @throws {Error} If a valid topic is not provided.
   * @see Notification#create
   *
   * @example
   * const {Storage} = require('@google-cloud/storage');
   * const storage = new Storage();
   * const myBucket = storage.bucket('my-bucket');
   *
   * const callback = function(err, notification, apiResponse) {
   *   if (!err) {
   *     // The notification was created successfully.
   *   }
   * };
   *
   * myBucket.createNotification('my-topic', callback);
   *
   * //-
   * // Configure the nofiication by providing Notification metadata.
   * //-
   * const metadata = {
   *   objectNamePrefix: 'prefix-'
   * };
   *
   * myBucket.createNotification('my-topic', metadata, callback);
   *
   * //-
   * // If the callback is omitted, we'll return a Promise.
   * //-
   * myBucket.createNotification('my-topic').then(function(data) {
   *   const notification = data[0];
   *   const apiResponse = data[1];
   * });
   *
   * @example <caption>include:samples/notifications.js</caption>
   * region_tag:storage_create_notification
   * Another example:
   */
  createNotification(
      topic: string,
      optionsOrCallback?: CreateNotificationOptions|CreateNotificationCallback,
      callback?: CreateNotificationCallback):
      Promise<CreateNotificationResponse>|void {
    let options: CreateNotificationOptions = {};
    if (typeof optionsOrCallback === 'function') {
      callback = optionsOrCallback;
    } else if (optionsOrCallback) {
      options = optionsOrCallback;
    }

    const topicIsObject = topic !== null && typeof topic === 'object';
    if (topicIsObject && util.isCustomType(topic, 'pubsub/topic')) {
      // tslint:disable-next-line:no-any
      topic = (topic as any).name;
    }

    if (typeof topic !== 'string') {
      throw new Error('A valid topic name is required.');
    }

    const body = Object.assign({topic}, options);

    if (body.topic.indexOf('projects') !== 0) {
      body.topic = 'projects/{{projectId}}/topics/' + body.topic;
    }

    body.topic = '//pubsub.googleapis.com/' + body.topic;

    if (!body.payloadFormat) {
      body.payloadFormat = 'JSON_API_V1';
    }

    const query = {} as CreateNotificationQuery;

    if (body.userProject) {
      query.userProject = body.userProject;
      delete body.userProject;
    }

    this.request(
        {
          method: 'POST',
          uri: '/notificationConfigs',
          json: snakeize(body),
          qs: query,
        },
        (err, body, res) => {
          if (err) {
            callback!(err, null, res!);
            return;
          }
          const notification = this.notification(body.id);
          notification.metadata = body;
          callback!(null, notification, res!);
        });
  }

  delete(options?: DeleteBucketOptions): Promise<DeleteBucketResponse>;
  delete(callback: DeleteBucketCallback): void;
  delete(options: DeleteBucketOptions, callback: DeleteBucketCallback): void;
  /**
   * @typedef {object} DeleteBucketOptions Configuration options.
   * @param {string} [userProject] The ID of the project which will be
   *     billed for the request.
   */
  /**
   * @typedef {array} DeleteBucketResponse
   * @property {object} 0 The full API response.
   */
  /**
   * @callback DeleteBucketCallback
   * @param {?Error} err Request error, if any.
   * @param {object} apiResponse The full API response.
   */
  /**
   * Delete the bucket.
   *
   * @see [Buckets: delete API Documentation]{@link https://cloud.google.com/storage/docs/json_api/v1/buckets/delete}
   *
   * @param {DeleteBucketOptions} [options] Configuration options.
   * @param {DeleteBucketCallback} [callback] Callback function.
   * @returns {Promise<DeleteBucketResponse>}
   *
   * @example
   * const {Storage} = require('@google-cloud/storage');
   * const storage = new Storage();
   * const bucket = storage.bucket('albums');
   * bucket.delete(function(err, apiResponse) {});
   *
   * //-
   * // If the callback is omitted, we'll return a Promise.
   * //-
   * bucket.delete().then(function(data) {
   *   const apiResponse = data[0];
   * });
   *
   * @example <caption>include:samples/buckets.js</caption>
   * region_tag:storage_delete_bucket
   * Another example:
   */
  delete(
      optionsOrCallback?: DeleteBucketOptions|DeleteBucketCallback,
      callback?: DeleteBucketCallback): Promise<DeleteBucketResponse>|void {
    let options: DeleteBucketOptions = {};
    if (typeof optionsOrCallback === 'function') {
      callback = optionsOrCallback;
    } else if (optionsOrCallback) {
      options = optionsOrCallback;
    }

    this.request(
        {
          method: 'DELETE',
          uri: '',
          qs: options,
        },
        callback || util.noop);
  }

  deleteFiles(query?: DeleteFilesOptions): Promise<void>;
  deleteFiles(callback: DeleteFilesCallback): void;
  deleteFiles(query: DeleteFilesOptions, callback: DeleteFilesCallback): void;
  /**
   * @typedef {object} DeleteFilesOptions Query object. See {@link Bucket#getFiles}
   *     for all of the supported properties.
   * @property {boolean} [force] Suppress errors until all files have been
   *     processed.
   */
  /**
   * @callback DeleteFilesCallback
   * @param {?Error|?Error[]} err Request error, if any, or array of errors from
   *     files that were not able to be deleted.
   * @param {object} [apiResponse] The full API response.
   */
  /**
   * Iterate over the bucket's files, calling `file.delete()` on each.
   *
   * <strong>This is not an atomic request.</strong> A delete attempt will be
   * made for each file individually. Any one can fail, in which case only a
   * portion of the files you intended to be deleted would have.
   *
   * Operations are performed in parallel, up to 10 at once. The first error
   * breaks the loop and will execute the provided callback with it. Specify
   * `{ force: true }` to suppress the errors until all files have had a chance
   * to be processed.
   *
   * The `query` object passed as the first argument will also be passed to
   * {@link Bucket#getFiles}.
   *
   * @see [Objects: delete API Documentation]{@link https://cloud.google.com/storage/docs/json_api/v1/objects/delete}
   *
   * @param {DeleteFilesOptions} [query] Query object. See {@link Bucket#getFiles}
   * @param {DeleteFilesCallback} [callback] Callback function.
   * @returns {Promise}
   *
   * @example
   * const {Storage} = require('@google-cloud/storage');
   * const storage = new Storage();
   * const bucket = storage.bucket('albums');
   *
   * //-
   * // Delete all of the files in the bucket.
   * //-
   * bucket.deleteFiles(function(err) {});
   *
   * //-
   * // By default, if a file cannot be deleted, this method will stop deleting
   * // files from your bucket. You can override this setting with `force:
   * // true`.
   * //-
   * bucket.deleteFiles({
   *   force: true
   * }, function(errors) {
   *   // `errors`:
   *   //    Array of errors if any occurred, otherwise null.
   * });
   *
   * //-
   * // The first argument to this method acts as a query to
   * // {@link Bucket#getFiles}. As an example, you can delete files
   * // which match a prefix.
   * //-
   * bucket.deleteFiles({
   *   prefix: 'images/'
   * }, function(err) {
   *   if (!err) {
   *     // All files in the `images` directory have been deleted.
   *   }
   * });
   *
   * //-
   * // If the callback is omitted, we'll return a Promise.
   * //-
   * bucket.deleteFiles().then(function() {});
   */
  deleteFiles(
      queryOrCallback?: DeleteFilesOptions|DeleteFilesCallback,
      callback?: DeleteFilesCallback): Promise<void>|void {
    let query: DeleteFilesOptions = {};
    if (typeof queryOrCallback === 'function') {
      callback = queryOrCallback;
    } else if (queryOrCallback) {
      query = queryOrCallback;
    }

    const MAX_PARALLEL_LIMIT = 10;
    const errors = [] as Error[];

    this.getFiles(query, (err, files) => {
      if (err) {
        callback!(err, {});
        return;
      }

      const deleteFile = (file: File, callback: (err?: Error|null) => void) => {
        file.delete(query, err => {
          if (err) {
            if (query.force) {
              errors.push(err);
              callback!();
              return;
            }
            callback!(err);
            return;
          }
          callback!(null);
        });
      };

      // Iterate through each file and attempt to delete it.
      async.eachLimit<File, Error|null|undefined>(
          files!, MAX_PARALLEL_LIMIT, deleteFile, err => {
            if (err || errors.length > 0) {
              callback!(err || errors);
              return;
            }
            callback!(null);
          });
    });
  }

  deleteLabels(labels?: string|string[]): Promise<DeleteLabelsResponse>;
  deleteLabels(callback: DeleteLabelsCallback): void;
  deleteLabels(labels: string|string[], callback: DeleteLabelsCallback): void;
  /**
   * @typedef {array} DeleteLabelsResponse
   * @property {object} 0 The full API response.
   */
  /**
   * @callback DeleteLabelsCallback
   * @param {?Error} err Request error, if any.
   * @param {object} metadata Bucket's metadata.
   */
  /**
   * Delete one or more labels from this bucket.
   *
   * @param {string|string[]} labels The labels to delete. If no labels are
   *     provided, all of the labels are removed.
   * @param {DeleteLabelsCallback} [callback] Callback function.
   * @returns {Promise<DeleteLabelsResponse>}
   *
   * @example
   * const {Storage} = require('@google-cloud/storage');
   * const storage = new Storage();
   * const bucket = storage.bucket('albums');
   *
   * //-
   * // Delete all of the labels from this bucket.
   * //-
   * bucket.deleteLabels(function(err, apiResponse) {});
   *
   * //-
   * // Delete a single label.
   * //-
   * bucket.deleteLabels('labelone', function(err, apiResponse) {});
   *
   * //-
   * // Delete a specific set of labels.
   * //-
   * bucket.deleteLabels([
   *   'labelone',
   *   'labeltwo'
   * ], function(err, apiResponse) {});
   *
   * //-
   * // If the callback is omitted, we'll return a Promise.
   * //-
   * bucket.deleteLabels().then(function(data) {
   *   const apiResponse = data[0];
   * });
   */
  deleteLabels(
      labelsOrCallback?: string|string[]|DeleteLabelsCallback,
      callback?: DeleteLabelsCallback): Promise<DeleteLabelsResponse>|void {
    let labels = new Array<string>();
    if (typeof labelsOrCallback === 'function') {
      callback = labelsOrCallback;
    } else if (labelsOrCallback) {
      labels = arrify(labelsOrCallback);
    }

    const deleteLabels = (labels: string[]) => {
      const nullLabelMap = labels.reduce((nullLabelMap, labelKey) => {
        (nullLabelMap as {[index: string]: null})[labelKey] = null;
        return nullLabelMap;
      }, {});

      this.setLabels(nullLabelMap, callback!);
    };

    if (labels.length === 0) {
      this.getLabels((err, labels) => {
        if (err) {
          callback!(err);
          return;
        }
        deleteLabels(Object.keys(labels!));
      });
    } else {
      deleteLabels(labels);
    }
  }

  disableRequesterPays(): Promise<DisableRequesterPaysResponse>;
  disableRequesterPays(callback: DisableRequesterPaysCallback): void;
  /**
   * @typedef {array} DisableRequesterPaysResponse
   * @property {object} 0 The full API response.
   */
  /**
   * @callback DisableRequesterPaysCallback
   * @param {?Error} err Request error, if any.
   * @param {object} apiResponse The full API response.
   */
  /**
   * <div class="notice">
   *   <strong>Early Access Testers Only</strong>
   *   <p>
   *     This feature is not yet widely-available.
   *   </p>
   * </div>
   *
   * Disable `requesterPays` functionality from this bucket.
   *
   * @param {DisableRequesterPaysCallback} [callback] Callback function.
   * @returns {Promise<DisableRequesterPaysCallback>}
   *
   * @example
   * const {Storage} = require('@google-cloud/storage');
   * const storage = new Storage();
   * const bucket = storage.bucket('albums');
   *
   * bucket.disableRequesterPays(function(err, apiResponse) {
   *   if (!err) {
   *     // requesterPays functionality disabled successfully.
   *   }
   * });
   *
   * //-
   * // If the callback is omitted, we'll return a Promise.
   * //-
   * bucket.disableRequesterPays().then(function(data) {
   *   const apiResponse = data[0];
   * });
   *
   * @example <caption>include:samples/requesterPays.js</caption>
   * region_tag:storage_disable_requester_pays
   * Example of disabling requester pays:
   */
  disableRequesterPays(callback?: DisableRequesterPaysCallback):
      Promise<DisableRequesterPaysResponse>|void {
    this.setMetadata(
        {
          billing: {
            requesterPays: false,
          },
        },
        callback || util.noop);
  }

  enableRequesterPays(): Promise<EnableRequesterPaysResponse>;
  enableRequesterPays(callback: EnableRequesterPaysCallback): void;
  /**
   * @typedef {array} EnableRequesterPaysResponse
   * @property {object} 0 The full API response.
   */
  /**
   * @callback EnableRequesterPaysCallback
   * @param {?Error} err Request error, if any.
   * @param {object} apiResponse The full API response.
   */
  /**
   * <div class="notice">
   *   <strong>Early Access Testers Only</strong>
   *   <p>
   *     This feature is not yet widely-available.
   *   </p>
   * </div>
   *
   * Enable `requesterPays` functionality for this bucket. This enables you, the
   * bucket owner, to have the requesting user assume the charges for the access
   * to your bucket and its contents.
   *
   * @param {EnableRequesterPaysCallback} [callback] Callback function.
   * @returns {Promise<EnableRequesterPaysResponse>}
   *
   * @example
   * const {Storage} = require('@google-cloud/storage');
   * const storage = new Storage();
   * const bucket = storage.bucket('albums');
   *
   * bucket.enableRequesterPays(function(err, apiResponse) {
   *   if (!err) {
   *     // requesterPays functionality enabled successfully.
   *   }
   * });
   *
   * //-
   * // If the callback is omitted, we'll return a Promise.
   * //-
   * bucket.enableRequesterPays().then(function(data) {
   *   const apiResponse = data[0];
   * });
   *
   * @example <caption>include:samples/requesterPays.js</caption>
   * region_tag:storage_enable_requester_pays
   * Example of enabling requester pays:
   */
  enableRequesterPays(callback?: EnableRequesterPaysCallback):
      Promise<EnableRequesterPaysResponse>|void {
    this.setMetadata(
        {
          billing: {
            requesterPays: true,
          },
        },
        callback || util.noop);
  }

  exists(options?: BucketExistsOptions): Promise<BucketExistsResponse>;
  exists(callback: BucketExistsCallback): void;
  exists(options: BucketExistsOptions, callback: BucketExistsCallback): void;
  /**
   * @typedef {object} BucketExistsOptions Configuration options for Bucket#exists().
   * @param {string} [userProject] The ID of the project which will be
   *     billed for the request.
   */
  /**
   * @typedef {array} BucketExistsResponse
   * @property {boolean} 0 Whether the {@link Bucket} exists.
   */
  /**
   * @callback BucketExistsCallback
   * @param {?Error} err Request error, if any.
   * @param {boolean} exists Whether the {@link Bucket} exists.
   */
  /**
   * Check if the bucket exists.
   *
   * @param {BucketExistsOptions} [options] Configuration options.
   * @param {BucketExistsCallback} [callback] Callback function.
   * @returns {Promise<BucketExistsResponse>}
   *
   * @example
   * const {Storage} = require('@google-cloud/storage');
   * const storage = new Storage();
   * const bucket = storage.bucket('albums');
   *
   * bucket.exists(function(err, exists) {});
   *
   * //-
   * // If the callback is omitted, we'll return a Promise.
   * //-
   * bucket.exists().then(function(data) {
   *   const exists = data[0];
   * });
   */
  exists(
      optionsOrCallback?: BucketExistsOptions|BucketExistsCallback,
      callback?: BucketExistsCallback): Promise<BucketExistsResponse>|void {
    let options: BucketExistsOptions = {};
    if (typeof optionsOrCallback === 'function') {
      callback = optionsOrCallback;
    } else if (optionsOrCallback) {
      options = optionsOrCallback;
    }

    options = options || {} as BucketExistsOptions;

    this.get(options, (err: ApiError|null) => {
      if (err) {
        if (err.code === 404) {
          callback!(null, false);
        } else {
          callback!(err);
        }

        return;
      }

      callback!(null, true);
    });
  }

  /**
   * Create a {@link File} object. See {@link File} to see how to handle
   * the different use cases you may have.
   *
   * @param {string} name The name of the file in this bucket.
   * @param {object} [options] Configuration options.
   * @param {string|number} [options.generation] Only use a specific revision of
   *     this file.
   * @param {string} [options.encryptionKey] A custom encryption key. See
   *     [Customer-supplied Encryption
   * Keys](https://cloud.google.com/storage/docs/encryption#customer-supplied).
   * @param {string} [options.kmsKeyName] The name of the Cloud KMS key that will
   *     be used to encrypt the object. Must be in the format:
   *     `projects/my-project/locations/location/keyRings/my-kr/cryptoKeys/my-key`.
   *     KMS key ring must use the same location as the bucket.
   * @returns {File}
   *
   * @example
   * const {Storage} = require('@google-cloud/storage');
   * const storage = new Storage();
   * const bucket = storage.bucket('albums');
   * const file = bucket.file('my-existing-file.png');
   */
  file(name: string, options?: FileOptions): File {
    if (!name) {
      throw Error('A file name must be specified.');
    }

    return new File(this, name, options);
  }

  get(options?: GetBucketOptions): Promise<GetBucketResponse>;
  get(callback: GetBucketCallback): void;
  get(options: GetBucketOptions, callback: GetBucketCallback): void;
  /**
   * @typedef {object} [GetBucketOptions] Configuration options for Bucket#get()
   * @property {boolean} [autoCreate] Automatically create the object if
   *     it does not exist. Default: `false`
   * @property {string} [userProject] The ID of the project which will be
   *     billed for the request.
   */
  /**
   * @typedef {array} GetBucketResponse
   * @property {Bucket} 0 The {@link Bucket}.
   * @property {object} 1 The full API response.
   */
  /**
   * @callback GetBucketCallback
   * @param {?Error} err Request error, if any.
   * @param {Bucket} bucket The {@link Bucket}.
   * @param {object} apiResponse The full API response.
   */
  /**
   * Get a bucket if it exists.
   *
   * You may optionally use this to "get or create" an object by providing an
   * object with `autoCreate` set to `true`. Any extra configuration that is
   * normally required for the `create` method must be contained within this
   * object as well.
   *
   * @param {GetBucketOptions} [options] Configuration options.
   * @param {GetBucketCallback} [callback] Callback function.
   * @returns {Promise<GetBucketResponse>}
   *
   * @example
   * const {Storage} = require('@google-cloud/storage');
   * const storage = new Storage();
   * const bucket = storage.bucket('albums');
   *
   * bucket.get(function(err, bucket, apiResponse) {
   *   // `bucket.metadata` has been populated.
   * });
   *
   * //-
   * // If the callback is omitted, we'll return a Promise.
   * //-
   * bucket.get().then(function(data) {
   *   const bucket = data[0];
   *   const apiResponse = data[1];
   * });
   */
  get(optionsOrCallback?: GetBucketOptions|GetBucketCallback,
      callback?: GetBucketCallback): Promise<GetBucketResponse>|void {
    let options: GetBucketOptions = {};
    if (typeof optionsOrCallback === 'function') {
      callback = optionsOrCallback;
    } else if (optionsOrCallback) {
      options = optionsOrCallback;
    }

    const autoCreate = options.autoCreate;
    delete options.autoCreate;

    const onCreate =
        (err: ApiError, bucket: Bucket, apiResponse: request.Response) => {
          if (err) {
            if (err.code === 409) {
              this.get(options, callback!);
              return;
            }

            callback!(err, null, apiResponse);
            return;
          }

          callback!(null, bucket, apiResponse);
        };

    this.getMetadata(options, (err: ApiError|null, metadata: Metadata|null) => {
      if (err) {
        if (err.code === 404 && autoCreate) {
          const args = [] as object[];

          if (Object.keys(options).length > 0) {
            args.push(options);
          }

          args.push(onCreate);

          this.create.apply(this, args);
          return;
        }

        callback!(err, null, metadata);
        return;
      }

      callback!(null, this, metadata);
    });
  }

  getFiles(query?: GetFilesOptions): Promise<[File[]]>;
  getFiles(query: GetFilesOptions, callback: GetFilesCallback): void;
  getFiles(callback: GetFilesCallback): void;
  /**
   * @typedef {array} GetFilesResponse
   * @property {File[]} 0 Array of {@link File} instances.
   */
  /**
   * @callback GetFilesCallback
   * @param {?Error} err Request error, if any.
   * @param {File[]} files Array of {@link File} instances.
   */
  /**
   * Query object for listing files.
   *
   * @typedef {object} GetFilesOptions
   * @property {boolean} [autoPaginate=true] Have pagination handled
   *     automatically.
   * @property {string} [delimiter] Results will contain only objects whose
   *     names, aside from the prefix, do not contain delimiter. Objects whose
   *     names, aside from the prefix, contain delimiter will have their name
   *     truncated after the delimiter, returned in `apiResponse.prefixes`.
   *     Duplicate prefixes are omitted.
   * @property {string} [directory] Filter results based on a directory name, or
   *     more technically, a "prefix".
   * @property {string} [prefix] Filter results to objects whose names begin
   *     with this prefix.
   * @property {number} [maxApiCalls] Maximum number of API calls to make.
   * @property {number} [maxResults] Maximum number of items plus prefixes to
   *     return.
   * @property {string} [pageToken] A previously-returned page token
   *     representing part of the larger set of results to view.
   * @property {string} [userProject] The ID of the project which will be
   *     billed for the request.
   * @property {boolean} [versions] If true, returns File objects scoped to
   *     their versions.
   */
  /**
   * Get {@link File} objects for the files currently in the bucket.
   *
   * @see [Objects: list API Documentation]{@link https://cloud.google.com/storage/docs/json_api/v1/objects/list}
   *
   * @param {GetFilesOptions} [query] Query object for listing files.
   * @param {GetFilesCallback} [callback] Callback function.
   * @returns {Promise<GetFilesResponse>}
   *
   * @example
   * const {Storage} = require('@google-cloud/storage');
   * const storage = new Storage();
   * const bucket = storage.bucket('albums');
   *
   * bucket.getFiles(function(err, files) {
   *   if (!err) {
   *     // files is an array of File objects.
   *   }
   * });
   *
   * //-
   * // If your bucket has versioning enabled, you can get all of your files
   * // scoped to their generation.
   * //-
   * bucket.getFiles({
   *   versions: true
   * }, function(err, files) {
   *   // Each file is scoped to its generation.
   * });
   *
   * //-
   * // To control how many API requests are made and page through the results
   * // manually, set `autoPaginate` to `false`.
   * //-
   * const callback = function(err, files, nextQuery, apiResponse) {
   *   if (nextQuery) {
   *     // More results exist.
   *     bucket.getFiles(nextQuery, callback);
   *   }
   *
   *   // The `metadata` property is populated for you with the metadata at the
   *   // time of fetching.
   *   files[0].metadata;
   *
   *   // However, in cases where you are concerned the metadata could have
   *   // changed, use the `getMetadata` method.
   *   files[0].getMetadata(function(err, metadata) {});
   * };
   *
   * bucket.getFiles({
   *   autoPaginate: false
   * }, callback);
   *
   * //-
   * // If the callback is omitted, we'll return a Promise.
   * //-
   * bucket.getFiles().then(function(data) {
   *   const files = data[0];
   * });
   *
   * @example <caption>include:samples/files.js</caption>
   * region_tag:storage_list_files
   * Another example:
   *
   * @example <caption>include:samples/files.js</caption>
   * region_tag:storage_list_files_with_prefix
   * Example of listing files, filtered by a prefix:
   */
  getFiles(
      queryOrCallback?: GetFilesOptions|GetFilesCallback,
      callback?: GetFilesCallback): void|Promise<[File[]]> {
    let query = typeof queryOrCallback === 'object' ? queryOrCallback : {};
    if (!callback) {
      callback = queryOrCallback as GetFilesCallback;
    }
    query = Object.assign({}, query);

    if (query.directory) {
      query.prefix = `${query.directory}/`.replace(/\/*$/, '/');
      delete query.directory;
    }

    this.request(
        {
          uri: '/o',
          qs: query,
        },
        (err, body, res) => {
          if (err) {
            callback!(err, null, null, res);
            return;
          }

          const files = arrify(body.items).map(file => {
            const options = {} as FileOptions;
            if (query.versions) {
              options.generation = file.generation;
            }
            if (file.kmsKeyName) {
              options.kmsKeyName = file.kmsKeyName;
            }
            const fileInstance = this.file(file.name, options);
            fileInstance.metadata = file;
            return fileInstance;
          });

          let nextQuery: object|null = null;
          if (body.nextPageToken) {
            nextQuery = Object.assign({}, query, {
              pageToken: body.nextPageToken,
            });
          }
          callback!(null, files, nextQuery, res);
        });
  }

  getLabels(options: GetLabelsOptions): Promise<GetLabelsResponse>;
  getLabels(callback: GetLabelsCallback): void;
  getLabels(options: GetLabelsOptions, callback: GetLabelsCallback): void;
  /**
   * @typedef {object} GetLabelsOptions Configuration options for Bucket#getLabels().
   * @param {string} [userProject] The ID of the project which will be
   *     billed for the request.
   */
  /**
   * @typedef {array} GetLabelsResponse
   * @property {object} 0 Object of labels currently set on this bucket.
   */
  /**
   * @callback GetLabelsCallback
   * @param {?Error} err Request error, if any.
   * @param {object} labels Object of labels currently set on this bucket.
   */
  /**
   * Get the labels currently set on this bucket.
   *
   * @param {object} [options] Configuration options.
   * @param {string} [options.userProject] The ID of the project which will be
   *     billed for the request.
   * @param {GetLabelsCallback} [callback] Callback function.
   * @returns {Promise<GetLabelsCallback>}
   *
   * @example
   * const {Storage} = require('@google-cloud/storage');
   * const storage = new Storage();
   * const bucket = storage.bucket('albums');
   *
   * bucket.getLabels(function(err, labels) {
   *   if (err) {
   *     // Error handling omitted.
   *   }
   *
   *   // labels = {
   *   //   label: 'labelValue',
   *   //   ...
   *   // }
   * });
   *
   * //-
   * // If the callback is omitted, we'll return a Promise.
   * //-
   * bucket.getLabels().then(function(data) {
   *   const labels = data[0];
   * });
   */
  getLabels(
      optionsOrCallback?: GetLabelsOptions|GetLabelsCallback,
      callback?: GetLabelsCallback): Promise<GetLabelsResponse>|void {
    let options: GetLabelsOptions = {};
    if (typeof optionsOrCallback === 'function') {
      callback = optionsOrCallback;
    } else if (optionsOrCallback) {
      options = optionsOrCallback;
    }

    this.getMetadata(options, (err: ApiError|null, metadata: Metadata|null) => {
      if (err) {
        callback!(err, null);
        return;
      }

      callback!(null, metadata.labels || {});
    });
  }

  getMetadata(options?: GetBucketMetadataOptions):
      Promise<GetBucketMetadataResponse>;
  getMetadata(callback: GetBucketMetadataCallback): void;
  getMetadata(
      options: GetBucketMetadataOptions,
      callback: GetBucketMetadataCallback): void;
  /**
   * @typedef {array} GetBucketMetadataResponse
   * @property {object} 0 The bucket metadata.
   * @property {object} 1 The full API response.
   */
  /**
   * @callback GetBucketMetadataCallback
   * @param {?Error} err Request error, if any.
   * @param {object} metadata The bucket metadata.
   * @param {object} apiResponse The full API response.
   */
  /**
   * @typedef {object} GetBucketMetadataOptions Configuration options for Bucket#getMetadata().
   * @property {string} [userProject] The ID of the project which will be
   *     billed for the request.
   */
  /**
   * Get the bucket's metadata.
   *
   * To set metadata, see {@link Bucket#setMetadata}.
   *
   * @see [Buckets: get API Documentation]{@link https://cloud.google.com/storage/docs/json_api/v1/buckets/get}
   *
   * @param {GetBucketMetadataOptions} [options] Configuration options.
   * @param {GetBucketMetadataCallback} [callback] Callback function.
   * @returns {Promise<GetBucketMetadataResponse>}
   *
   * @example
   * const {Storage} = require('@google-cloud/storage');
   * const storage = new Storage();
   * const bucket = storage.bucket('albums');
   *
   * bucket.getMetadata(function(err, metadata, apiResponse) {});
   *
   * //-
   * // If the callback is omitted, we'll return a Promise.
   * //-
   * bucket.getMetadata().then(function(data) {
   *   const metadata = data[0];
   *   const apiResponse = data[1];
   * });
   *
   * @example <caption>include:samples/requesterPays.js</caption>
   * region_tag:storage_get_requester_pays_status
   * Example of retrieving the requester pays status of a bucket:
   */
  getMetadata(
      optionsOrCallback?: GetBucketMetadataOptions|GetBucketMetadataCallback,
      callback?: GetBucketMetadataCallback): Promise<GetBucketMetadataResponse>|
      void {
    let options: GetBucketMetadataOptions = {};
    if (typeof optionsOrCallback === 'function') {
      callback = optionsOrCallback;
    } else if (optionsOrCallback) {
      options = optionsOrCallback;
    }

    this.request(
        {
          uri: '',
          qs: options,
        },
        (err, body, res) => {
          if (err) {
            callback!(err, null, res!);
            return;
          }
          this.metadata = body;
          callback!(null, this.metadata, res!);
        });
  }

  getNotifications(options?: GetNotificationsOptions):
      Promise<GetNotificationsResponse>;
  getNotifications(callback: GetNotificationsCallback): void;
  getNotifications(
      options: GetNotificationsOptions,
      callback: GetNotificationsCallback): void;
  /**
   * @typedef {object} GetNotificationOptions Configuration options for Bucket#getNotification().
   * @property {string} [userProject] The ID of the project which will be
   *     billed for the request.
   */
  /**
   * @callback GetNotificationsCallback
   * @param {?Error} err Request error, if any.
   * @param {Notification[]} notifications Array of {@link Notification}
   *     instances.
   * @param {object} apiResponse The full API response.
   */
  /**
   * @typedef {array} GetNotificationsResponse
   * @property {Notification[]} 0 Array of {@link Notification} instances.
   * @property {object} 1 The full API response.
   */
  /**
   * Retrieves a list of notification subscriptions for a given bucket.
   *
   * @see [Notifications: list]{@link https://cloud.google.com/storage/docs/json_api/v1/notifications/list}
   *
   * @param {GetNotificationsOptions} [options] Configuration options.
   * @param {GetNotificationsCallback} [callback] Callback function.
   * @returns {Promise<GetNotificationsResponse>}
   *
   * @example
   * const {Storage} = require('@google-cloud/storage');
   * const storage = new Storage();
   * const bucket = storage.bucket('my-bucket');
   *
   * bucket.getNotifications(function(err, notifications, apiResponse) {
   *   if (!err) {
   *     // notifications is an array of Notification objects.
   *   }
   * });
   *
   * //-
   * // If the callback is omitted, we'll return a Promise.
   * //-
   * bucket.getNotifications().then(function(data) {
   *   const notifications = data[0];
   *   const apiResponse = data[1];
   * });
   *
   * @example <caption>include:samples/notifications.js</caption>
   * region_tag:storage_list_notifications
   * Another example:
   */
  getNotifications(
      optionsOrCallback?: GetNotificationsOptions|GetNotificationsCallback,
      callback?: GetNotificationsCallback): Promise<GetNotificationsResponse>|
      void {
    let options: GetNotificationsOptions = {};
    if (typeof optionsOrCallback === 'function') {
      callback = optionsOrCallback;
    } else if (optionsOrCallback) {
      options = optionsOrCallback;
    }

    this.request(
        {
          uri: '/notificationConfigs',
          qs: options,
        },
        (err, body, res) => {
          if (err) {
            callback!(err, null, res!);
            return;
          }
          const notifications = arrify(body.items).map(notification => {
            const notificationInstance = this.notification(notification.id);
            notificationInstance.metadata = notification;
            return notificationInstance;
          });
          callback!(null, notifications, res!);
        });
  }

  lock(metageneration: number|string): Promise<BucketLockResponse>;
  lock(metageneration: number|string, callback: BucketLockCallback): void;
  /**
   * @callback BucketLockCallback
   * @param {?Error} err Request error, if any.
   * @param {object} apiResponse The full API response.
   */
  /**
   * Lock a previously-defined retention policy. This will prevent changes to
   * the policy.
   *
   * @throws {Error} if a metageneration is not provided.
   *
   * @param {Number|String} metageneration The bucket's metageneration. This is
   *     accesssible from calling {@link File#getMetadata}.
   * @param {BucketLockCallback} [callback] Callback function.
   * @returns {Promise<BucketLockResponse>}
   *
   * @example
   * const storage = require('@google-cloud/storage')();
   * const bucket = storage.bucket('albums');
   *
   * const metageneration = 2;
   *
   * bucket.lock(metageneration, function(err, apiResponse) {});
   *
   * //-
   * // If the callback is omitted, we'll return a Promise.
   * //-
   * bucket.lock(metageneration).then(function(data) {
   *   const apiResponse = data[0];
   * });
   */
  lock(metageneration: number|string, callback?: BucketLockCallback):
      Promise<BucketLockResponse>|void {
    const metatype = typeof metageneration;
    if (metatype !== 'number' && metatype !== 'string') {
      throw new Error('A metageneration must be provided.');
    }

    this.request(
        {
          method: 'POST',
          uri: '/lockRetentionPolicy',
          qs: {
            ifMetagenerationMatch: metageneration,
          },
        },
        callback!);
  }

  makePrivate(options?: MakeBucketPrivateOptions):
      Promise<MakeBucketPrivateResponse>;
  makePrivate(callback: MakeBucketPrivateCallback): void;
  makePrivate(
      options: MakeBucketPrivateOptions,
      callback: MakeBucketPrivateCallback): void;
  /**
   * @typedef {array} MakeBucketPrivateResponse
   * @property {File[]} 0 List of files made private.
   */
  /**
   * @callback MakeBucketPrivateCallback
   * @param {?Error} err Request error, if any.
   * @param {File[]} files List of files made private.
   */
  /**
   * @typedef {object} MakeBucketPrivateOptions
   * @param {boolean} [includeFiles=false] Make each file in the bucket
   *     private.
   * @param {boolean} [force] Queue errors occurred while making files
   *     private until all files have been processed.
   * @param {string} [userProject] The ID of the project which will be
   *     billed for the request.
   */
  /**
   * Make the bucket listing private.
   *
   * You may also choose to make the contents of the bucket private by
   * specifying `includeFiles: true`. This will automatically run
   * {@link File#makePrivate} for every file in the bucket.
   *
   * When specifying `includeFiles: true`, use `force: true` to delay execution
   * of your callback until all files have been processed. By default, the
   * callback is executed after the first error. Use `force` to queue such
   * errors until all files have been processed, after which they will be
   * returned as an array as the first argument to your callback.
   *
   * NOTE: This may cause the process to be long-running and use a high number
   * of requests. Use with caution.
   *
   * @see [Buckets: patch API Documentation]{@link https://cloud.google.com/storage/docs/json_api/v1/buckets/patch}
   *
   * @param {MakeBucketPrivateOptions} [options] Configuration options.
   * @param {MakeBucketPrivateCallback} [callback] Callback function.
   * @returns {Promise<MakeBucketPrivateResponse>}
   *
   * @example
   * const {Storage} = require('@google-cloud/storage');
   * const storage = new Storage();
   * const bucket = storage.bucket('albums');
   *
   * //-
   * // Make the bucket private.
   * //-
   * bucket.makePrivate(function(err) {});
   *
   * //-
   * // Make the bucket and its contents private.
   * //-
   * const opts = {
   *   includeFiles: true
   * };
   *
   * bucket.makePrivate(opts, function(err, files) {
   *   // `err`:
   *   //    The first error to occur, otherwise null.
   *   //
   *   // `files`:
   *   //    Array of files successfully made private in the bucket.
   * });
   *
   * //-
   * // Make the bucket and its contents private, using force to suppress errors
   * // until all files have been processed.
   * //-
   * const opts = {
   *   includeFiles: true,
   *   force: true
   * };
   *
   * bucket.makePrivate(opts, function(errors, files) {
   *   // `errors`:
   *   //    Array of errors if any occurred, otherwise null.
   *   //
   *   // `files`:
   *   //    Array of files successfully made private in the bucket.
   * });
   *
   * //-
   * // If the callback is omitted, we'll return a Promise.
   * //-
   * bucket.makePrivate(opts).then(function(data) {
   *   const files = data[0];
   * });
   */
  makePrivate(
      optionsOrCallback?: MakeBucketPrivateOptions|MakeBucketPrivateCallback,
      callback?: MakeBucketPrivateCallback): Promise<MakeBucketPrivateResponse>|
      void {
    const options: MakeBucketPrivateRequest =
        typeof optionsOrCallback === 'object' ? optionsOrCallback : {};
    callback =
        typeof optionsOrCallback === 'function' ? optionsOrCallback : callback;

    options.private = true;

    const setPredefinedAcl = (done: SetBucketMetadataCallback) => {
      const query: MetadataOptions = {
        predefinedAcl: 'projectPrivate',
      };

      if (options.userProject) {
        query.userProject = options.userProject;
      }

      this.setMetadata(
          {
            // You aren't allowed to set both predefinedAcl & acl properties on
            // a bucket so acl must explicitly be nullified.
            acl: null,
          },
          query, done);
    };

    const makeFilesPrivate = (done: SetBucketMetadataCallback) => {
      if (!options.includeFiles) {
        done();
        return;
      }
      this.makeAllFilesPublicPrivate_(
          options, done as MakeAllFilesPublicPrivateCallback);
    };

    async.series([setPredefinedAcl, makeFilesPrivate], callback!);
  }

  makePublic(options?: MakeBucketPublicOptions):
      Promise<MakeBucketPublicResponse>;
  makePublic(callback: MakeBucketPublicCallback): void;
  makePublic(
      options: MakeBucketPublicOptions,
      callback: MakeBucketPublicCallback): void;
  /**
   * @typedef {object} MakeBucketPublicOptions
   * @param {boolean} [includeFiles=false] Make each file in the bucket
   *     private.
   * @param {boolean} [force] Queue errors occurred while making files
   *     private until all files have been processed.
   */
  /**
   * @callback MakeBucketPublicCallback
   * @param {?Error} err Request error, if any.
   * @param {File[]} files List of files made public.
   */
  /**
   * @typedef {array} MakeBucketPublicResponse
   * @property {File[]} 0 List of files made public.
   */
  /**
   * Make the bucket publicly readable.
   *
   * You may also choose to make the contents of the bucket publicly readable by
   * specifying `includeFiles: true`. This will automatically run
   * {@link File#makePublic} for every file in the bucket.
   *
   * When specifying `includeFiles: true`, use `force: true` to delay execution
   * of your callback until all files have been processed. By default, the
   * callback is executed after the first error. Use `force` to queue such
   * errors until all files have been processed, after which they will be
   * returned as an array as the first argument to your callback.
   *
   * NOTE: This may cause the process to be long-running and use a high number
   * of requests. Use with caution.
   *
   * @see [Buckets: patch API Documentation]{@link https://cloud.google.com/storage/docs/json_api/v1/buckets/patch}
   *
   * @param {MakeBucketPublicOptions} [options] Configuration options.
   * @param {MakeBucketPublicCallback} [callback] Callback function.
   * @returns {Promise<MakeBucketPublicResponse>}
   *
   * @example
   * const {Storage} = require('@google-cloud/storage');
   * const storage = new Storage();
   * const bucket = storage.bucket('albums');
   *
   * //-
   * // Make the bucket publicly readable.
   * //-
   * bucket.makePublic(function(err) {});
   *
   * //-
   * // Make the bucket and its contents publicly readable.
   * //-
   * const opts = {
   *   includeFiles: true
   * };
   *
   * bucket.makePublic(opts, function(err, files) {
   *   // `err`:
   *   //    The first error to occur, otherwise null.
   *   //
   *   // `files`:
   *   //    Array of files successfully made public in the bucket.
   * });
   *
   * //-
   * // Make the bucket and its contents publicly readable, using force to
   * // suppress errors until all files have been processed.
   * //-
   * const opts = {
   *   includeFiles: true,
   *   force: true
   * };
   *
   * bucket.makePublic(opts, function(errors, files) {
   *   // `errors`:
   *   //    Array of errors if any occurred, otherwise null.
   *   //
   *   // `files`:
   *   //    Array of files successfully made public in the bucket.
   * });
   *
   * //-
   * // If the callback is omitted, we'll return a Promise.
   * //-
   * bucket.makePublic(opts).then(function(data) {
   *   const files = data[0];
   * });
   */
  makePublic(
      optionsOrCallback?: MakeBucketPublicOptions|MakeBucketPublicCallback,
      callback?: MakeBucketPublicCallback): Promise<MakeBucketPublicResponse>|
      void {
    const options =
        typeof optionsOrCallback === 'object' ? optionsOrCallback : {};
    callback =
        typeof optionsOrCallback === 'function' ? optionsOrCallback : callback;

    const req = extend(true, {public: true}, options);

    const addAclPermissions = (done: AddAclCallback) => {
      // Allow reading bucket contents while preserving original permissions.
      this.acl.add(
          {
            entity: 'allUsers',
            role: 'READER',
          },
          done);
    };

    const addDefaultAclPermissions = (done: AddAclCallback) => {
      this.acl.default !.add(
          {
            entity: 'allUsers',
            role: 'READER',
          },
          done);
    };

    const makeFilesPublic = (done: MakeAllFilesPublicPrivateCallback) => {
      if (!req.includeFiles) {
        done();
        return;
      }

      this.makeAllFilesPublicPrivate_(req, done);
    };

    // tslint:disable-next-line:no-any
    (async as any)
        .series(
            [addAclPermissions, addDefaultAclPermissions, makeFilesPublic],
            callback);
  }

  /**
   * Get a reference to a Cloud Pub/Sub Notification.
   *
   * @param {string} id ID of notification.
   * @returns {Notification}
   * @see Notification
   *
   * @example
   * const {Storage} = require('@google-cloud/storage');
   * const storage = new Storage();
   * const bucket = storage.bucket('my-bucket');
   * const notification = bucket.notification('1');
   */
  notification(id: string): Notification {
    if (!id) {
      throw new Error('You must supply a notification ID.');
    }

    return new Notification(this, id);
  }

  removeRetentionPeriod(): Promise<SetBucketMetadataResponse>;
  removeRetentionPeriod(callback: SetBucketMetadataCallback): void;
  /**
   * Remove an already-existing retention policy from this bucket, if it is not
   * locked.
   *
   * @param {SetBucketMetadataCallback} [callback] Callback function.
   * @returns {Promise<SetBucketMetadataResponse>}
   *
   * @example
   * const storage = require('@google-cloud/storage')();
   * const bucket = storage.bucket('albums');
   *
   * bucket.removeRetentionPeriod(function(err, apiResponse) {});
   *
   * //-
   * // If the callback is omitted, we'll return a Promise.
   * //-
   * bucket.removeRetentionPeriod().then(function(data) {
   *   const apiResponse = data[0];
   * });
   */
  removeRetentionPeriod(callback?: SetBucketMetadataCallback):
      Promise<SetBucketMetadataResponse>|void {
    this.setMetadata(
        {
          retentionPolicy: null,
        },
        callback!);
  }

  request(reqOpts: DecorateRequestOptions): Promise<request.Response>;
  request(reqOpts: DecorateRequestOptions, callback: BodyResponseCallback):
      void;
  /**
   * Makes request and applies userProject query parameter if necessary.
   *
   * @private
   *
   * @param {object} reqOpts - The request options.
   * @param {function} callback - The callback function.
   */
  request(reqOpts: DecorateRequestOptions, callback?: BodyResponseCallback):
      void|Promise<request.Response> {
    if (this.userProject && (!reqOpts.qs || !reqOpts.qs.userProject)) {
      reqOpts.qs = extend(reqOpts.qs, {userProject: this.userProject});
    }
    return super.request(reqOpts, callback!);
  }

  setLabels(labels: Labels, options: SetLabelsOptions):
      Promise<SetLabelsResponse>;
  setLabels(labels: Labels, callback: SetLabelsCallback): void;
  setLabels(
      labels: Labels, options: SetLabelsOptions,
      callback: SetLabelsCallback): void;
  /**
   * @typedef {array} SetLabelsResponse
   * @property {object} 0 The bucket metadata.
   */
  /**
   * @callback SetLabelsCallback
   * @param {?Error} err Request error, if any.
   * @param {object} metadata The bucket metadata.
   */
  /**
   * @typedef {object} SetLabelsOptions Configuration options for Bucket#setLabels().
   * @property {string} [userProject] The ID of the project which will be
   *     billed for the request.
   */
  /**
   * Set labels on the bucket.
   *
   * This makes an underlying call to {@link Bucket#setMetadata}, which
   * is a PATCH request. This means an individual label can be overwritten, but
   * unmentioned labels will not be touched.
   *
   * @param {object<string, string>} labels Labels to set on the bucket.
   * @param {object} [options] Configuration options.
   * @param {SetLabelsCallback} [callback] Callback function.
   * @returns {Promise<SetLabelsResponse>}
   *
   * @example
   * const {Storage} = require('@google-cloud/storage');
   * const storage = new Storage();
   * const bucket = storage.bucket('albums');
   *
   * const labels = {
   *   labelone: 'labelonevalue',
   *   labeltwo: 'labeltwovalue'
   * };
   *
   * bucket.setLabels(labels, function(err, metadata) {
   *   if (!err) {
   *     // Labels set successfully.
   *   }
   * });
   *
   * //-
   * // If the callback is omitted, we'll return a Promise.
   * //-
   * bucket.setLabels(labels).then(function(data) {
   *   const metadata = data[0];
   * });
   */
  setLabels(
      labels: Labels, optionsOrCallback?: SetLabelsOptions|SetLabelsCallback,
      callback?: SetLabelsCallback): Promise<SetLabelsResponse>|void {
    const options =
        typeof optionsOrCallback === 'object' ? optionsOrCallback : {};
    callback =
        typeof optionsOrCallback === 'function' ? optionsOrCallback : callback;

    callback = callback || util.noop;

    this.setMetadata({labels}, options, callback);
  }

  setMetadata(metadata: Metadata, options?: SetBucketMetadataOptions):
      Promise<SetBucketMetadataResponse>;
  setMetadata(
      metadata: Metadata, options: SetBucketMetadataOptions,
      callback: SetBucketMetadataCallback): void;
  setMetadata(metadata: Metadata, callback: SetBucketMetadataCallback): void;
  /**
   * @typedef {object} SetBucketMetadataOptions Configuration options for Bucket#setMetadata().
   * @property {string} [userProject] The ID of the project which will be
   *     billed for the request.
   */
  /**
   * @typedef {array} SetBucketMetadataResponse
   * @property {object} apiResponse The full API response.
   */
  /**
   * @callback SetBucketMetadataCallback
   * @param {?Error} err Request error, if any.
   * @param {object} metadata The bucket metadata.
   */
  /**
   * Set the bucket's metadata.
   *
   * @see [Buckets: patch API Documentation]{@link https://cloud.google.com/storage/docs/json_api/v1/buckets/patch}
   *
   * @param {object<string, *>} metadata The metadata you wish to set.
   * @param {SetBucketMetadataOptions} [options] Configuration options.
   * @param {SetBucketMetadataCallback} [callback] Callback function.
   * @returns {Promise<SetBucketMetadataResponse>}
   *
   * @example
   * const {Storage} = require('@google-cloud/storage');
   * const storage = new Storage();
   * const bucket = storage.bucket('albums');
   *
   * //-
   * // Set website metadata field on the bucket.
   * //-
   * const metadata = {
   *   website: {
   *     mainPageSuffix: 'http://example.com',
   *     notFoundPage: 'http://example.com/404.html'
   *   }
   * };
   *
   * bucket.setMetadata(metadata, function(err, apiResponse) {});
   *
   * //-
   * // Enable versioning for your bucket.
   * //-
   * bucket.setMetadata({
   *   versioning: {
   *     enabled: true
   *   }
   * }, function(err, apiResponse) {});
   *
   * //-
   * // Enable KMS encryption for objects within this bucket.
   * //-
   * bucket.setMetadata({
   *   encryption: {
   *     defaultKmsKeyName: 'projects/grape-spaceship-123/...'
   *   }
   * }, function(err, apiResponse) {});
   *
   * //-
   * // Set the default event-based hold value for new objects in this bucket.
   * //-
   * bucket.setMetadata({
   *   defaultEventBasedHold: true
   * }, function(err, apiResponse) {});
   *
   * //-
   * // Remove object lifecycle rules.
   * //-
   * bucket.setMetadata({
   *   lifecycle: null
   * }, function(err, apiResponse) {});
   *
   * //-
   * // If the callback is omitted, we'll return a Promise.
   * //-
   * bucket.setMetadata(metadata).then(function(data) {
   *   const apiResponse = data[0];
   * });
   */
  setMetadata(
      metadata: Metadata,
      optionsOrCallback?: SetBucketMetadataOptions|SetBucketMetadataCallback,
      callback?: SetBucketMetadataCallback): Promise<SetBucketMetadataResponse>|
      void {
    const options =
        typeof optionsOrCallback === 'object' ? optionsOrCallback : {};
    callback =
        typeof optionsOrCallback === 'function' ? optionsOrCallback : callback;

    callback = callback || util.noop;

    this.request(
        {
          method: 'PATCH',
          uri: '',
          json: metadata,
          qs: options,
        },
        (err, body, res) => {
          if (err) {
            callback!(err, null);
            return;
          }
          this.metadata = body;
          callback!(null, body);
        });
  }

  setRetentionPeriod(duration: number): Promise<SetBucketMetadataResponse>;
  setRetentionPeriod(duration: number, callback: SetBucketMetadataCallback):
      void;
  /**
   * Lock all objects contained in the bucket, based on their creation time. Any
   * attempt to overwrite or delete objects younger than the retention period
   * will result in a `PERMISSION_DENIED` error.
   *
   * An unlocked retention policy can be modified or removed from the bucket via
   * {@link File#removeRetentionPeriod} and {@link File#setRetentionPeriod}. A
   * locked retention policy cannot be removed or shortened in duration for the
   * lifetime of the bucket. Attempting to remove or decrease period of a locked
   * retention policy will result in a `PERMISSION_DENIED` error. You can still
   * increase the policy.
   *
   * @param {*} duration In seconds, the minimum retention time for all objects
   *     contained in this bucket.
   * @param {SetBucketMetadataCallback} [callback] Callback function.
   * @returns {Promise<SetBucketMetadataResponse>}
   *
   * @example
   * const storage = require('@google-cloud/storage')();
   * const bucket = storage.bucket('albums');
   *
   * const DURATION_SECONDS = 15780000; // 6 months.
   *
   * //-
   * // Lock the objects in this bucket for 6 months.
   * //-
   * bucket.setRetentionPeriod(DURATION_SECONDS, function(err, apiResponse) {});
   *
   * //-
   * // If the callback is omitted, we'll return a Promise.
   * //-
   * bucket.setRetentionPeriod(DURATION_SECONDS).then(function(data) {
   *   const apiResponse = data[0];
   * });
   */
  setRetentionPeriod(duration: number, callback?: SetBucketMetadataCallback):
      Promise<SetBucketMetadataResponse>|void {
    this.setMetadata(
        {
          retentionPolicy: {
            retentionPeriod: duration,
          },
        },
        callback!);
  }

  setStorageClass(storageClass: string, options: SetBucketStorageClassOptions):
      Promise<SetBucketMetadataResponse>;
  setStorageClass(
      storageClass: string, callback: SetBucketStorageClassCallback): void;
  setStorageClass(
      storageClass: string, options: SetBucketStorageClassOptions,
      callback: SetBucketStorageClassCallback): void;
  /**
   * @typedef {object} SetBucketStorageClassOptions
   * @param {string} [userProject] - The ID of the project which will be
   *     billed for the request.
   */
  /**
   * @callback SetBucketStorageClassCallback
   * @param {?Error} err Request error, if any.
   */
  /**
   * Set the default storage class for new files in this bucket.
   *
   * @see [Storage Classes]{@link https://cloud.google.com/storage/docs/storage-classes}
   *
   * @param {string} storageClass The new storage class. (`multi_regional`,
   *     `regional`, `standard`, `nearline`, `coldline`, or
   *     `durable_reduced_availability`)
   * @param {object} [options] Configuration options.
   * @param {string} [options.userProject] - The ID of the project which will be
   *     billed for the request.
   * @param {SetStorageClassCallback} [callback] Callback function.
   * @returns {Promise}
   *
   * @example
   * const {Storage} = require('@google-cloud/storage');
   * const storage = new Storage();
   * const bucket = storage.bucket('albums');
   *
   * bucket.setStorageClass('regional', function(err, apiResponse) {
   *   if (err) {
   *     // Error handling omitted.
   *   }
   *
   *   // The storage class was updated successfully.
   * });
   *
   * //-
   * // If the callback is omitted, we'll return a Promise.
   * //-
   * bucket.setStorageClass('regional').then(function() {});
   */
  setStorageClass(
      storageClass: string,
      optionsOrCallback: SetBucketStorageClassOptions|
      SetBucketStorageClassCallback,
      callback?: SetBucketStorageClassCallback):
      Promise<SetBucketMetadataResponse>|void {
    const options =
        typeof optionsOrCallback === 'object' ? optionsOrCallback : {};
    callback =
        typeof optionsOrCallback === 'function' ? optionsOrCallback : callback;

    // In case we get input like `storageClass`, convert to `storage_class`.
    storageClass = storageClass.replace(/-/g, '_')
                       .replace(
                           /([a-z])([A-Z])/g,
                           (_, low, up) => {
                             return low + '_' + up;
                           })
                       .toUpperCase();

    this.setMetadata({storageClass}, options, callback!);
  }

  /**
   * Set a user project to be billed for all requests made from this Bucket
   * object and any files referenced from this Bucket object.
   *
   * @param {string} userProject The user project.
   *
   * @example
   * const {Storage} = require('@google-cloud/storage');
   * const storage = new Storage();
   * const bucket = storage.bucket('albums');
   *
   * bucket.setUserProject('grape-spaceship-123');
   */
  setUserProject(userProject: string) {
    this.userProject = userProject;
  }

  upload(pathString: string, options?: UploadOptions): Promise<UploadResponse>;
  upload(pathString: string, options: UploadOptions, callback: UploadCallback):
      void;
  upload(pathString: string, callback: UploadCallback): void;
  /**
   * @typedef {object} UploadOptions Configuration options for Bucket#upload().
   * @param {string|File} [options.destination] The place to save
   *     your file. If given a string, the file will be uploaded to the bucket
   *     using the string as a filename. When given a File object, your local
   * file will be uploaded to the File object's bucket and under the File
   * object's name. Lastly, when this argument is omitted, the file is uploaded
   * to your bucket using the name of the local file.
   * @param {string} [options.encryptionKey] A custom encryption key. See
   *     [Customer-supplied Encryption
   * Keys](https://cloud.google.com/storage/docs/encryption#customer-supplied).
   * @param {boolean} [options.gzip] Automatically gzip the file. This will set
   *     `options.metadata.contentEncoding` to `gzip`.
   * @param {string} [options.kmsKeyName] The name of the Cloud KMS key that will
   *     be used to encrypt the object. Must be in the format:
   *     `projects/my-project/locations/location/keyRings/my-kr/cryptoKeys/my-key`.
   * @param {object} [options.metadata] See an
   *     [Objects: insert request
   * body](https://cloud.google.com/storage/docs/json_api/v1/objects/insert#request_properties_JSON).
   * @param {string} [options.offset] The starting byte of the upload stream, for
   *     resuming an interrupted upload. Defaults to 0.
   * @param {string} [options.predefinedAcl] Apply a predefined set of access
   *     controls to this object.
   *
   *     Acceptable values are:
   *     - **`authenticatedRead`** - Object owner gets `OWNER` access, and
   *       `allAuthenticatedUsers` get `READER` access.
   *
   *     - **`bucketOwnerFullControl`** - Object owner gets `OWNER` access, and
   *       project team owners get `OWNER` access.
   *
   *     - **`bucketOwnerRead`** - Object owner gets `OWNER` access, and project
   *       team owners get `READER` access.
   *
   *     - **`private`** - Object owner gets `OWNER` access.
   *
   *     - **`projectPrivate`** - Object owner gets `OWNER` access, and project
   *       team members get access according to their roles.
   *
   *     - **`publicRead`** - Object owner gets `OWNER` access, and `allUsers`
   * get `READER` access.
   * @param {boolean} [options.private] Make the uploaded file private. (Alias for
   *     `options.predefinedAcl = 'private'`)
   * @param {boolean} [options.public] Make the uploaded file public. (Alias for
   *     `options.predefinedAcl = 'publicRead'`)
   * @param {boolean} [options.resumable] Force a resumable upload. (default:
   *     true for files larger than 5 MB).
   * @param {string} [options.uri] The URI for an already-created resumable
   *     upload. See {@link File#createResumableUpload}.
   * @param {string} [options.userProject] The ID of the project which will be
   *     billed for the request.
   * @param {string|boolean} [options.validation] Possible values: `"md5"`,
   *     `"crc32c"`, or `false`. By default, data integrity is validated with an
   *     MD5 checksum for maximum reliability. CRC32c will provide better
   *     performance with less reliability. You may also choose to skip
   * validation completely, however this is **not recommended**.
   */
  /**
   * @typedef {array} UploadResponse
   * @property {object} 0 The uploaded {@link File}.
   * @property {object} 1 The full API response.
   */
  /**
   * @callback UploadCallback
   * @param {?Error} err Request error, if any.
   * @param {object} file The uploaded {@link File}.
   * @param {object} apiResponse The full API response.
   */
  /**
   * Upload a file to the bucket. This is a convenience method that wraps
   * {@link File#createWriteStream}.
   *
   * You can specify whether or not an upload is resumable by setting
   * `options.resumable`. *Resumable uploads are enabled by default if your
   * input file is larger than 5 MB.*
   *
   * For faster crc32c computation, you must manually install
   * [`fast-crc32c`](http://www.gitnpm.com/fast-crc32c):
   *
   *     $ npm install --save fast-crc32c
   *
   * @see [Upload Options (Simple or Resumable)]{@link https://cloud.google.com/storage/docs/json_api/v1/how-tos/upload#uploads}
   * @see [Objects: insert API Documentation]{@link https://cloud.google.com/storage/docs/json_api/v1/objects/insert}
   *
   * @param {string} pathString The fully qualified path to the file you
   *     wish to upload to your bucket.
   * @param {UploadOptions} [options] Configuration options.
   * @param {UploadCallback} [callback] Callback function.
   * @returns {Promise<UploadResponse>}
   *
   * @example
   * const {Storage} = require('@google-cloud/storage');
   * const storage = new Storage();
   * const bucket = storage.bucket('albums');
   *
   * //-
   * // Upload a file from a local path.
   * //-
   * bucket.upload('/local/path/image.png', function(err, file, apiResponse) {
   *   // Your bucket now contains:
   *   // - "image.png" (with the contents of `/local/path/image.png')
   *
   *   // `file` is an instance of a File object that refers to your new file.
   * });
   *
   *
   * //-
   * // It's not always that easy. You will likely want to specify the filename
   * // used when your new file lands in your bucket.
   * //
   * // You may also want to set metadata or customize other options.
   * //-
   * const options = {
   *   destination: 'new-image.png',
   *   resumable: true,
   *   validation: 'crc32c',
   *   metadata: {
   *     metadata: {
   *       event: 'Fall trip to the zoo'
   *     }
   *   }
   * };
   *
   * bucket.upload('local-image.png', options, function(err, file) {
   *   // Your bucket now contains:
   *   // - "new-image.png" (with the contents of `local-image.png')
   *
   *   // `file` is an instance of a File object that refers to your new file.
   * });
   *
   * //-
   * // You can also have a file gzip'd on the fly.
   * //-
   * bucket.upload('index.html', { gzip: true }, function(err, file) {
   *   // Your bucket now contains:
   *   // - "index.html" (automatically compressed with gzip)
   *
   *   // Downloading the file with `file.download` will automatically decode
   * the
   *   // file.
   * });
   *
   * //-
   * // You may also re-use a File object, {File}, that references
   * // the file you wish to create or overwrite.
   * //-
   * const options = {
   *   destination: bucket.file('existing-file.png'),
   *   resumable: false
   * };
   *
   * bucket.upload('local-img.png', options, function(err, newFile) {
   *   // Your bucket now contains:
   *   // - "existing-file.png" (with the contents of `local-img.png')
   *
   *   // Note:
   *   // The `newFile` parameter is equal to `file`.
   * });
   *
   * //-
   * // To use
   * // <a
   * href="https://cloud.google.com/storage/docs/encryption#customer-supplied">
   * // Customer-supplied Encryption Keys</a>, provide the `encryptionKey`
   * option.
   * //-
   * const crypto = require('crypto');
   * const encryptionKey = crypto.randomBytes(32);
   *
   * bucket.upload('img.png', {
   *   encryptionKey: encryptionKey
   * }, function(err, newFile) {
   *   // `img.png` was uploaded with your custom encryption key.
   *
   *   // `newFile` is already configured to use the encryption key when making
   *   // operations on the remote object.
   *
   *   // However, to use your encryption key later, you must create a `File`
   *   // instance with the `key` supplied:
   *   const file = bucket.file('img.png', {
   *     encryptionKey: encryptionKey
   *   });
   *
   *   // Or with `file#setEncryptionKey`:
   *   const file = bucket.file('img.png');
   *   file.setEncryptionKey(encryptionKey);
   * });
   *
   * //-
   * // If the callback is omitted, we'll return a Promise.
   * //-
   * bucket.upload('local-image.png').then(function(data) {
   *   const file = data[0];
   * });
   *
   * To upload a file from a URL, use {@link File#createWriteStream}.
   *
   * @example <caption>include:samples/files.js</caption>
   * region_tag:storage_upload_file
   * Another example:
   *
   * @example <caption>include:samples/encryption.js</caption>
   * region_tag:storage_upload_encrypted_file
   * Example of uploading an encrypted file:
   */
  upload(
      pathString: string, optionsOrCallback?: UploadOptions|UploadCallback,
      callback?: UploadCallback): Promise<UploadResponse>|void {
    // tslint:disable-next-line:no-any
    if ((global as any)['GCLOUD_SANDBOX_ENV']) {
      return;
    }

    let options =
        typeof optionsOrCallback === 'object' ? optionsOrCallback : {};
    callback =
        typeof optionsOrCallback === 'function' ? optionsOrCallback : callback;

    options = Object.assign(
        {
          metadata: {},
        },
        options);

    let newFile: File;
    if (options.destination instanceof File) {
      newFile = options.destination;
    } else if (
        options.destination != null &&
        typeof options.destination === 'string') {
      // Use the string as the name of the file.
      newFile = this.file(options.destination, {
        encryptionKey: options.encryptionKey,
        kmsKeyName: options.kmsKeyName,
      });
    } else {
      // Resort to using the name of the incoming file.
      const destination = path.basename(pathString);
      newFile = this.file(destination, {
        encryptionKey: options.encryptionKey,
        kmsKeyName: options.kmsKeyName,
      });
    }

    const contentType = mime.contentType(path.basename(pathString));

    if (contentType && !options.metadata.contentType) {
      options.metadata.contentType = contentType;
    }

    if (options.resumable != null && typeof options.resumable === 'boolean') {
      upload();
    } else {
      // Determine if the upload should be resumable if it's over the threshold.
      fs.stat(pathString, (err, fd) => {
        if (err) {
          callback!(err);
          return;
        }

        options.resumable = fd.size > RESUMABLE_THRESHOLD;

        upload();
      });
    }

    function upload() {
      fs.createReadStream(pathString)
          .on('error', callback!)
          .pipe(newFile.createWriteStream(options))
          .on('error', callback!)
          .on('finish', () => {
            callback!(null, newFile, newFile.metadata);
          });
    }
  }

  makeAllFilesPublicPrivate_(options?: MakeAllFilesPublicPrivateOptions):
      Promise<MakeAllFilesPublicPrivateResponse>;
  makeAllFilesPublicPrivate_(callback: MakeAllFilesPublicPrivateCallback): void;
  makeAllFilesPublicPrivate_(
      options: MakeAllFilesPublicPrivateOptions,
      callback: MakeAllFilesPublicPrivateCallback): void;
  /**
   * @private
   *
   * @typedef {object} MakeAllFilesPublicPrivateOptions
   * @property {boolean} [force] Suppress errors until all files have been
   *     processed.
   * @property {boolean} [private] Make files private.
   * @property {boolean} [public] Make files public.
   * @property {string} [userProject] The ID of the project which will be
   *     billed for the request.
   */
  /**
   * @private
   *
   * @callback SetBucketMetadataCallback
   * @param {?Error} err Request error, if any.
   * @param {File[]} files Files that were updated.
   */
  /**
   * @typedef {array} MakeAllFilesPublicPrivateResponse
   * @property {File[]} 0 List of files affected.
   */
  /**
   * Iterate over all of a bucket's files, calling `file.makePublic()` (public)
   * or `file.makePrivate()` (private) on each.
   *
   * Operations are performed in parallel, up to 10 at once. The first error
   * breaks the loop, and will execute the provided callback with it. Specify
   * `{ force: true }` to suppress the errors.
   *
   * @private
   *
   * @param {MakeAllFilesPublicPrivateOptions} [options] Configuration options.
   * @param {MakeAllFilesPublicPrivateCallback} callback Callback function.
   *
   * @return {Promise<MakeAllFilesPublicPrivateResponse>}
   */
  makeAllFilesPublicPrivate_(
      optionsOrCallback?: MakeAllFilesPublicPrivateOptions|
      MakeAllFilesPublicPrivateCallback,
      callback?: MakeAllFilesPublicPrivateCallback):
      Promise<MakeAllFilesPublicPrivateResponse>|void {
    const MAX_PARALLEL_LIMIT = 10;
    const errors = [] as Error[];
    const updatedFiles = [] as File[];

    const options =
        typeof optionsOrCallback === 'object' ? optionsOrCallback : {};
    callback =
        typeof optionsOrCallback === 'function' ? optionsOrCallback : callback;

    this.getFiles(options, (err, files) => {
      if (err) {
        callback!(err);
        return;
      }

      const processFile = (file: File, callback: Function) => {
        const processedCallback = (err?: Error|null) => {
          if (err) {
            if (options.force) {
              errors.push(err);
              callback();
              return;
            }

            callback(err);
            return;
          }

          updatedFiles.push(file);
          callback();
        };

        if (options.public) {
          file.makePublic(processedCallback);
        } else if (options.private) {
          file.makePrivate(options, processedCallback);
        }
      };

      // Iterate through each file and make it public or private.
      async.eachLimit<File, Error>(
          files!, MAX_PARALLEL_LIMIT, processFile, (err?: Error|null) => {
            if (err || errors.length > 0) {
              callback!(err || errors, updatedFiles);
              return;
            }

            callback!(null, updatedFiles);
          });
    });
  }

  getId(): string {
    return this.id!;
  }
}

/*! Developer Documentation
 *
 * These methods can be auto-paginated.
 */
paginator.extend(Bucket, 'getFiles');

/*! Developer Documentation
 *
 * All async methods (except for streams) will return a Promise in the event
 * that a callback is omitted.
 */
promisifyAll(Bucket, {
  exclude: ['request', 'file', 'notification'],
});

/**
 * Reference to the {@link Bucket} class.
 * @name module:@google-cloud/storage.Bucket
 * @see Bucket
 */
export {Bucket};<|MERGE_RESOLUTION|>--- conflicted
+++ resolved
@@ -246,15 +246,11 @@
   userProject?: string;
 }
 
-<<<<<<< HEAD
 /**
  * @typedef {array} SetBucketMetadataResponse
  * @property {object} apiResponse The full API response.
  */
 export type SetBucketMetadataResponse = [Metadata];
-=======
-export type SetBucketMetadataResponse = [request.Response];
->>>>>>> 4212ccef
 
 export interface SetBucketMetadataCallback {
   (err?: Error|null, metadata?: Metadata): void;
