// Copyright 2019 Google LLC
//
// Licensed under the Apache License, Version 2.0 (the "License");
// you may not use this file except in compliance with the License.
// You may obtain a copy of the License at
//
//      http://www.apache.org/licenses/LICENSE-2.0
//
// Unless required by applicable law or agreed to in writing, software
// distributed under the License is distributed on an "AS IS" BASIS,
// WITHOUT WARRANTIES OR CONDITIONS OF ANY KIND, either express or implied.
// See the License for the specific language governing permissions and
// limitations under the License.

import {Metadata, Service, ServiceOptions} from '@google-cloud/common';
import {paginator} from '@google-cloud/paginator';
import {promisifyAll} from '@google-cloud/promisify';

import arrify = require('arrify');
import {Readable} from 'stream';

import {Bucket} from './bucket';
import {Channel} from './channel';
import {File} from './file';
import {normalize} from './util';
import {HmacKey, HmacKeyMetadata, HmacKeyOptions} from './hmacKey';

export interface GetServiceAccountOptions {
  userProject?: string;
}
export interface ServiceAccount {
  emailAddress?: string;
}
export type GetServiceAccountResponse = [ServiceAccount, Metadata];
export interface GetServiceAccountCallback {
  (
    err: Error | null,
    serviceAccount?: ServiceAccount,
    apiResponse?: Metadata
  ): void;
}

export interface CreateBucketQuery {
  project: string;
  userProject: string;
}

export interface StorageOptions extends ServiceOptions {
  backoffMultiplier?: number;
  retryDeadline?: number;
  maxRetryTimeout?: number;
  autoRetry?: boolean;
  maxRetries?: number;
  /**
   * **This option is deprecated.**
   * @todo Remove in next major release.
   */
  promise?: typeof Promise;
  /**
   * The API endpoint of the service used to make requests.
   * Defaults to `storage.googleapis.com`.
   */
  apiEndpoint?: string;
}

export interface BucketOptions {
  kmsKeyName?: string;
  userProject?: string;
}

export interface Cors {
  maxAgeSeconds?: number;
  method?: string[];
  origin?: string[];
  responseHeader?: string[];
}

interface Versioning {
  enabled: boolean;
}

export interface CreateBucketRequest {
  archive?: boolean;
  coldline?: boolean;
  cors?: Cors[];
  dra?: boolean;
  multiRegional?: boolean;
  nearline?: boolean;
  regional?: boolean;
  requesterPays?: boolean;
  retentionPolicy?: object;
  standard?: boolean;
  storageClass?: string;
  userProject?: string;
  location?: string;
  versioning?: Versioning;
}

export type CreateBucketResponse = [Bucket, Metadata];

export interface BucketCallback {
  (err: Error | null, bucket?: Bucket | null, apiResponse?: Metadata): void;
}

export type GetBucketsResponse = [Bucket[], {}, Metadata];
export interface GetBucketsCallback {
  (
    err: Error | null,
    buckets: Bucket[],
    nextQuery?: {},
    apiResponse?: Metadata
  ): void;
}
export interface GetBucketsRequest {
  prefix?: string;
  project?: string;
  autoPaginate?: boolean;
  maxApiCalls?: number;
  maxResults?: number;
  pageToken?: string;
  userProject?: string;
}

export interface HmacKeyResourceResponse {
  metadata: HmacKeyMetadata;
  secret: string;
}

export type CreateHmacKeyResponse = [HmacKey, string, HmacKeyResourceResponse];

export interface CreateHmacKeyOptions {
  projectId?: string;
  userProject?: string;
}

export interface CreateHmacKeyCallback {
  (
    err: Error | null,
    hmacKey?: HmacKey | null,
    secret?: string | null,
    apiResponse?: HmacKeyResourceResponse
  ): void;
}

export interface GetHmacKeysOptions {
  projectId?: string;
  serviceAccountEmail?: string;
  showDeletedKeys?: boolean;
  autoPaginate?: boolean;
  maxApiCalls?: number;
  maxResults?: number;
  pageToken?: string;
  userProject?: string;
}

export interface GetHmacKeysCallback {
  (
    err: Error | null,
    hmacKeys: HmacKey[] | null,
    nextQuery?: {},
    apiResponse?: Metadata
  ): void;
}

export type GetHmacKeysResponse = [HmacKey[]];

export const PROTOCOL_REGEX = /^(\w*):\/\//;

/*! Developer Documentation
 *
 * Invoke this method to create a new Storage object bound with pre-determined
 * configuration options. For each object that can be created (e.g., a bucket),
 * there is an equivalent static and instance method. While they are classes,
 * they can be instantiated without use of the `new` keyword.
 */
/**
 * Cloud Storage uses access control lists (ACLs) to manage object and
 * bucket access. ACLs are the mechanism you use to share objects with other
 * users and allow other users to access your buckets and objects.
 *
 * This object provides constants to refer to the three permission levels that
 * can be granted to an entity:
 *
 *   - `gcs.acl.OWNER_ROLE` - ("OWNER")
 *   - `gcs.acl.READER_ROLE` - ("READER")
 *   - `gcs.acl.WRITER_ROLE` - ("WRITER")
 *
 * @see [About Access Control Lists]{@link https://cloud.google.com/storage/docs/access-control/lists}
 *
 * @name Storage#acl
 * @type {object}
 * @property {string} OWNER_ROLE
 * @property {string} READER_ROLE
 * @property {string} WRITER_ROLE
 *
 * @example
 * const {Storage} = require('@google-cloud/storage');
 * const storage = new Storage();
 * const albums = storage.bucket('albums');
 *
 * //-
 * // Make all of the files currently in a bucket publicly readable.
 * //-
 * const options = {
 *   entity: 'allUsers',
 *   role: storage.acl.READER_ROLE
 * };
 *
 * albums.acl.add(options, function(err, aclObject) {});
 *
 * //-
 * // Make any new objects added to a bucket publicly readable.
 * //-
 * albums.acl.default.add(options, function(err, aclObject) {});
 *
 * //-
 * // Grant a user ownership permissions to a bucket.
 * //-
 * albums.acl.add({
 *   entity: 'user-useremail@example.com',
 *   role: storage.acl.OWNER_ROLE
 * }, function(err, aclObject) {});
 *
 * //-
 * // If the callback is omitted, we'll return a Promise.
 * //-
 * albums.acl.add(options).then(function(data) {
 *   const aclObject = data[0];
 *   const apiResponse = data[1];
 * });
 */
/**
 * Get {@link Bucket} objects for all of the buckets in your project as
 * a readable object stream.
 *
 * @method Storage#getBucketsStream
 * @param {GetBucketsRequest} [query] Query object for listing buckets.
 * @returns {ReadableStream} A readable stream that emits {@link Bucket}
 *     instances.
 *
 * @example
 * storage.getBucketsStream()
 *   .on('error', console.error)
 *   .on('data', function(bucket) {
 *     // bucket is a Bucket object.
 *   })
 *   .on('end', function() {
 *     // All buckets retrieved.
 *   });
 *
 * //-
 * // If you anticipate many results, you can end a stream early to prevent
 * // unnecessary processing and API requests.
 * //-
 * storage.getBucketsStream()
 *   .on('data', function(bucket) {
 *     this.end();
 *   });
 */
/**
 * Get {@link HmacKey} objects for all of the HMAC keys in the project in a
 * readable object stream.
 *
 * @method Storage#getHmacKeysStream
 * @param {GetHmacKeysOptions} [options] Configuration options.
 * @returns {ReadableStream} A readable stream that emits {@link HmacKey}
 *     instances.
 *
 * @example
 * storage.getHmacKeysStream()
 *   .on('error', console.error)
 *   .on('data', function(hmacKey) {
 *     // hmacKey is an HmacKey object.
 *   })
 *   .on('end', function() {
 *     // All HmacKey retrieved.
 *   });
 *
 * //-
 * // If you anticipate many results, you can end a stream early to prevent
 * // unnecessary processing and API requests.
 * //-
 * storage.getHmacKeysStream()
 *   .on('data', function(bucket) {
 *     this.end();
 *   });
 */
/**
 * <h4>ACLs</h4>
 * Cloud Storage uses access control lists (ACLs) to manage object and
 * bucket access. ACLs are the mechanism you use to share files with other users
 * and allow other users to access your buckets and files.
 *
 * To learn more about ACLs, read this overview on
 * [Access Control](https://cloud.google.com/storage/docs/access-control).
 *
 * @see [Cloud Storage overview]{@link https://cloud.google.com/storage/docs/overview}
 * @see [Access Control]{@link https://cloud.google.com/storage/docs/access-control}
 *
 * @class
 */
export class Storage extends Service {
  /**
   * {@link Bucket} class.
   *
   * @name Storage.Bucket
   * @see Bucket
   * @type {Constructor}
   */
  static Bucket: typeof Bucket = Bucket;

  /**
   * {@link Channel} class.
   *
   * @name Storage.Channel
   * @see Channel
   * @type {Constructor}
   */
  static Channel: typeof Channel = Channel;

  /**
   * {@link File} class.
   *
   * @name Storage.File
   * @see File
   * @type {Constructor}
   */
  static File: typeof File = File;

  /**
   * {@link HmacKey} class.
   *
   * @name Storage.HmacKey
   * @see HmacKey
   * @type {Constructor}
   */
  static HmacKey: typeof HmacKey = HmacKey;

  static acl = {
    OWNER_ROLE: 'OWNER',
    READER_ROLE: 'READER',
    WRITER_ROLE: 'WRITER',
  };

  /**
   * Reference to {@link Storage.acl}.
   *
   * @name Storage#acl
   * @see Storage.acl
   */
  acl: typeof Storage.acl;

  getBucketsStream: () => Readable;
  getHmacKeysStream: () => Readable;

  /**
   * @typedef {object} StorageOptions
   * @property {string} [projectId] The project ID from the Google Developer's
   *     Console, e.g. 'grape-spaceship-123'. We will also check the environment
   *     variable `GCLOUD_PROJECT` for your project ID. If your app is running
   * in an environment which supports {@link
   * https://cloud.google.com/docs/authentication/production#providing_credentials_to_your_application
   * Application Default Credentials}, your project ID will be detected
   * automatically.
   * @property {string} [keyFilename] Full path to the a .json, .pem, or .p12 key
   *     downloaded from the Google Developers Console. If you provide a path to
   * a JSON file, the `projectId` option above is not necessary. NOTE: .pem and
   *     .p12 require you to specify the `email` option as well.
   * @property {string} [email] Account email address. Required when using a .pem
   *     or .p12 keyFilename.
   * @property {object} [credentials] Credentials object.
   * @property {string} [credentials.client_email]
   * @property {string} [credentials.private_key]
   * @property {boolean} [autoRetry=true] Automatically retry requests if the
   *     response is related to rate limits or certain intermittent server
   * errors. We will exponentially backoff subsequent requests by default.
   * @property {number} [backoffMultiplier = 2] Dictates the rate of exponential backoff.
   * @property {number} [retryDeadline = 600] The length of time to keep retrying in seconds.
   *     The last sleep period will be shortened as necessary, so that the last retry runs
   *     at deadline (and not considerably beyond it).
   * @property {number} [maxRetryTimeout = 64] The maximum time to delay in seconds.
   *     If backoffMultiplier results in a delay greater than maxRetryTimeout, retries
   *     should delay by maxRetryTimeout seconds instead.
   * @property {number} [maxRetries=3] Maximum number of automatic retries
   *     attempted before returning the error.
   * @property {string} [userAgent] The value to be prepended to the User-Agent
   *     header in API requests.
   */
  /**
   * Constructs the Storage client.
   *
   * @example <caption>Create a client that uses Application Default Credentials
   * (ADC)</caption>
   * const {Storage} = require('@google-cloud/storage');
   * const storage = new Storage();
   *
   * @example <caption>Create a client with explicit credentials</caption>
   * const storage = new Storage({
   *   projectId: 'your-project-id',
   *   keyFilename: '/path/to/keyfile.json'
   * });
   *
   * @param {StorageOptions} [options] Configuration options.
   */
  constructor(options: StorageOptions = {}) {
    const AUTO_RETRY_DEFAULT = true;
    const MAX_RETRY_DEFAULT = 3;
    const BACKOFF_MULTIPLIER_DEFAULT = 2;
    const RETRY_DEADLINE_DEFAULT = 600;
    const MAX_RETRY_TIMEOUT_DEFAULT = 64;

    let apiEndpoint = 'https://storage.googleapis.com';
    let customEndpoint = false;

    // Note: EMULATOR_HOST is an experimental configuration variable. Use apiEndpoint instead.
    const EMULATOR_HOST = process.env.STORAGE_EMULATOR_HOST;
    if (typeof EMULATOR_HOST === 'string') {
      apiEndpoint = Storage.sanitizeEndpoint(EMULATOR_HOST);
      customEndpoint = true;
    }

    if (options.apiEndpoint) {
      apiEndpoint = Storage.sanitizeEndpoint(options.apiEndpoint);
      customEndpoint = true;
    }

    options = Object.assign({}, options, {apiEndpoint});

    // Note: EMULATOR_HOST is an experimental configuration variable. Use apiEndpoint instead.
    const baseUrl = EMULATOR_HOST || `${options.apiEndpoint}/storage/v1`;

    const config = {
      apiEndpoint: options.apiEndpoint!,
<<<<<<< HEAD
      autoRetry: options.autoRetry !== undefined ? options.autoRetry : AUTO_RETRY_DEFAULT,
=======
      autoRetry:
        options.autoRetry != undefined ? options.autoRetry : AUTO_RETRY_DEFAULT,
>>>>>>> 5a9eda80
      maxRetries: options.maxRetries ? options.maxRetries : MAX_RETRY_DEFAULT,
      backoffMultiplier: options.backoffMultiplier
        ? options.backoffMultiplier
        : BACKOFF_MULTIPLIER_DEFAULT,
      retryDeadline: options.retryDeadline
        ? options.retryDeadline
        : RETRY_DEADLINE_DEFAULT,
      maxRetryTimeout: options.maxRetryTimeout
        ? options.maxRetryTimeout
        : MAX_RETRY_TIMEOUT_DEFAULT,
      baseUrl,
      customEndpoint,
      projectIdRequired: false,
      scopes: [
        'https://www.googleapis.com/auth/iam',
        'https://www.googleapis.com/auth/cloud-platform',
        'https://www.googleapis.com/auth/devstorage.full_control',
      ],
      packageJson: require('../../package.json'),
    };

    super(config, options);

    /**
     * Reference to {@link Storage.acl}.
     *
     * @name Storage#acl
     * @see Storage.acl
     */
    this.acl = Storage.acl;

    this.getBucketsStream = paginator.streamify('getBuckets');
    this.getHmacKeysStream = paginator.streamify('getHmacKeys');
  }

  private static sanitizeEndpoint(url: string) {
    if (!PROTOCOL_REGEX.test(url)) {
      url = `https://${url}`;
    }
    return url.replace(/\/+$/, ''); // Remove trailing slashes
  }

  /**
   * Get a reference to a Cloud Storage bucket.
   *
   * @param {string} name Name of the bucket.
   * @param {object} [options] Configuration object.
   * @param {string} [options.kmsKeyName] A Cloud KMS key that will be used to
   *     encrypt objects inserted into this bucket, if no encryption method is
   *     specified.
   * @param {string} [options.userProject] User project to be billed for all
   *     requests made from this Bucket object.
   * @returns {Bucket}
   * @see Bucket
   *
   * @example
   * const {Storage} = require('@google-cloud/storage');
   * const storage = new Storage();
   * const albums = storage.bucket('albums');
   * const photos = storage.bucket('photos');
   */
  bucket(name: string, options?: BucketOptions) {
    if (!name) {
      throw new Error('A bucket name is needed to use Cloud Storage.');
    }
    return new Bucket(this, name, options);
  }

  /**
   * Reference a channel to receive notifications about changes to your bucket.
   *
   * @param {string} id The ID of the channel.
   * @param {string} resourceId The resource ID of the channel.
   * @returns {Channel}
   * @see Channel
   *
   * @example
   * const {Storage} = require('@google-cloud/storage');
   * const storage = new Storage();
   * const channel = storage.channel('id', 'resource-id');
   */
  channel(id: string, resourceId: string) {
    return new Channel(this, id, resourceId);
  }

  createBucket(
    name: string,
    metadata?: CreateBucketRequest
  ): Promise<CreateBucketResponse>;
  createBucket(name: string, callback: BucketCallback): void;
  createBucket(
    name: string,
    metadata: CreateBucketRequest,
    callback: BucketCallback
  ): void;
  createBucket(
    name: string,
    metadata: CreateBucketRequest,
    callback: BucketCallback
  ): void;
  /**
   * @typedef {array} CreateBucketResponse
   * @property {Bucket} 0 The new {@link Bucket}.
   * @property {object} 1 The full API response.
   */
  /**
   * @callback CreateBucketCallback
   * @param {?Error} err Request error, if any.
   * @param {Bucket} bucket The new {@link Bucket}.
   * @param {object} apiResponse The full API response.
   */
  /**
   * Metadata to set for the bucket.
   *
   * @typedef {object} CreateBucketRequest
   * @property {boolean} [archive=false] Specify the storage class as Archive.
   * @property {boolean} [coldline=false] Specify the storage class as Coldline.
   * @property {Cors[]} [cors=[]] Specify the CORS configuration to use.
   * @property {boolean} [dra=false] Specify the storage class as Durable Reduced
   *     Availability.
   * @property {boolean} [multiRegional=false] Specify the storage class as
   *     Multi-Regional.
   * @property {boolean} [nearline=false] Specify the storage class as Nearline.
   * @property {boolean} [regional=false] Specify the storage class as Regional.
   * @property {boolean} [requesterPays=false] **Early Access Testers Only**
   *     Force the use of the User Project metadata field to assign operational
   *     costs when an operation is made on a Bucket and its objects.
   * @property {boolean} [standard=true] Specify the storage class as Standard.
   * @property {string} [storageClass] The new storage class. (`standard`,
   *     `nearline`, `coldline`, or `archive`).
   *     **Note:** The storage classes `multi_regional`, `regional`, and
   *     `durable_reduced_availability` are now legacy and will be deprecated in
   *     the future.
   * @property {Versioning} [versioning=undefined] Specify the versioning status.
   * @property {string} [userProject] The ID of the project which will be billed
   *     for the request.
   */
  /**
   * Create a bucket.
   *
   * Cloud Storage uses a flat namespace, so you can't create a bucket with
   * a name that is already in use. For more information, see
   * [Bucket Naming
   * Guidelines](https://cloud.google.com/storage/docs/bucketnaming.html#requirements).
   *
   * @see [Buckets: insert API Documentation]{@link https://cloud.google.com/storage/docs/json_api/v1/buckets/insert}
   * @see [Storage Classes]{@link https://cloud.google.com/storage/docs/storage-classes}
   *
   * @param {string} name Name of the bucket to create.
   * @param {CreateBucketRequest} [metadata] Metadata to set for the bucket.
   * @param {CreateBucketCallback} [callback] Callback function.
   * @returns {Promise<CreateBucketResponse>}
   * @throws {Error} If a name is not provided.
   * @see Bucket#create
   *
   * @example
   * const {Storage} = require('@google-cloud/storage');
   * const storage = new Storage();
   * const callback = function(err, bucket, apiResponse) {
   *   // `bucket` is a Bucket object.
   * };
   *
   * storage.createBucket('new-bucket', callback);
   *
   * //-
   * // Create a bucket in a specific location and region. <em>See the <a
   * // href="https://cloud.google.com/storage/docs/json_api/v1/buckets/insert">
   * // Official JSON API docs</a> for complete details on the `location`
   * option.
   * // </em>
   * //-
   * const metadata = {
   *   location: 'US-CENTRAL1',
   *   regional: true
   * };
   *
   * storage.createBucket('new-bucket', metadata, callback);
   *
   * //-
   * // Create a bucket with a retention policy of 6 months.
   * //-
   * const metadata = {
   *   retentionPolicy: {
   *     retentionPeriod: 15780000 // 6 months in seconds.
   *   }
   * };
   *
   * storage.createBucket('new-bucket', metadata, callback);
   *
   * //-
   * // Enable versioning on a new bucket.
   * //-
   * const metadata = {
   *   versioning: {
   *     enabled: true
   *   }
   * };
   *
   * storage.createBucket('new-bucket', metadata, callback);
   *
   * //-
   * // If the callback is omitted, we'll return a Promise.
   * //-
   * storage.createBucket('new-bucket').then(function(data) {
   *   const bucket = data[0];
   *   const apiResponse = data[1];
   * });
   *
   * @example <caption>include:samples/buckets.js</caption>
   * region_tag:storage_create_bucket
   * Another example:
   */
  createBucket(
    name: string,
    metadataOrCallback?: BucketCallback | CreateBucketRequest,
    callback?: BucketCallback
  ): Promise<CreateBucketResponse> | void {
    if (!name) {
      throw new Error('A name is required to create a bucket.');
    }

    let metadata: CreateBucketRequest;
    if (!callback) {
      callback = metadataOrCallback as BucketCallback;
      metadata = {};
    } else {
      metadata = metadataOrCallback as CreateBucketRequest;
    }

    const body = Object.assign({}, metadata, {name}) as {} as {
      [index: string]: string | {};
    };

    const storageClasses = {
      archive: 'ARCHIVE',
      coldline: 'COLDLINE',
      dra: 'DURABLE_REDUCED_AVAILABILITY',
      multiRegional: 'MULTI_REGIONAL',
      nearline: 'NEARLINE',
      regional: 'REGIONAL',
      standard: 'STANDARD',
    } as {[index: string]: string};

    Object.keys(storageClasses).forEach(storageClass => {
      if (body[storageClass]) {
        if (metadata.storageClass && metadata.storageClass !== storageClass) {
          throw new Error(
            `Both \`${storageClass}\` and \`storageClass\` were provided.`
          );
        }
        body.storageClass = storageClasses[storageClass];
        delete body[storageClass];
      }
    });

    if (body.requesterPays) {
      body.billing = {
        requesterPays: body.requesterPays,
      };
      delete body.requesterPays;
    }

    const query = {
      project: this.projectId,
    } as CreateBucketQuery;

    if (body.userProject) {
      query.userProject = body.userProject as string;
      delete body.userProject;
    }

    this.request(
      {
        method: 'POST',
        uri: '/b',
        qs: query,
        json: body,
      },
      (err, resp) => {
        if (err) {
          callback!(err, null, resp);
          return;
        }

        const bucket = this.bucket(name);
        bucket.metadata = resp;

        callback!(null, bucket, resp);
      }
    );
  }

  createHmacKey(
    serviceAccountEmail: string,
    options?: CreateHmacKeyOptions
  ): Promise<CreateHmacKeyResponse>;
  createHmacKey(
    serviceAccountEmail: string,
    callback: CreateHmacKeyCallback
  ): void;
  createHmacKey(
    serviceAccountEmail: string,
    options: CreateHmacKeyOptions,
    callback: CreateHmacKeyCallback
  ): void;
  /**
   * @typedef {object} CreateHmacKeyOptions
   * @property {string} [projectId] The project ID of the project that owns
   *     the service account of the requested HMAC key. If not provided,
   *     the project ID used to instantiate the Storage client will be used.
   * @property {string} [userProject] This parameter is currently ignored.
   */
  /**
   * @typedef {object} HmacKeyMetadata
   * @property {string} accessId The access id identifies which HMAC key was
   *     used to sign a request when authenticating with HMAC.
   * @property {string} etag Used to perform a read-modify-write of the key.
   * @property {string} id The resource name of the HMAC key.
   * @property {string} projectId The project ID.
   * @property {string} serviceAccountEmail The service account's email this
   *     HMAC key is created for.
   * @property {string} state The state of this HMAC key. One of "ACTIVE",
   *     "INACTIVE" or "DELETED".
   * @property {string} timeCreated The creation time of the HMAC key in
   *     RFC 3339 format.
   * @property {string} [updated] The time this HMAC key was last updated in
   *     RFC 3339 format.
   */
  /**
   * @typedef {array} CreateHmacKeyResponse
   * @property {HmacKey} 0 The HmacKey instance created from API response.
   * @property {string} 1 The HMAC key's secret used to access the XML API.
   * @property {object} 3 The raw API response.
   */
  /**
   * @callback CreateHmacKeyCallback Callback function.
   * @param {?Error} err Request error, if any.
   * @param {HmacKey} hmacKey The HmacKey instance created from API response.
   * @param {string} secret The HMAC key's secret used to access the XML API.
   * @param {object} apiResponse The raw API response.
   */
  /**
   * Create an HMAC key associated with an service account to authenticate
   * requests to the Cloud Storage XML API.
   *
   * @see [HMAC keys documentation]{@link https://cloud.google.com/storage/docs/authentication/hmackeys}
   *
   * @param {string} serviceAccountEmail The service account's email address
   *     with which the HMAC key is created for.
   * @param {CreateHmacKeyCallback} [callback] Callback function.
   * @return {Promise<CreateHmacKeyResponse>}
   *
   * @example
   * const {Storage} = require('google-cloud/storage');
   * const storage = new Storage();
   *
   * // Replace with your service account's email address
   * const serviceAccountEmail =
   *   'my-service-account@appspot.gserviceaccount.com';
   *
   * storage.createHmacKey(serviceAccountEmail, function(err, hmacKey, secret) {
   *   if (!err) {
   *     // Securely store the secret for use with the XML API.
   *   }
   * });
   *
   * //-
   * // If the callback is omitted, we'll return a Promise.
   * //-
   * storage.createHmacKey(serviceAccountEmail)
   *   .then((response) => {
   *     const hmacKey = response[0];
   *     const secret = response[1];
   *     // Securely store the secret for use with the XML API.
   *   });
   */
  createHmacKey(
    serviceAccountEmail: string,
    optionsOrCb?: CreateHmacKeyOptions | CreateHmacKeyCallback,
    cb?: CreateHmacKeyCallback
  ): Promise<CreateHmacKeyResponse> | void {
    if (typeof serviceAccountEmail !== 'string') {
      throw new Error(
        'The first argument must be a service account email to create an HMAC key.'
      );
    }

    const {options, callback} = normalize<
      CreateHmacKeyOptions,
      CreateHmacKeyCallback
    >(optionsOrCb, cb);
    const query = Object.assign({}, options, {serviceAccountEmail});
    const projectId = query.projectId || this.projectId;
    delete query.projectId;

    this.request(
      {
        method: 'POST',
        uri: `/projects/${projectId}/hmacKeys`,
        qs: query,
      },
      (err, resp: HmacKeyResourceResponse) => {
        if (err) {
          callback!(err, null, null, resp);
          return;
        }

        const metadata = resp.metadata;
        const hmacKey = this.hmacKey(metadata.accessId, {
          projectId: metadata.projectId,
        });
        hmacKey.metadata = resp.metadata;

        callback!(null, hmacKey, resp.secret, resp);
      }
    );
  }

  getBuckets(options?: GetBucketsRequest): Promise<GetBucketsResponse>;
  getBuckets(options: GetBucketsRequest, callback: GetBucketsCallback): void;
  getBuckets(callback: GetBucketsCallback): void;
  /**
   * Query object for listing buckets.
   *
   * @typedef {object} GetBucketsRequest
   * @property {boolean} [autoPaginate=true] Have pagination handled
   *     automatically.
   * @property {number} [maxApiCalls] Maximum number of API calls to make.
   * @property {number} [maxResults] Maximum number of items plus prefixes to
   *     return per call.
   *     Note: By default will handle pagination automatically
   *     if more than 1 page worth of results are requested per call.
   *     When `autoPaginate` is set to `false` the smaller of `maxResults`
   *     or 1 page of results will be returned per call.
   * @property {string} [pageToken] A previously-returned page token
   *     representing part of the larger set of results to view.
   * @property {string} [userProject] The ID of the project which will be billed
   *     for the request.
   */
  /**
   * @typedef {array} GetBucketsResponse
   * @property {Bucket[]} 0 Array of {@link Bucket} instances.
   * @property {objcet} 1 nextQuery A query object to receive more results.
   * @property {object} 2 The full API response.
   */
  /**
   * @callback GetBucketsCallback
   * @param {?Error} err Request error, if any.
   * @param {Bucket[]} buckets Array of {@link Bucket} instances.
   * @param {object} nextQuery A query object to receive more results.
   * @param {object} apiResponse The full API response.
   */
  /**
   * Get Bucket objects for all of the buckets in your project.
   *
   * @see [Buckets: list API Documentation]{@link https://cloud.google.com/storage/docs/json_api/v1/buckets/list}
   *
   * @param {GetBucketsRequest} [query] Query object for listing buckets.
   * @param {GetBucketsCallback} [callback] Callback function.
   * @returns {Promise<GetBucketsResponse>}
   *
   * @example
   * const {Storage} = require('@google-cloud/storage');
   * const storage = new Storage();
   * storage.getBuckets(function(err, buckets) {
   *   if (!err) {
   *     // buckets is an array of Bucket objects.
   *   }
   * });
   *
   * //-
   * // To control how many API requests are made and page through the results
   * // manually, set `autoPaginate` to `false`.
   * //-
   * const callback = function(err, buckets, nextQuery, apiResponse) {
   *   if (nextQuery) {
   *     // More results exist.
   *     storage.getBuckets(nextQuery, callback);
   *   }
   *
   *   // The `metadata` property is populated for you with the metadata at the
   *   // time of fetching.
   *   buckets[0].metadata;
   *
   *   // However, in cases where you are concerned the metadata could have
   *   // changed, use the `getMetadata` method.
   *   buckets[0].getMetadata(function(err, metadata, apiResponse) {});
   * };
   *
   * storage.getBuckets({
   *   autoPaginate: false
   * }, callback);
   *
   * //-
   * // If the callback is omitted, we'll return a Promise.
   * //-
   * storage.getBuckets().then(function(data) {
   *   const buckets = data[0];
   * });
   *
   * @example <caption>include:samples/buckets.js</caption>
   * region_tag:storage_list_buckets
   * Another example:
   */
  getBuckets(
    optionsOrCallback?: GetBucketsRequest | GetBucketsCallback,
    cb?: GetBucketsCallback
  ): void | Promise<GetBucketsResponse> {
    const {options, callback} = normalize<GetBucketsRequest>(
      optionsOrCallback,
      cb
    );
    options.project = options.project || this.projectId;

    this.request(
      {
        uri: '/b',
        qs: options,
      },
      (err, resp) => {
        if (err) {
          callback(err, null, null, resp);
          return;
        }

        const buckets = arrify(resp.items).map((bucket: Metadata) => {
          const bucketInstance = this.bucket(bucket.id);
          bucketInstance.metadata = bucket;
          return bucketInstance;
        });

        const nextQuery = resp.nextPageToken
          ? Object.assign({}, options, {pageToken: resp.nextPageToken})
          : null;

        callback(null, buckets, nextQuery, resp);
      }
    );
  }

  /**
   * Query object for listing HMAC keys.
   *
   * @typedef {object} GetHmacKeysOptions
   * @property {string} [projectId] The project ID of the project that owns
   *     the service account of the requested HMAC key. If not provided,
   *     the project ID used to instantiate the Storage client will be used.
   * @property {string} [serviceAccountEmail] If present, only HMAC keys for the
   *     given service account are returned.
   * @property {boolean} [showDeletedKeys=false] If true, include keys in the DELETE
   *     state. Default is false.
   * @property {boolean} [autoPaginate=true] Have pagination handled
   *     automatically.
   * @property {number} [maxApiCalls] Maximum number of API calls to make.
   * @property {number} [maxResults] Maximum number of items plus prefixes to
   *     return per call.
   *     Note: By default will handle pagination automatically
   *     if more than 1 page worth of results are requested per call.
   *     When `autoPaginate` is set to `false` the smaller of `maxResults`
   *     or 1 page of results will be returned per call.
   * @property {string} [pageToken] A previously-returned page token
   *     representing part of the larger set of results to view.
   * @property {string} [userProject] This parameter is currently ignored.
   */
  /**
   * @typedef {array} GetHmacKeysResponse
   * @property {HmacKey[]} 0 Array of {@link HmacKey} instances.
   * @param {object} nextQuery 1 A query object to receive more results.
   * @param {object} apiResponse 2 The full API response.
   */
  /**
   * @callback GetHmacKeysCallback
   * @param {?Error} err Request error, if any.
   * @param {HmacKey[]} hmacKeys Array of {@link HmacKey} instances.
   * @param {object} nextQuery A query object to receive more results.
   * @param {object} apiResponse The full API response.
   */
  /**
   * Retrieves a list of HMAC keys matching the criteria.
   *
   * The authenticated user must have storage.hmacKeys.list permission for the project in which the key exists.
   *
   * @param {GetHmacKeysOption} options Configuration options.
   * @param {GetHmacKeysCallback} callback Callback function.
   * @return {Promise<GetHmacKeysResponse>}
   *
   * @example
   * const {Storage} = require('@google-cloud/storage');
   * const storage = new Storage();
   * storage.getHmacKeys(function(err, hmacKeys) {
   *   if (!err) {
   *     // hmacKeys is an array of HmacKey objects.
   *   }
   * });
   *
   * //-
   * // To control how many API requests are made and page through the results
   * // manually, set `autoPaginate` to `false`.
   * //-
   * const callback = function(err, hmacKeys, nextQuery, apiResponse) {
   *   if (nextQuery) {
   *     // More results exist.
   *     storage.getHmacKeys(nextQuery, callback);
   *   }
   *
   *   // The `metadata` property is populated for you with the metadata at the
   *   // time of fetching.
   *   hmacKeys[0].metadata;
   * };
   *
   * storage.getHmacKeys({
   *   autoPaginate: false
   * }, callback);
   *
   * //-
   * // If the callback is omitted, we'll return a Promise.
   * //-
   * storage.getHmacKeys().then(function(data) {
   *   const hmacKeys = data[0];
   * });
   */
  getHmacKeys(options?: GetHmacKeysOptions): Promise<GetHmacKeysResponse>;
  getHmacKeys(callback: GetHmacKeysCallback): void;
  getHmacKeys(options: GetHmacKeysOptions, callback: GetHmacKeysCallback): void;
  getHmacKeys(
    optionsOrCb?: GetHmacKeysOptions | GetHmacKeysCallback,
    cb?: GetHmacKeysCallback
  ): Promise<GetHmacKeysResponse> | void {
    const {options, callback} = normalize<GetHmacKeysOptions>(optionsOrCb, cb);
    const query = Object.assign({}, options);
    const projectId = query.projectId || this.projectId;
    delete query.projectId;

    this.request(
      {
        uri: `/projects/${projectId}/hmacKeys`,
        qs: query,
      },
      (err, resp) => {
        if (err) {
          callback(err, null, null, resp);
          return;
        }

        const hmacKeys = arrify(resp.items).map((hmacKey: HmacKeyMetadata) => {
          const hmacKeyInstance = this.hmacKey(hmacKey.accessId, {
            projectId: hmacKey.projectId,
          });
          hmacKeyInstance.metadata = hmacKey;
          return hmacKeyInstance;
        });

        const nextQuery = resp.nextPageToken
          ? Object.assign({}, options, {pageToken: resp.nextPageToken})
          : null;

        callback(null, hmacKeys, nextQuery, resp);
      }
    );
  }

  getServiceAccount(
    options?: GetServiceAccountOptions
  ): Promise<GetServiceAccountResponse>;
  getServiceAccount(
    options?: GetServiceAccountOptions
  ): Promise<GetServiceAccountResponse>;
  getServiceAccount(
    options: GetServiceAccountOptions,
    callback: GetServiceAccountCallback
  ): void;
  getServiceAccount(callback: GetServiceAccountCallback): void;
  /**
   * @typedef {array} GetServiceAccountResponse
   * @property {object} 0 The service account resource.
   * @property {object} 1 The full
   * [API
   * response](https://cloud.google.com/storage/docs/json_api/v1/projects/serviceAccount#resource).
   */
  /**
   * @callback GetServiceAccountCallback
   * @param {?Error} err Request error, if any.
   * @param {object} serviceAccount The serviceAccount resource.
   * @param {string} serviceAccount.emailAddress The service account email
   *     address.
   * @param {object} apiResponse The full
   * [API
   * response](https://cloud.google.com/storage/docs/json_api/v1/projects/serviceAccount#resource).
   */
  /**
   * Get the email address of this project's Google Cloud Storage service
   * account.
   *
   * @see [Projects.serviceAccount: get API Documentation]{@link https://cloud.google.com/storage/docs/json_api/v1/projects/serviceAccount/get}
   * @see [Projects.serviceAccount Resource]{@link https://cloud.google.com/storage/docs/json_api/v1/projects/serviceAccount#resource}
   *
   * @param {object} [options] Configuration object.
   * @param {string} [options.userProject] User project to be billed for this
   *     request.
   * @param {GetServiceAccountCallback} [callback] Callback function.
   * @returns {Promise<GetServiceAccountResponse>}
   *
   * @example
   * const {Storage} = require('@google-cloud/storage');
   * const storage = new Storage();
   *
   * storage.getServiceAccount(function(err, serviceAccount, apiResponse) {
   *   if (!err) {
   *     const serviceAccountEmail = serviceAccount.emailAddress;
   *   }
   * });
   *
   * //-
   * // If the callback is omitted, we'll return a Promise.
   * //-
   * storage.getServiceAccount().then(function(data) {
   *   const serviceAccountEmail = data[0].emailAddress;
   *   const apiResponse = data[1];
   * });
   */
  getServiceAccount(
    optionsOrCallback?: GetServiceAccountOptions | GetServiceAccountCallback,
    cb?: GetServiceAccountCallback
  ): void | Promise<GetServiceAccountResponse> {
    const {options, callback} = normalize<GetServiceAccountOptions>(
      optionsOrCallback,
      cb
    );
    this.request(
      {
        uri: `/projects/${this.projectId}/serviceAccount`,
        qs: options,
      },
      (err, resp) => {
        if (err) {
          callback(err, null, resp);
          return;
        }

        const camelCaseResponse = {} as {[index: string]: string};

        for (const prop in resp) {
          // eslint-disable-next-line no-prototype-builtins
          if (resp.hasOwnProperty(prop)) {
            const camelCaseProp = prop.replace(/_(\w)/g, (_, match) =>
              match.toUpperCase()
            );
            camelCaseResponse[camelCaseProp] = resp[prop];
          }
        }

        callback(null, camelCaseResponse, resp);
      }
    );
  }

  /**
   * Get a reference to an HmacKey object.
   * Note: this does not fetch the HMAC key's metadata. Use HmacKey#get() to
   * retrieve and populate the metadata.
   *
   * To get a reference to an HMAC key that's not created for a service
   * account in the same project used to instantiate the Storage client,
   * supply the project's ID as `projectId` in the `options` argument.
   *
   * @param {string} accessId The HMAC key's access ID.
   * @param {HmacKeyOptions} options HmacKey constructor owptions.
   * @returns {HmacKey}
   * @see HmacKey
   *
   * @example
   * const {Storage} = require('@google-cloud/storage');
   * const storage = new Storage();
   * const hmacKey = storage.hmacKey('ACCESS_ID');
   */
  hmacKey(accessId: string, options?: HmacKeyOptions) {
    if (!accessId) {
      throw new Error('An access ID is needed to create an HmacKey object.');
    }

    return new HmacKey(this, accessId, options);
  }
}

/*! Developer Documentation
 *
 * These methods can be auto-paginated.
 */
paginator.extend(Storage, ['getBuckets', 'getHmacKeys']);

/*! Developer Documentation
 *
 * All async methods (except for streams) will return a Promise in the event
 * that a callback is omitted.
 */
promisifyAll(Storage, {
  exclude: ['bucket', 'channel', 'hmacKey'],
});<|MERGE_RESOLUTION|>--- conflicted
+++ resolved
@@ -431,12 +431,7 @@
 
     const config = {
       apiEndpoint: options.apiEndpoint!,
-<<<<<<< HEAD
       autoRetry: options.autoRetry !== undefined ? options.autoRetry : AUTO_RETRY_DEFAULT,
-=======
-      autoRetry:
-        options.autoRetry != undefined ? options.autoRetry : AUTO_RETRY_DEFAULT,
->>>>>>> 5a9eda80
       maxRetries: options.maxRetries ? options.maxRetries : MAX_RETRY_DEFAULT,
       backoffMultiplier: options.backoffMultiplier
         ? options.backoffMultiplier
