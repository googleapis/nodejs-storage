--- conflicted
+++ resolved
@@ -26,21 +26,14 @@
 import AsyncRetry from 'async-retry';
 import {RetryOptions, PreconditionOptions} from './storage.js';
 import * as uuid from 'uuid';
-<<<<<<< HEAD
-import {getRuntimeTrackingString, getUserAgentString} from './util';
-import {GCCL_GCS_CMD_KEY} from './nodejs-common/util';
-import {FileMetadata} from './file';
-=======
-import {GCCL_GCS_CMD_KEY} from './nodejs-common/util.js';
 import {
   getRuntimeTrackingString,
   getModuleFormat,
   getUserAgentString,
 } from './util.js';
-// eslint-disable-next-line @typescript-eslint/ban-ts-comment
-// @ts-ignore
+import {GCCL_GCS_CMD_KEY} from './nodejs-common/util.js';
+import {FileMetadata} from './file.js';
 import {getPackageJSON} from './package-json-helper.cjs';
->>>>>>> c8480766
 
 const NOT_FOUND_STATUS_CODE = 404;
 const RESUMABLE_INCOMPLETE_STATUS_CODE = 308;
@@ -1029,13 +1022,9 @@
   ): Promise<GaxiosResponse<FileMetadata | void>> {
     let googAPIClient = `${getRuntimeTrackingString()} gccl/${
       packageJson.version
-<<<<<<< HEAD
-    } gccl-invocation-id/${this.currentInvocationId.checkUploadStatus}`;
-=======
     }-${getModuleFormat()} gccl-invocation-id/${
-      this.currentInvocationId.offset
+      this.currentInvocationId.checkUploadStatus
     }`;
->>>>>>> c8480766
 
     if (this.#gcclGcsCmd) {
       googAPIClient += ` gccl-gcs-cmd/${this.#gcclGcsCmd}`;
