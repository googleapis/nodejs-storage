--- conflicted
+++ resolved
@@ -3078,13 +3078,8 @@
    * const bucket = storage.bucket('albums');
    * const file = bucket.file('my-file');
    *
-<<<<<<< HEAD
-   * file.publicUrl();
-   *  // Will return "https://storage.googleapis.com/albums/my-file"
-=======
    * // publicUrl will be "https://storage.googleapis.com/albums/my-file"
    * const publicUrl = file.publicUrl();
->>>>>>> f9b16d82
    */
   publicUrl(): string {
     return `${this.storage.apiEndpoint}/${this.bucket.name}/${this.name}`;
