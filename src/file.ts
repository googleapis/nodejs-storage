// Copyright 2019 Google LLC
//
// Licensed under the Apache License, Version 2.0 (the "License");
// you may not use this file except in compliance with the License.
// You may obtain a copy of the License at
//
//      http://www.apache.org/licenses/LICENSE-2.0
//
// Unless required by applicable law or agreed to in writing, software
// distributed under the License is distributed on an "AS IS" BASIS,
// WITHOUT WARRANTIES OR CONDITIONS OF ANY KIND, either express or implied.
// See the License for the specific language governing permissions and
// limitations under the License.

import {
  BodyResponseCallback,
  DecorateRequestOptions,
  GetConfig,
  Interceptor,
  MetadataCallback,
  ServiceObject,
  SetMetadataResponse,
  util,
} from './nodejs-common/index.js';
import {promisifyAll} from '@google-cloud/promisify';

import compressible from 'compressible';
import * as crypto from 'crypto';
import * as fs from 'fs';
<<<<<<< HEAD
import * as mime from 'mime';
import * as resumableUpload from './resumable-upload';
import {Writable, Readable, pipeline, Transform, PipelineSource} from 'stream';
=======
import mime from 'mime';
import * as resumableUpload from './resumable-upload.js';
import {
  Writable,
  Readable,
  pipeline,
  Transform,
  PassThrough,
  PipelineSource,
} from 'stream';
>>>>>>> c8480766
import * as zlib from 'zlib';
import * as http from 'http';

import {
  ExceptionMessages,
  IdempotencyStrategy,
  PreconditionOptions,
  Storage,
} from './storage.js';
import {AvailableServiceObjectMethods, Bucket} from './bucket.js';
import {Acl, AclMetadata} from './acl.js';
import {
  GetSignedUrlResponse,
  SigningError,
  GetSignedUrlCallback,
  URLSigner,
  SignerGetSignedUrlConfig,
  Query,
} from './signer.js';
import {
  ResponseBody,
  ApiError,
  Duplexify,
  GCCL_GCS_CMD_KEY,
} from './nodejs-common/util.js';
import duplexify from 'duplexify';
import {
  normalize,
  objectKeyToLowercase,
  unicodeJSONStringify,
  formatAsUTCISO,
  PassThroughShim,
<<<<<<< HEAD
} from './util';
import {CRC32C, CRC32CValidatorGenerator} from './crc32c';
import {HashStreamValidator} from './hash-stream-validator';
=======
} from './util.js';
import {CRC32CValidatorGenerator} from './crc32c.js';
import {HashStreamValidator} from './hash-stream-validator.js';
>>>>>>> c8480766
import {URL} from 'url';

import AsyncRetry from 'async-retry';
import {
  BaseMetadata,
  DeleteCallback,
  DeleteOptions,
  RequestResponse,
  SetMetadataOptions,
} from './nodejs-common/service-object.js';
import * as r from 'teeny-request';

export type GetExpirationDateResponse = [Date];
export interface GetExpirationDateCallback {
  (
    err: Error | null,
    expirationDate?: Date | null,
    apiResponse?: unknown
  ): void;
}

export interface PolicyDocument {
  string: string;
  base64: string;
  signature: string;
}

export type SaveData = string | Buffer | PipelineSource<string | Buffer>;

export type GenerateSignedPostPolicyV2Response = [PolicyDocument];

export interface GenerateSignedPostPolicyV2Callback {
  (err: Error | null, policy?: PolicyDocument): void;
}

export interface GenerateSignedPostPolicyV2Options {
  equals?: string[] | string[][];
  expires: string | number | Date;
  startsWith?: string[] | string[][];
  acl?: string;
  successRedirect?: string;
  successStatus?: string;
  contentLengthRange?: {min?: number; max?: number};
}

export interface PolicyFields {
  [key: string]: string;
}

export interface GenerateSignedPostPolicyV4Options {
  expires: string | number | Date;
  bucketBoundHostname?: string;
  virtualHostedStyle?: boolean;
  conditions?: object[];
  fields?: PolicyFields;
}

export interface GenerateSignedPostPolicyV4Callback {
  (err: Error | null, output?: SignedPostPolicyV4Output): void;
}

export type GenerateSignedPostPolicyV4Response = [SignedPostPolicyV4Output];

export interface SignedPostPolicyV4Output {
  url: string;
  fields: PolicyFields;
}

export interface GetSignedUrlConfig {
  action: 'read' | 'write' | 'delete' | 'resumable';
  version?: 'v2' | 'v4';
  virtualHostedStyle?: boolean;
  cname?: string;
  contentMd5?: string;
  contentType?: string;
  expires: string | number | Date;
  accessibleAt?: string | number | Date;
  extensionHeaders?: http.OutgoingHttpHeaders;
  promptSaveAs?: string;
  responseDisposition?: string;
  responseType?: string;
  queryParams?: Query;
}

export interface GetFileMetadataOptions {
  userProject?: string;
}

export type GetFileMetadataResponse = [FileMetadata, unknown];

export interface GetFileMetadataCallback {
  (err: Error | null, metadata?: FileMetadata, apiResponse?: unknown): void;
}

export interface GetFileOptions extends GetConfig {
  userProject?: string;
}

export type GetFileResponse = [File, unknown];

export interface GetFileCallback {
  (err: Error | null, file?: File, apiResponse?: unknown): void;
}

export interface FileExistsOptions {
  userProject?: string;
}

export type FileExistsResponse = [boolean];

export interface FileExistsCallback {
  (err: Error | null, exists?: boolean): void;
}

export interface DeleteFileOptions {
  ignoreNotFound?: boolean;
  userProject?: string;
}

export type DeleteFileResponse = [unknown];

export interface DeleteFileCallback {
  (err: Error | null, apiResponse?: unknown): void;
}

export type PredefinedAcl =
  | 'authenticatedRead'
  | 'bucketOwnerFullControl'
  | 'bucketOwnerRead'
  | 'private'
  | 'projectPrivate'
  | 'publicRead';

type PublicResumableUploadOptions =
  | 'chunkSize'
  | 'highWaterMark'
  | 'isPartialUpload'
  | 'metadata'
  | 'origin'
  | 'offset'
  | 'predefinedAcl'
  | 'private'
  | 'public'
  | 'uri'
  | 'userProject';

export interface CreateResumableUploadOptions
  extends Pick<resumableUpload.UploadConfig, PublicResumableUploadOptions> {
  /**
   * A CRC32C to resume from when continuing a previous upload. It is recommended
   * to capture the `crc32c` event from previous upload sessions to provide in
   * subsequent requests in order to accurately track the upload. This is **required**
   * when validating a final portion of the uploaded object.
   *
   * @see {@link CRC32C.from} for possible values.
   */
  resumeCRC32C?: Parameters<(typeof CRC32C)['from']>[0];
  preconditionOpts?: PreconditionOptions;
  [GCCL_GCS_CMD_KEY]?: resumableUpload.UploadConfig[typeof GCCL_GCS_CMD_KEY];
}

export type CreateResumableUploadResponse = [string];

export interface CreateResumableUploadCallback {
  (err: Error | null, uri?: string): void;
}

export interface CreateWriteStreamOptions extends CreateResumableUploadOptions {
  contentType?: string;
  gzip?: string | boolean;
  resumable?: boolean;
  timeout?: number;
  validation?: string | boolean;
}

export interface MakeFilePrivateOptions {
  metadata?: FileMetadata;
  strict?: boolean;
  userProject?: string;
  preconditionOpts?: PreconditionOptions;
}

export type MakeFilePrivateResponse = [unknown];

export type MakeFilePrivateCallback = SetFileMetadataCallback;

export interface IsPublicCallback {
  (err: Error | null, resp?: boolean): void;
}

export type IsPublicResponse = [boolean];

export type MakeFilePublicResponse = [unknown];

export interface MakeFilePublicCallback {
  (err?: Error | null, apiResponse?: unknown): void;
}

export type MoveResponse = [unknown];

export interface MoveCallback {
  (
    err: Error | null,
    destinationFile?: File | null,
    apiResponse?: unknown
  ): void;
}

export interface MoveOptions {
  userProject?: string;
  preconditionOpts?: PreconditionOptions;
}

export type RenameOptions = MoveOptions;
export type RenameResponse = MoveResponse;
export type RenameCallback = MoveCallback;

export type RotateEncryptionKeyOptions = string | Buffer | EncryptionKeyOptions;

export interface EncryptionKeyOptions {
  encryptionKey?: string | Buffer;
  kmsKeyName?: string;
  preconditionOpts?: PreconditionOptions;
}

export type RotateEncryptionKeyCallback = CopyCallback;

export type RotateEncryptionKeyResponse = CopyResponse;

export enum ActionToHTTPMethod {
  read = 'GET',
  write = 'PUT',
  delete = 'DELETE',
  resumable = 'POST',
}

/**
 * @private
 */
export const STORAGE_POST_POLICY_BASE_URL = 'https://storage.googleapis.com';

/**
 * @private
 */
const GS_URL_REGEXP = /^gs:\/\/([a-z0-9_.-]+)\/(.+)$/;

export interface FileOptions {
  crc32cGenerator?: CRC32CValidatorGenerator;
  encryptionKey?: string | Buffer;
  generation?: number | string;
  kmsKeyName?: string;
  preconditionOpts?: PreconditionOptions;
  userProject?: string;
}

export interface CopyOptions {
  cacheControl?: string;
  contentEncoding?: string;
  contentType?: string;
  contentDisposition?: string;
  destinationKmsKeyName?: string;
  metadata?: FileMetadata;
  predefinedAcl?: string;
  token?: string;
  userProject?: string;
  preconditionOpts?: PreconditionOptions;
}

export type CopyResponse = [File, unknown];

export interface CopyCallback {
  (err: Error | null, file?: File | null, apiResponse?: unknown): void;
}

export type DownloadResponse = [Buffer];

export type DownloadCallback = (
  err: RequestError | null,
  contents: Buffer
) => void;

export interface DownloadOptions extends CreateReadStreamOptions {
  destination?: string;
}

interface CopyQuery {
  sourceGeneration?: number;
  rewriteToken?: string;
  userProject?: string;
  destinationKmsKeyName?: string;
  destinationPredefinedAcl?: string;
  ifGenerationMatch?: number | string;
  ifGenerationNotMatch?: number | string;
  ifMetagenerationMatch?: number | string;
  ifMetagenerationNotMatch?: number | string;
}

interface FileQuery {
  alt: string;
  generation?: number;
  userProject?: string;
}

export interface CreateReadStreamOptions {
  userProject?: string;
  validation?: 'md5' | 'crc32c' | false | true;
  start?: number;
  end?: number;
  decompress?: boolean;
  [GCCL_GCS_CMD_KEY]?: string;
}

export interface SaveOptions extends CreateWriteStreamOptions {
  // eslint-disable-next-line @typescript-eslint/no-explicit-any
  onUploadProgress?: (progressEvent: any) => void;
}

export interface SaveCallback {
  (err?: Error | null): void;
}

export interface SetFileMetadataOptions {
  userProject?: string;
}

export interface SetFileMetadataCallback {
  (err?: Error | null, apiResponse?: unknown): void;
}

export type SetFileMetadataResponse = [unknown];

export type SetStorageClassResponse = [unknown];

export interface SetStorageClassOptions {
  userProject?: string;
  preconditionOpts?: PreconditionOptions;
}

export interface SetStorageClassCallback {
  (err?: Error | null, apiResponse?: unknown): void;
}

export interface FileMetadata extends BaseMetadata {
  acl?: AclMetadata[] | null;
  bucket?: string;
  cacheControl?: string;
  componentCount?: number;
  contentDisposition?: string;
  contentEncoding?: string;
  contentLanguage?: string;
  contentType?: string;
  crc32c?: string;
  customerEncryption?: {
    encryptionAlgorithm?: string;
    keySha256?: string;
  };
  customTime?: string;
  eventBasedHold?: boolean | null;
  generation?: string | number;
  kmsKeyName?: string;
  md5Hash?: string;
  mediaLink?: string;
  metadata?: {
    [key: string]: string;
  };
  metageneration?: string | number;
  name?: string;
  owner?: {
    entity?: string;
    entityId?: string;
  };
  retentionExpirationTime?: string;
  size?: string | number;
  storageClass?: string;
  temporaryHold?: boolean | null;
  timeCreated?: string;
  timeDeleted?: string;
  timeStorageClassUpdated?: string;
  updated?: string;
}

export class RequestError extends Error {
  code?: string;
  errors?: Error[];
}

const SEVEN_DAYS = 7 * 24 * 60 * 60;

export enum FileExceptionMessages {
  EXPIRATION_TIME_NA = 'An expiration time is not available.',
  DESTINATION_NO_NAME = 'Destination file should have a name.',
  INVALID_VALIDATION_FILE_RANGE = 'Cannot use validation with file ranges (start/end).',
  MD5_NOT_AVAILABLE = 'MD5 verification was specified, but is not available for the requested object. MD5 is not available for composite objects.',
  EQUALS_CONDITION_TWO_ELEMENTS = 'Equals condition must be an array of 2 elements.',
  STARTS_WITH_TWO_ELEMENTS = 'StartsWith condition must be an array of 2 elements.',
  CONTENT_LENGTH_RANGE_MIN_MAX = 'ContentLengthRange must have numeric min & max fields.',
  DOWNLOAD_MISMATCH = 'The downloaded data did not match the data from the server. To be sure the content is the same, you should download the file again.',
  UPLOAD_MISMATCH_DELETE_FAIL = `The uploaded data did not match the data from the server.
    As a precaution, we attempted to delete the file, but it was not successful.
    To be sure the content is the same, you should try removing the file manually,
    then uploading the file again.
    \n\nThe delete attempt failed with this message:\n\n  `,
  UPLOAD_MISMATCH = `The uploaded data did not match the data from the server.
    As a precaution, the file has been deleted.
    To be sure the content is the same, you should try uploading the file again.`,
  MD5_RESUMED_UPLOAD = 'MD5 cannot be used with a continued resumable upload as MD5 cannot be extended from an existing value',
  MISSING_RESUME_CRC32C_FINAL_UPLOAD = 'The CRC32C is missing for the final portion of a resumed upload, which is required for validation. Please provide `resumeCRC32C` if validation is required, or disable `validation`.',
}

/**
 * A File object is created from your {@link Bucket} object using
 * {@link Bucket#file}.
 *
 * @class
 */
class File extends ServiceObject<File, FileMetadata> {
  acl: Acl;
  crc32cGenerator: CRC32CValidatorGenerator;
  bucket: Bucket;
  storage: Storage;
  kmsKeyName?: string;
  userProject?: string;
  signer?: URLSigner;
  name: string;

  generation?: number;
  parent!: Bucket;

  private encryptionKey?: string | Buffer;
  private encryptionKeyBase64?: string;
  private encryptionKeyHash?: string;
  private encryptionKeyInterceptor?: Interceptor;
  private instanceRetryValue?: boolean;
  instancePreconditionOpts?: PreconditionOptions;

  /**
   * Cloud Storage uses access control lists (ACLs) to manage object and
   * bucket access. ACLs are the mechanism you use to share objects with other
   * users and allow other users to access your buckets and objects.
   *
   * An ACL consists of one or more entries, where each entry grants permissions
   * to an entity. Permissions define the actions that can be performed against
   * an object or bucket (for example, `READ` or `WRITE`); the entity defines
   * who the permission applies to (for example, a specific user or group of
   * users).
   *
   * The `acl` object on a File instance provides methods to get you a list of
   * the ACLs defined on your bucket, as well as set, update, and delete them.
   *
   * See {@link http://goo.gl/6qBBPO| About Access Control lists}
   *
   * @name File#acl
   * @mixes Acl
   *
   * @example
   * ```
   * const {Storage} = require('@google-cloud/storage');
   * const storage = new Storage();
   * const myBucket = storage.bucket('my-bucket');
   *
   * const file = myBucket.file('my-file');
   * //-
   * // Make a file publicly readable.
   * //-
   * const options = {
   *   entity: 'allUsers',
   *   role: storage.acl.READER_ROLE
   * };
   *
   * file.acl.add(options, function(err, aclObject) {});
   *
   * //-
   * // If the callback is omitted, we'll return a Promise.
   * //-
   * file.acl.add(options).then(function(data) {
   *   const aclObject = data[0];
   *   const apiResponse = data[1];
   * });
   * ```
   */
  /**
   * The API-formatted resource description of the file.
   *
   * Note: This is not guaranteed to be up-to-date when accessed. To get the
   * latest record, call the `getMetadata()` method.
   *
   * @name File#metadata
   * @type {object}
   */
  /**
   * The file's name.
   * @name File#name
   * @type {string}
   */
  /**
   * @callback Crc32cGeneratorToStringCallback
   * A method returning the CRC32C as a base64-encoded string.
   *
   * @returns {string}
   *
   * @example
   * Hashing the string 'data' should return 'rth90Q=='
   *
   * ```js
   * const buffer = Buffer.from('data');
   * crc32c.update(buffer);
   * crc32c.toString(); // 'rth90Q=='
   * ```
   **/
  /**
   * @callback Crc32cGeneratorValidateCallback
   * A method validating a base64-encoded CRC32C string.
   *
   * @param {string} [value] base64-encoded CRC32C string to validate
   * @returns {boolean}
   *
   * @example
   * Should return `true` if the value matches, `false` otherwise
   *
   * ```js
   * const buffer = Buffer.from('data');
   * crc32c.update(buffer);
   * crc32c.validate('DkjKuA=='); // false
   * crc32c.validate('rth90Q=='); // true
   * ```
   **/
  /**
   * @callback Crc32cGeneratorUpdateCallback
   * A method for passing `Buffer`s for CRC32C generation.
   *
   * @param {Buffer} [data] data to update CRC32C value with
   * @returns {undefined}
   *
   * @example
   * Hashing buffers from 'some ' and 'text\n'
   *
   * ```js
   * const buffer1 = Buffer.from('some ');
   * crc32c.update(buffer1);
   *
   * const buffer2 = Buffer.from('text\n');
   * crc32c.update(buffer2);
   *
   * crc32c.toString(); // 'DkjKuA=='
   * ```
   **/
  /**
   * @typedef {object} CRC32CValidator
   * @property {Crc32cGeneratorToStringCallback}
   * @property {Crc32cGeneratorValidateCallback}
   * @property {Crc32cGeneratorUpdateCallback}
   */
  /**
   * @callback Crc32cGeneratorCallback
   * @returns {CRC32CValidator}
   */
  /**
   * @typedef {object} FileOptions Options passed to the File constructor.
   * @property {string} [encryptionKey] A custom encryption key.
   * @property {number} [generation] Generation to scope the file to.
   * @property {string} [kmsKeyName] Cloud KMS Key used to encrypt this
   *     object, if the object is encrypted by such a key. Limited availability;
   *     usable only by enabled projects.
   * @property {string} [userProject] The ID of the project which will be
   *     billed for all requests made from File object.
   * @property {Crc32cGeneratorCallback} [callback] A function that generates a CRC32C Validator. Defaults to {@link CRC32C}
   */
  /**
   * Constructs a file object.
   *
   * @param {Bucket} bucket The Bucket instance this file is
   *     attached to.
   * @param {string} name The name of the remote file.
   * @param {FileOptions} [options] Configuration options.
   * @example
   * ```
   * const {Storage} = require('@google-cloud/storage');
   * const storage = new Storage();
   * const myBucket = storage.bucket('my-bucket');
   *
   * const file = myBucket.file('my-file');
   * ```
   */
  constructor(bucket: Bucket, name: string, options: FileOptions = {}) {
    const requestQueryObject: {
      generation?: number;
      userProject?: string;
      ifGenerationMatch?: number;
      ifGenerationNotMatch?: number;
      ifMetagenerationMatch?: number;
      ifMetagenerationNotMatch?: number;
    } = {};

    let generation: number;
    if (options.generation !== null) {
      if (typeof options.generation === 'string') {
        generation = Number(options.generation);
      } else {
        generation = options.generation!;
      }
      if (!isNaN(generation)) {
        requestQueryObject.generation = generation;
      }
    }

    Object.assign(requestQueryObject, options.preconditionOpts);

    const userProject = options.userProject || bucket.userProject;
    if (typeof userProject === 'string') {
      requestQueryObject.userProject = userProject;
    }

    const methods = {
      /**
       * @typedef {array} DeleteFileResponse
       * @property {object} 0 The full API response.
       */
      /**
       * @callback DeleteFileCallback
       * @param {?Error} err Request error, if any.
       * @param {object} apiResponse The full API response.
       */
      /**
       * Delete the file.
       *
       * See {@link https://cloud.google.com/storage/docs/json_api/v1/objects/delete| Objects: delete API Documentation}
       *
       * @method File#delete
       * @param {object} [options] Configuration options.
       * @param {boolean} [options.ignoreNotFound = false] Ignore an error if
       *     the file does not exist.
       * @param {string} [options.userProject] The ID of the project which will be
       *     billed for the request.
       * @param {DeleteFileCallback} [callback] Callback function.
       * @returns {Promise<DeleteFileResponse>}
       *
       * @example
       * ```
       * const {Storage} = require('@google-cloud/storage');
       * const storage = new Storage();
       * const myBucket = storage.bucket('my-bucket');
       *
       * const file = myBucket.file('my-file');
       * file.delete(function(err, apiResponse) {});
       *
       * //-
       * // If the callback is omitted, we'll return a Promise.
       * //-
       * file.delete().then(function(data) {
       *   const apiResponse = data[0];
       * });
       *
       * ```
       * @example <caption>include:samples/files.js</caption>
       * region_tag:storage_delete_file
       * Another example:
       */
      delete: {
        reqOpts: {
          qs: requestQueryObject,
        },
      },
      /**
       * @typedef {array} FileExistsResponse
       * @property {boolean} 0 Whether the {@link File} exists.
       */
      /**
       * @callback FileExistsCallback
       * @param {?Error} err Request error, if any.
       * @param {boolean} exists Whether the {@link File} exists.
       */
      /**
       * Check if the file exists.
       *
       * @method File#exists
       * @param {options} [options] Configuration options.
       * @param {string} [options.userProject] The ID of the project which will be
       *     billed for the request.
       * @param {FileExistsCallback} [callback] Callback function.
       * @returns {Promise<FileExistsResponse>}
       *
       * @example
       * ```
       * const {Storage} = require('@google-cloud/storage');
       * const storage = new Storage();
       * const myBucket = storage.bucket('my-bucket');
       *
       * const file = myBucket.file('my-file');
       *
       * file.exists(function(err, exists) {});
       *
       * //-
       * // If the callback is omitted, we'll return a Promise.
       * //-
       * file.exists().then(function(data) {
       *   const exists = data[0];
       * });
       * ```
       */
      exists: {
        reqOpts: {
          qs: requestQueryObject,
        },
      },
      /**
       * @typedef {array} GetFileResponse
       * @property {File} 0 The {@link File}.
       * @property {object} 1 The full API response.
       */
      /**
       * @callback GetFileCallback
       * @param {?Error} err Request error, if any.
       * @param {File} file The {@link File}.
       * @param {object} apiResponse The full API response.
       */
      /**
       * Get a file object and its metadata if it exists.
       *
       * @method File#get
       * @param {options} [options] Configuration options.
       * @param {string} [options.userProject] The ID of the project which will be
       *     billed for the request.
       * @param {GetFileCallback} [callback] Callback function.
       * @returns {Promise<GetFileResponse>}
       *
       * @example
       * ```
       * const {Storage} = require('@google-cloud/storage');
       * const storage = new Storage();
       * const myBucket = storage.bucket('my-bucket');
       *
       * const file = myBucket.file('my-file');
       *
       * file.get(function(err, file, apiResponse) {
       *   // file.metadata` has been populated.
       * });
       *
       * //-
       * // If the callback is omitted, we'll return a Promise.
       * //-
       * file.get().then(function(data) {
       *   const file = data[0];
       *   const apiResponse = data[1];
       * });
       * ```
       */
      get: {
        reqOpts: {
          qs: requestQueryObject,
        },
      },
      /**
       * @typedef {array} GetFileMetadataResponse
       * @property {object} 0 The {@link File} metadata.
       * @property {object} 1 The full API response.
       */
      /**
       * @callback GetFileMetadataCallback
       * @param {?Error} err Request error, if any.
       * @param {object} metadata The {@link File} metadata.
       * @param {object} apiResponse The full API response.
       */
      /**
       * Get the file's metadata.
       *
       * See {@link https://cloud.google.com/storage/docs/json_api/v1/objects/get| Objects: get API Documentation}
       *
       * @method File#getMetadata
       * @param {object} [options] Configuration options.
       * @param {string} [options.userProject] The ID of the project which will be
       *     billed for the request.
       * @param {GetFileMetadataCallback} [callback] Callback function.
       * @returns {Promise<GetFileMetadataResponse>}
       *
       * @example
       * ```
       * const {Storage} = require('@google-cloud/storage');
       * const storage = new Storage();
       * const myBucket = storage.bucket('my-bucket');
       *
       * const file = myBucket.file('my-file');
       *
       * file.getMetadata(function(err, metadata, apiResponse) {});
       *
       * //-
       * // If the callback is omitted, we'll return a Promise.
       * //-
       * file.getMetadata().then(function(data) {
       *   const metadata = data[0];
       *   const apiResponse = data[1];
       * });
       *
       * ```
       * @example <caption>include:samples/files.js</caption>
       * region_tag:storage_get_metadata
       * Another example:
       */
      getMetadata: {
        reqOpts: {
          qs: requestQueryObject,
        },
      },
      /**
       * @typedef {object} SetFileMetadataOptions Configuration options for File#setMetadata().
       * @param {string} [userProject] The ID of the project which will be billed for the request.
       */
      /**
       * @callback SetFileMetadataCallback
       * @param {?Error} err Request error, if any.
       * @param {object} apiResponse The full API response.
       */
      /**
       * @typedef {array} SetFileMetadataResponse
       * @property {object} 0 The full API response.
       */
      /**
       * Merge the given metadata with the current remote file's metadata. This
       * will set metadata if it was previously unset or update previously set
       * metadata. To unset previously set metadata, set its value to null.
       *
       * You can set custom key/value pairs in the metadata key of the given
       * object, however the other properties outside of this object must adhere
       * to the {@link https://goo.gl/BOnnCK| official API documentation}.
       *
       *
       * See the examples below for more information.
       *
       * See {@link https://cloud.google.com/storage/docs/json_api/v1/objects/patch| Objects: patch API Documentation}
       *
       * @method File#setMetadata
       * @param {object} [metadata] The metadata you wish to update.
       * @param {SetFileMetadataOptions} [options] Configuration options.
       * @param {SetFileMetadataCallback} [callback] Callback function.
       * @returns {Promise<SetFileMetadataResponse>}
       *
       * @example
       * ```
       * const {Storage} = require('@google-cloud/storage');
       * const storage = new Storage();
       * const myBucket = storage.bucket('my-bucket');
       *
       * const file = myBucket.file('my-file');
       *
       * const metadata = {
       *   contentType: 'application/x-font-ttf',
       *   metadata: {
       *     my: 'custom',
       *     properties: 'go here'
       *   }
       * };
       *
       * file.setMetadata(metadata, function(err, apiResponse) {});
       *
       * // Assuming current metadata = { hello: 'world', unsetMe: 'will do' }
       * file.setMetadata({
       *   metadata: {
       *     abc: '123', // will be set.
       *     unsetMe: null, // will be unset (deleted).
       *     hello: 'goodbye' // will be updated from 'world' to 'goodbye'.
       *   }
       * }, function(err, apiResponse) {
       *   // metadata should now be { abc: '123', hello: 'goodbye' }
       * });
       *
       * //-
       * // Set a temporary hold on this file from its bucket's retention period
       * // configuration.
       * //
       * file.setMetadata({
       *   temporaryHold: true
       * }, function(err, apiResponse) {});
       *
       * //-
       * // Alternatively, you may set a temporary hold. This will follow the
       * // same behavior as an event-based hold, with the exception that the
       * // bucket's retention policy will not renew for this file from the time
       * // the hold is released.
       * //-
       * file.setMetadata({
       *   eventBasedHold: true
       * }, function(err, apiResponse) {});
       *
       * //-
       * // If the callback is omitted, we'll return a Promise.
       * //-
       * file.setMetadata(metadata).then(function(data) {
       *   const apiResponse = data[0];
       * });
       * ```
       */
      setMetadata: {
        reqOpts: {
          qs: requestQueryObject,
        },
      },
    };

    super({
      parent: bucket,
      baseUrl: '/o',
      id: encodeURIComponent(name),
      methods,
    });

    this.bucket = bucket;
    // eslint-disable-next-line @typescript-eslint/no-explicit-any
    this.storage = (bucket as any).parent as Storage;

    // @TODO Can this duplicate code from above be avoided?
    if (options.generation !== null) {
      let generation: number;
      if (typeof options.generation === 'string') {
        generation = Number(options.generation);
      } else {
        generation = options.generation!;
      }
      if (!isNaN(generation)) {
        this.generation = generation;
      }
    }
    this.kmsKeyName = options.kmsKeyName;
    this.userProject = userProject;

    this.name = name;

    if (options.encryptionKey) {
      this.setEncryptionKey(options.encryptionKey);
    }

    this.acl = new Acl({
      request: this.request.bind(this),
      pathPrefix: '/acl',
    });

    this.crc32cGenerator =
      options.crc32cGenerator || this.bucket.crc32cGenerator;

    this.instanceRetryValue = this.storage?.retryOptions?.autoRetry;
    this.instancePreconditionOpts = options?.preconditionOpts;
  }

  /**
   * The object's Cloud Storage URI (`gs://`)
   *
   * @example
   * ```ts
   * const {Storage} = require('@google-cloud/storage');
   * const storage = new Storage();
   * const bucket = storage.bucket('my-bucket');
   * const file = bucket.file('image.png');
   *
   * // `gs://my-bucket/image.png`
   * const href = file.cloudStorageURI.href;
   * ```
   */
  get cloudStorageURI(): URL {
    const uri = this.bucket.cloudStorageURI;

    uri.pathname = this.name;

    return uri;
  }

  /**
   * A helper method for determining if a request should be retried based on preconditions.
   * This should only be used for methods where the idempotency is determined by
   * `ifGenerationMatch`
   * @private
   *
   * A request should not be retried under the following conditions:
   * - if precondition option `ifGenerationMatch` is not set OR
   * - if `idempotencyStrategy` is set to `RetryNever`
   */
  private shouldRetryBasedOnPreconditionAndIdempotencyStrat(
    options?: PreconditionOptions
  ): boolean {
    return !(
      (options?.ifGenerationMatch === undefined &&
        this.instancePreconditionOpts?.ifGenerationMatch === undefined &&
        this.storage.retryOptions.idempotencyStrategy ===
          IdempotencyStrategy.RetryConditional) ||
      this.storage.retryOptions.idempotencyStrategy ===
        IdempotencyStrategy.RetryNever
    );
  }

  copy(
    destination: string | Bucket | File,
    options?: CopyOptions
  ): Promise<CopyResponse>;
  copy(destination: string | Bucket | File, callback: CopyCallback): void;
  copy(
    destination: string | Bucket | File,
    options: CopyOptions,
    callback: CopyCallback
  ): void;
  /**
   * @typedef {array} CopyResponse
   * @property {File} 0 The copied {@link File}.
   * @property {object} 1 The full API response.
   */
  /**
   * @callback CopyCallback
   * @param {?Error} err Request error, if any.
   * @param {File} copiedFile The copied {@link File}.
   * @param {object} apiResponse The full API response.
   */
  /**
   * @typedef {object} CopyOptions Configuration options for File#copy(). See an
   *     {@link https://cloud.google.com/storage/docs/json_api/v1/objects#resource| Object resource}.
   * @property {string} [cacheControl] The cacheControl setting for the new file.
   * @property {string} [contentEncoding] The contentEncoding setting for the new file.
   * @property {string} [contentType] The contentType setting for the new file.
   * @property {string} [destinationKmsKeyName] Resource name of the Cloud
   *     KMS key, of the form
   *     `projects/my-project/locations/location/keyRings/my-kr/cryptoKeys/my-key`,
   *     that will be used to encrypt the object. Overwrites the object
   * metadata's `kms_key_name` value, if any.
   * @property {Metadata} [metadata] Metadata to specify on the copied file.
   * @property {string} [predefinedAcl] Set the ACL for the new file.
   * @property {string} [token] A previously-returned `rewriteToken` from an
   *     unfinished rewrite request.
   * @property {string} [userProject] The ID of the project which will be
   *     billed for the request.
   */
  /**
   * Copy this file to another file. By default, this will copy the file to the
   * same bucket, but you can choose to copy it to another Bucket by providing
   * a Bucket or File object or a URL starting with "gs://".
   * The generation of the file will not be preserved.
   *
   * See {@link https://cloud.google.com/storage/docs/json_api/v1/objects/rewrite| Objects: rewrite API Documentation}
   *
   * @throws {Error} If the destination file is not provided.
   *
   * @param {string|Bucket|File} destination Destination file.
   * @param {CopyOptions} [options] Configuration options. See an
   * @param {CopyCallback} [callback] Callback function.
   * @returns {Promise<CopyResponse>}
   *
   * @example
   * ```
   * const {Storage} = require('@google-cloud/storage');
   * const storage = new Storage();
   *
   * //-
   * // You can pass in a variety of types for the destination.
   * //
   * // For all of the below examples, assume we are working with the following
   * // Bucket and File objects.
   * //-
   * const bucket = storage.bucket('my-bucket');
   * const file = bucket.file('my-image.png');
   *
   * //-
   * // If you pass in a string for the destination, the file is copied to its
   * // current bucket, under the new name provided.
   * //-
   * file.copy('my-image-copy.png', function(err, copiedFile, apiResponse) {
   *   // `my-bucket` now contains:
   *   // - "my-image.png"
   *   // - "my-image-copy.png"
   *
   *   // `copiedFile` is an instance of a File object that refers to your new
   *   // file.
   * });
   *
   * //-
   * // If you pass in a string starting with "gs://" for the destination, the
   * // file is copied to the other bucket and under the new name provided.
   * //-
   * const newLocation = 'gs://another-bucket/my-image-copy.png';
   * file.copy(newLocation, function(err, copiedFile, apiResponse) {
   *   // `my-bucket` still contains:
   *   // - "my-image.png"
   *   //
   *   // `another-bucket` now contains:
   *   // - "my-image-copy.png"
   *
   *   // `copiedFile` is an instance of a File object that refers to your new
   *   // file.
   * });
   *
   * //-
   * // If you pass in a Bucket object, the file will be copied to that bucket
   * // using the same name.
   * //-
   * const anotherBucket = storage.bucket('another-bucket');
   * file.copy(anotherBucket, function(err, copiedFile, apiResponse) {
   *   // `my-bucket` still contains:
   *   // - "my-image.png"
   *   //
   *   // `another-bucket` now contains:
   *   // - "my-image.png"
   *
   *   // `copiedFile` is an instance of a File object that refers to your new
   *   // file.
   * });
   *
   * //-
   * // If you pass in a File object, you have complete control over the new
   * // bucket and filename.
   * //-
   * const anotherFile = anotherBucket.file('my-awesome-image.png');
   * file.copy(anotherFile, function(err, copiedFile, apiResponse) {
   *   // `my-bucket` still contains:
   *   // - "my-image.png"
   *   //
   *   // `another-bucket` now contains:
   *   // - "my-awesome-image.png"
   *
   *   // Note:
   *   // The `copiedFile` parameter is equal to `anotherFile`.
   * });
   *
   * //-
   * // If the callback is omitted, we'll return a Promise.
   * //-
   * file.copy(newLocation).then(function(data) {
   *   const newFile = data[0];
   *   const apiResponse = data[1];
   * });
   *
   * ```
   * @example <caption>include:samples/files.js</caption>
   * region_tag:storage_copy_file
   * Another example:
   */
  copy(
    destination: string | Bucket | File,
    optionsOrCallback?: CopyOptions | CopyCallback,
    callback?: CopyCallback
  ): Promise<CopyResponse> | void {
    const noDestinationError = new Error(
      FileExceptionMessages.DESTINATION_NO_NAME
    );

    if (!destination) {
      throw noDestinationError;
    }

    let options: CopyOptions = {};
    if (typeof optionsOrCallback === 'function') {
      callback = optionsOrCallback;
    } else if (optionsOrCallback) {
      options = {...optionsOrCallback};
    }

    callback = callback || util.noop;

    let destBucket: Bucket;
    let destName: string;
    let newFile: File;

    if (typeof destination === 'string') {
      const parsedDestination = GS_URL_REGEXP.exec(destination);
      if (parsedDestination !== null && parsedDestination.length === 3) {
        destBucket = this.storage.bucket(parsedDestination[1]);
        destName = parsedDestination[2];
      } else {
        destBucket = this.bucket;
        destName = destination;
      }
    } else if (destination instanceof Bucket) {
      destBucket = destination;
      destName = this.name;
    } else if (destination instanceof File) {
      destBucket = destination.bucket;
      destName = destination.name;
      newFile = destination;
    } else {
      throw noDestinationError;
    }

    const query = {} as CopyQuery;
    if (this.generation !== undefined) {
      query.sourceGeneration = this.generation;
    }
    if (options.token !== undefined) {
      query.rewriteToken = options.token;
    }
    if (options.userProject !== undefined) {
      query.userProject = options.userProject;
      delete options.userProject;
    }
    if (options.predefinedAcl !== undefined) {
      query.destinationPredefinedAcl = options.predefinedAcl;
      delete options.predefinedAcl;
    }

    newFile = newFile! || destBucket.file(destName);

    const headers: {[index: string]: string | undefined} = {};

    if (this.encryptionKey !== undefined) {
      headers['x-goog-copy-source-encryption-algorithm'] = 'AES256';
      headers['x-goog-copy-source-encryption-key'] = this.encryptionKeyBase64;
      headers['x-goog-copy-source-encryption-key-sha256'] =
        this.encryptionKeyHash;
    }

    if (newFile.encryptionKey !== undefined) {
      this.setEncryptionKey(newFile.encryptionKey!);
    } else if (options.destinationKmsKeyName !== undefined) {
      query.destinationKmsKeyName = options.destinationKmsKeyName;
      delete options.destinationKmsKeyName;
    } else if (newFile.kmsKeyName !== undefined) {
      query.destinationKmsKeyName = newFile.kmsKeyName;
    }

    if (query.destinationKmsKeyName) {
      this.kmsKeyName = query.destinationKmsKeyName;

      const keyIndex = this.interceptors.indexOf(
        this.encryptionKeyInterceptor!
      );
      if (keyIndex > -1) {
        this.interceptors.splice(keyIndex, 1);
      }
    }

    if (
      !this.shouldRetryBasedOnPreconditionAndIdempotencyStrat(
        options?.preconditionOpts
      )
    ) {
      this.storage.retryOptions.autoRetry = false;
    }

    if (options.preconditionOpts?.ifGenerationMatch !== undefined) {
      query.ifGenerationMatch = options.preconditionOpts?.ifGenerationMatch;
      delete options.preconditionOpts;
    }

    this.request(
      {
        method: 'POST',
        uri: `/rewriteTo/b/${destBucket.name}/o/${encodeURIComponent(
          newFile.name
        )}`,
        qs: query,
        json: options,
        headers,
      },
      (err, resp) => {
        this.storage.retryOptions.autoRetry = this.instanceRetryValue;
        if (err) {
          callback!(err, null, resp);
          return;
        }

        if (resp.rewriteToken) {
          const options = {
            token: resp.rewriteToken,
          } as CopyOptions;

          if (query.userProject) {
            options.userProject = query.userProject;
          }

          if (query.destinationKmsKeyName) {
            options.destinationKmsKeyName = query.destinationKmsKeyName;
          }

          this.copy(newFile, options, callback!);
          return;
        }

        callback!(null, newFile, resp);
      }
    );
  }

  /**
   * @typedef {object} CreateReadStreamOptions Configuration options for File#createReadStream.
   * @property {string} [userProject] The ID of the project which will be
   *     billed for the request.
   * @property {string|boolean} [validation] Possible values: `"md5"`,
   *     `"crc32c"`, or `false`. By default, data integrity is validated with a
   *     CRC32c checksum. You may use MD5 if preferred, but that hash is not
   *     supported for composite objects. An error will be raised if MD5 is
   *     specified but is not available. You may also choose to skip validation
   *     completely, however this is **not recommended**.
   * @property {number} [start] A byte offset to begin the file's download
   *     from. Default is 0. NOTE: Byte ranges are inclusive; that is,
   *     `options.start = 0` and `options.end = 999` represent the first 1000
   *     bytes in a file or object. NOTE: when specifying a byte range, data
   *     integrity is not available.
   * @property {number} [end] A byte offset to stop reading the file at.
   *     NOTE: Byte ranges are inclusive; that is, `options.start = 0` and
   *     `options.end = 999` represent the first 1000 bytes in a file or object.
   *     NOTE: when specifying a byte range, data integrity is not available.
   * @property {boolean} [decompress=true] Disable auto decompression of the
   *     received data. By default this option is set to `true`.
   *     Applicable in cases where the data was uploaded with
   *     `gzip: true` option. See {@link File#createWriteStream}.
   */
  /**
   * Create a readable stream to read the contents of the remote file. It can be
   * piped to a writable stream or listened to for 'data' events to read a
   * file's contents.
   *
   * In the unlikely event there is a mismatch between what you downloaded and
   * the version in your Bucket, your error handler will receive an error with
   * code "CONTENT_DOWNLOAD_MISMATCH". If you receive this error, the best
   * recourse is to try downloading the file again.
   *
   * NOTE: Readable streams will emit the `end` event when the file is fully
   * downloaded.
   *
   * @param {CreateReadStreamOptions} [options] Configuration options.
   * @returns {ReadableStream}
   *
   * @example
   * ```
   * //-
   * // <h4>Downloading a File</h4>
   * //
   * // The example below demonstrates how we can reference a remote file, then
   * // pipe its contents to a local file. This is effectively creating a local
   * // backup of your remote data.
   * //-
   * const {Storage} = require('@google-cloud/storage');
   * const storage = new Storage();
   * const bucket = storage.bucket('my-bucket');
   *
   * const fs = require('fs');
   * const remoteFile = bucket.file('image.png');
   * const localFilename = '/Users/stephen/Photos/image.png';
   *
   * remoteFile.createReadStream()
   *   .on('error', function(err) {})
   *   .on('response', function(response) {
   *     // Server connected and responded with the specified status and headers.
   *    })
   *   .on('end', function() {
   *     // The file is fully downloaded.
   *   })
   *   .pipe(fs.createWriteStream(localFilename));
   *
   * //-
   * // To limit the downloaded data to only a byte range, pass an options
   * // object.
   * //-
   * const logFile = myBucket.file('access_log');
   * logFile.createReadStream({
   *     start: 10000,
   *     end: 20000
   *   })
   *   .on('error', function(err) {})
   *   .pipe(fs.createWriteStream('/Users/stephen/logfile.txt'));
   *
   * //-
   * // To read a tail byte range, specify only `options.end` as a negative
   * // number.
   * //-
   * const logFile = myBucket.file('access_log');
   * logFile.createReadStream({
   *     end: -100
   *   })
   *   .on('error', function(err) {})
   *   .pipe(fs.createWriteStream('/Users/stephen/logfile.txt'));
   * ```
   */
  createReadStream(options: CreateReadStreamOptions = {}): Readable {
    options = Object.assign({decompress: true}, options);
    const rangeRequest =
      typeof options.start === 'number' || typeof options.end === 'number';
    const tailRequest = options.end! < 0;

    let validateStream: HashStreamValidator | undefined = undefined;
    let request: r.Request | undefined = undefined;

    const throughStream = new PassThroughShim();

    let crc32c = true;
    let md5 = false;

    if (typeof options.validation === 'string') {
      const value = options.validation.toLowerCase().trim();

      crc32c = value === 'crc32c';
      md5 = value === 'md5';
    } else if (options.validation === false) {
      crc32c = false;
    }

    const shouldRunValidation = !rangeRequest && (crc32c || md5);

    if (rangeRequest) {
      if (
        typeof options.validation === 'string' ||
        options.validation === true
      ) {
        throw new Error(FileExceptionMessages.INVALID_VALIDATION_FILE_RANGE);
      }
      // Range requests can't receive data integrity checks.
      crc32c = false;
      md5 = false;
    }

    const onComplete = (err: Error | null) => {
      if (err) {
        // There is an issue with node-fetch 2.x that if the stream errors the underlying socket connection is not closed.
        // This causes a memory leak, so cleanup the sockets manually here by destroying the agent.
        if (request?.agent) {
          request.agent.destroy();
        }
        throughStream.destroy(err);
      }
    };

    // We listen to the response event from the request stream so that we
    // can...
    //
    //   1) Intercept any data from going to the user if an error occurred.
    //   2) Calculate the hashes from the http.IncomingMessage response
    //   stream,
    //      which will return the bytes from the source without decompressing
    //      gzip'd content. We then send it through decompressed, if
    //      applicable, to the user.
    const onResponse = (
      err: Error | null,
      _body: ResponseBody,
      rawResponseStream: unknown
    ) => {
      if (err) {
        // Get error message from the body.
        this.getBufferFromReadable(rawResponseStream as Readable).then(body => {
          err.message = body.toString('utf8');
          throughStream.destroy(err);
        });

        return;
      }

      request = (rawResponseStream as r.Response).request;
      const headers = (rawResponseStream as ResponseBody).toJSON().headers;
      const isCompressed = headers['content-encoding'] === 'gzip';
      const hashes: {crc32c?: string; md5?: string} = {};

      // The object is safe to validate if:
      // 1. It was stored gzip and returned to us gzip OR
      // 2. It was never stored as gzip
      const safeToValidate =
        (headers['x-goog-stored-content-encoding'] === 'gzip' &&
          isCompressed) ||
        headers['x-goog-stored-content-encoding'] === 'identity';

      const transformStreams: Transform[] = [];

      if (shouldRunValidation) {
        // The x-goog-hash header should be set with a crc32c and md5 hash.
        // ex: headers['x-goog-hash'] = 'crc32c=xxxx,md5=xxxx'
        if (typeof headers['x-goog-hash'] === 'string') {
          headers['x-goog-hash']
            .split(',')
            .forEach((hashKeyValPair: string) => {
              const delimiterIndex = hashKeyValPair.indexOf('=');
              const hashType = hashKeyValPair.substring(0, delimiterIndex);
              const hashValue = hashKeyValPair.substring(delimiterIndex + 1);
              hashes[hashType as 'crc32c' | 'md5'] = hashValue;
            });
        }

        validateStream = new HashStreamValidator({
          crc32c,
          md5,
          crc32cGenerator: this.crc32cGenerator,
          crc32cExpected: hashes.crc32c,
          md5Expected: hashes.md5,
        });
      }

      if (md5 && !hashes.md5) {
        const hashError = new RequestError(
          FileExceptionMessages.MD5_NOT_AVAILABLE
        );
        hashError.code = 'MD5_NOT_AVAILABLE';
        throughStream.destroy(hashError);
        return;
      }

      if (safeToValidate && shouldRunValidation && validateStream) {
        transformStreams.push(validateStream);
      }

      if (isCompressed && options.decompress) {
        transformStreams.push(zlib.createGunzip());
      }

      pipeline(
        rawResponseStream as Readable,
        ...(transformStreams as [Transform]),
        throughStream,
        onComplete
      );
    };

    // Authenticate the request, then pipe the remote API request to the stream
    // returned to the user.
    const makeRequest = () => {
      const query: FileQuery = {alt: 'media'};

      if (this.generation) {
        query.generation = this.generation;
      }

      if (options.userProject) {
        query.userProject = options.userProject;
      }

      interface Headers {
        [index: string]: string;
      }

      const headers = {
        'Accept-Encoding': 'gzip',
        'Cache-Control': 'no-store',
      } as Headers;

      if (rangeRequest) {
        const start = typeof options.start === 'number' ? options.start : '0';
        const end = typeof options.end === 'number' ? options.end : '';

        headers.Range = `bytes=${tailRequest ? end : `${start}-${end}`}`;
      }

      const reqOpts: DecorateRequestOptions = {
        uri: '',
        headers,
        qs: query,
      };

      if (options[GCCL_GCS_CMD_KEY]) {
        reqOpts[GCCL_GCS_CMD_KEY] = options[GCCL_GCS_CMD_KEY];
      }

      this.requestStream(reqOpts)
        .on('error', err => {
          throughStream.destroy(err);
        })
        .on('response', res => {
          throughStream.emit('response', res);
          util.handleResp(null, res, null, onResponse);
        })
        .resume();
    };
    throughStream.on('reading', makeRequest);

    return throughStream;
  }

  createResumableUpload(
    options?: CreateResumableUploadOptions
  ): Promise<CreateResumableUploadResponse>;
  createResumableUpload(
    options: CreateResumableUploadOptions,
    callback: CreateResumableUploadCallback
  ): void;
  createResumableUpload(callback: CreateResumableUploadCallback): void;
  /**
   * @callback CreateResumableUploadCallback
   * @param {?Error} err Request error, if any.
   * @param {string} uri The resumable upload's unique session URI.
   */
  /**
   * @typedef {array} CreateResumableUploadResponse
   * @property {string} 0 The resumable upload's unique session URI.
   */
  /**
   * @typedef {object} CreateResumableUploadOptions
   * @property {object} [metadata] Metadata to set on the file.
   * @property {number} [offset] The starting byte of the upload stream for resuming an interrupted upload.
   * @property {string} [origin] Origin header to set for the upload.
   * @property {string} [predefinedAcl] Apply a predefined set of access
   * controls to this object.
   *
   * Acceptable values are:
   * - **`authenticatedRead`** - Object owner gets `OWNER` access, and
   *   `allAuthenticatedUsers` get `READER` access.
   *
   * - **`bucketOwnerFullControl`** - Object owner gets `OWNER` access, and
   *   project team owners get `OWNER` access.
   *
   * - **`bucketOwnerRead`** - Object owner gets `OWNER` access, and project
   *   team owners get `READER` access.
   *
   * - **`private`** - Object owner gets `OWNER` access.
   *
   * - **`projectPrivate`** - Object owner gets `OWNER` access, and project
   *   team members get access according to their roles.
   *
   * - **`publicRead`** - Object owner gets `OWNER` access, and `allUsers`
   *   get `READER` access.
   * @property {boolean} [private] Make the uploaded file private. (Alias for
   *     `options.predefinedAcl = 'private'`)
   * @property {boolean} [public] Make the uploaded file public. (Alias for
   *     `options.predefinedAcl = 'publicRead'`)
   * @property {string} [userProject] The ID of the project which will be
   *     billed for the request.
   * @property {string} [chunkSize] Create a separate request per chunk. This
   *     value is in bytes and should be a multiple of 256 KiB (2^18).
   *     {@link https://cloud.google.com/storage/docs/performing-resumable-uploads#chunked-upload| We recommend using at least 8 MiB for the chunk size.}
   */
  /**
   * Create a unique resumable upload session URI. This is the first step when
   * performing a resumable upload.
   *
   * See the {@link https://cloud.google.com/storage/docs/json_api/v1/how-tos/resumable-upload| Resumable upload guide}
   * for more on how the entire process works.
   *
   * <h4>Note</h4>
   *
   * If you are just looking to perform a resumable upload without worrying
   * about any of the details, see {@link File#createWriteStream}. Resumable
   * uploads are performed by default.
   *
   * See {@link https://cloud.google.com/storage/docs/json_api/v1/how-tos/resumable-upload| Resumable upload guide}
   *
   * @param {CreateResumableUploadOptions} [options] Configuration options.
   * @param {CreateResumableUploadCallback} [callback] Callback function.
   * @returns {Promise<CreateResumableUploadResponse>}
   *
   * @example
   * ```
   * const {Storage} = require('@google-cloud/storage');
   * const storage = new Storage();
   * const myBucket = storage.bucket('my-bucket');
   *
   * const file = myBucket.file('my-file');
   * file.createResumableUpload(function(err, uri) {
   *   if (!err) {
   *     // `uri` can be used to PUT data to.
   *   }
   * });
   *
   * //-
   * // If the callback is omitted, we'll return a Promise.
   * //-
   * file.createResumableUpload().then(function(data) {
   *   const uri = data[0];
   * });
   * ```
   */
  createResumableUpload(
    optionsOrCallback?:
      | CreateResumableUploadOptions
      | CreateResumableUploadCallback,
    callback?: CreateResumableUploadCallback
  ): void | Promise<CreateResumableUploadResponse> {
    const options =
      typeof optionsOrCallback === 'object' ? optionsOrCallback : {};
    callback =
      typeof optionsOrCallback === 'function' ? optionsOrCallback : callback;

    const retryOptions = this.storage.retryOptions;
    if (
      (options?.preconditionOpts?.ifGenerationMatch === undefined &&
        this.instancePreconditionOpts?.ifGenerationMatch === undefined &&
        this.storage.retryOptions.idempotencyStrategy ===
          IdempotencyStrategy.RetryConditional) ||
      this.storage.retryOptions.idempotencyStrategy ===
        IdempotencyStrategy.RetryNever
    ) {
      retryOptions.autoRetry = false;
    }

    resumableUpload.createURI(
      {
        authClient: this.storage.authClient,
        apiEndpoint: this.storage.apiEndpoint,
        bucket: this.bucket.name,
        customRequestOptions: this.getRequestInterceptors().reduce(
          (reqOpts, interceptorFn) => interceptorFn(reqOpts),
          {}
        ),
        file: this.name,
        generation: this.generation,
        key: this.encryptionKey,
        kmsKeyName: this.kmsKeyName,
        metadata: options.metadata,
        offset: options.offset,
        origin: options.origin,
        predefinedAcl: options.predefinedAcl,
        private: options.private,
        public: options.public,
        userProject: options.userProject || this.userProject,
        retryOptions: retryOptions,
        params: options?.preconditionOpts || this.instancePreconditionOpts,
        [GCCL_GCS_CMD_KEY]: options[GCCL_GCS_CMD_KEY],
      },
      callback!
    );
    this.storage.retryOptions.autoRetry = this.instanceRetryValue;
  }

  /**
   * @typedef {object} CreateWriteStreamOptions Configuration options for File#createWriteStream().
   * @property {string} [contentType] Alias for
   *     `options.metadata.contentType`. If set to `auto`, the file name is used
   *     to determine the contentType.
   * @property {string|boolean} [gzip] If true, automatically gzip the file.
   *     If set to `auto`, the contentType is used to determine if the file
   * should be gzipped. This will set `options.metadata.contentEncoding` to
   * `gzip` if necessary.
   * @property {object} [metadata] See the examples below or
   *     {@link https://cloud.google.com/storage/docs/json_api/v1/objects/insert#request_properties_JSON| Objects: insert request body}
   *     for more details.
   * @property {number} [offset] The starting byte of the upload stream, for
   *     resuming an interrupted upload. Defaults to 0.
   * @property {string} [predefinedAcl] Apply a predefined set of access
   * controls to this object.
   *
   * Acceptable values are:
   * - **`authenticatedRead`** - Object owner gets `OWNER` access, and
   *   `allAuthenticatedUsers` get `READER` access.
   *
   * - **`bucketOwnerFullControl`** - Object owner gets `OWNER` access, and
   *   project team owners get `OWNER` access.
   *
   * - **`bucketOwnerRead`** - Object owner gets `OWNER` access, and project
   *   team owners get `READER` access.
   *
   * - **`private`** - Object owner gets `OWNER` access.
   *
   * - **`projectPrivate`** - Object owner gets `OWNER` access, and project
   *   team members get access according to their roles.
   *
   * - **`publicRead`** - Object owner gets `OWNER` access, and `allUsers`
   *   get `READER` access.
   * @property {boolean} [private] Make the uploaded file private. (Alias for
   *     `options.predefinedAcl = 'private'`)
   * @property {boolean} [public] Make the uploaded file public. (Alias for
   *     `options.predefinedAcl = 'publicRead'`)
   * @property {boolean} [resumable] Force a resumable upload. NOTE: When
   *     working with streams, the file format and size is unknown until it's
   *     completely consumed. Because of this, it's best for you to be explicit
   *     for what makes sense given your input.
   * @property {number} [timeout=60000] Set the HTTP request timeout in
   *     milliseconds. This option is not available for resumable uploads.
   *     Default: `60000`
   * @property {string} [uri] The URI for an already-created resumable
   *     upload. See {@link File#createResumableUpload}.
   * @property {string} [userProject] The ID of the project which will be
   *     billed for the request.
   * @property {string|boolean} [validation] Possible values: `"md5"`,
   *     `"crc32c"`, or `false`. By default, data integrity is validated with a
   *     CRC32c checksum. You may use MD5 if preferred, but that hash is not
   *     supported for composite objects. An error will be raised if MD5 is
   *     specified but is not available. You may also choose to skip validation
   *     completely, however this is **not recommended**. In addition to specifying
   *     validation type, providing `metadata.crc32c` or `metadata.md5Hash` will
   *     cause the server to perform validation in addition to client validation.
   *     NOTE: Validation is automatically skipped for objects that were
   *     uploaded using the `gzip` option and have already compressed content.
   */
  /**
   * Create a writable stream to overwrite the contents of the file in your
   * bucket.
   *
   * A File object can also be used to create files for the first time.
   *
   * Resumable uploads are automatically enabled and must be shut off explicitly
   * by setting `options.resumable` to `false`.
   *
   *
   * <p class="notice">
   *   There is some overhead when using a resumable upload that can cause
   *   noticeable performance degradation while uploading a series of small
   *   files. When uploading files less than 10MB, it is recommended that the
   *   resumable feature is disabled.
   * </p>
   *
   * NOTE: Writable streams will emit the `finish` event when the file is fully
   * uploaded.
   *
   * See {@link https://cloud.google.com/storage/docs/json_api/v1/how-tos/upload Upload Options (Simple or Resumable)}
   * See {@link https://cloud.google.com/storage/docs/json_api/v1/objects/insert Objects: insert API Documentation}
   *
   * @param {CreateWriteStreamOptions} [options] Configuration options.
   * @returns {WritableStream}
   *
   * @example
   * ```
   * const fs = require('fs');
   * const {Storage} = require('@google-cloud/storage');
   * const storage = new Storage();
   * const myBucket = storage.bucket('my-bucket');
   *
   * const file = myBucket.file('my-file');
   *
   * //-
   * // <h4>Uploading a File</h4>
   * //
   * // Now, consider a case where we want to upload a file to your bucket. You
   * // have the option of using {@link Bucket#upload}, but that is just
   * // a convenience method which will do the following.
   * //-
   * fs.createReadStream('/Users/stephen/Photos/birthday-at-the-zoo/panda.jpg')
   *   .pipe(file.createWriteStream())
   *   .on('error', function(err) {})
   *   .on('finish', function() {
   *     // The file upload is complete.
   *   });
   *
   * //-
   * // <h4>Uploading a File with gzip compression</h4>
   * //-
   * fs.createReadStream('/Users/stephen/site/index.html')
   *   .pipe(file.createWriteStream({ gzip: true }))
   *   .on('error', function(err) {})
   *   .on('finish', function() {
   *     // The file upload is complete.
   *   });
   *
   * //-
   * // Downloading the file with `createReadStream` will automatically decode
   * // the file.
   * //-
   *
   * //-
   * // <h4>Uploading a File with Metadata</h4>
   * //
   * // One last case you may run into is when you want to upload a file to your
   * // bucket and set its metadata at the same time. Like above, you can use
   * // {@link Bucket#upload} to do this, which is just a wrapper around
   * // the following.
   * //-
   * fs.createReadStream('/Users/stephen/Photos/birthday-at-the-zoo/panda.jpg')
   *   .pipe(file.createWriteStream({
   *     metadata: {
   *       contentType: 'image/jpeg',
   *       metadata: {
   *         custom: 'metadata'
   *       }
   *     }
   *   }))
   *   .on('error', function(err) {})
   *   .on('finish', function() {
   *     // The file upload is complete.
   *   });
   * ```
   *
   * //-
   * // <h4>Continuing a Resumable Upload</h4>
   * //
   * // One can capture a `uri` from a resumable upload to reuse later.
   * // Additionally, for validation, one can also capture and pass `crc32c`.
   * //-
   * let uri: string | undefined = undefined;
   * let resumeCRC32C: string | undefined = undefined;
   *
   * fs.createWriteStream()
   *   .on('uri', link => {uri = link})
   *   .on('crc32', crc32c => {resumeCRC32C = crc32c});
   *
   * // later...
   * fs.createWriteStream({uri, resumeCRC32C});
   */
  // eslint-disable-next-line @typescript-eslint/no-explicit-any
  createWriteStream(options: CreateWriteStreamOptions = {}): Writable {
    options.metadata ??= {};

    if (options.contentType) {
      options!.metadata!.contentType = options.contentType;
    }

    if (
      !options!.metadata!.contentType ||
      options!.metadata!.contentType === 'auto'
    ) {
      const detectedContentType = mime.getType(this.name);
      if (detectedContentType) {
        options!.metadata!.contentType = detectedContentType;
      }
    }

    let gzip = options.gzip;

    if (gzip === 'auto') {
      gzip = compressible(options!.metadata!.contentType || '');
    }

    if (gzip) {
      options!.metadata!.contentEncoding = 'gzip';
    }

    let crc32c = true;
    let md5 = false;

    if (typeof options.validation === 'string') {
      options.validation = options.validation.toLowerCase();
      crc32c = options.validation === 'crc32c';
      md5 = options.validation === 'md5';
    } else if (options.validation === false) {
      crc32c = false;
      md5 = false;
    }

    if (options.offset) {
      if (md5) {
        throw new RangeError(FileExceptionMessages.MD5_RESUMED_UPLOAD);
      }

      if (crc32c && !options.isPartialUpload && !options.resumeCRC32C) {
        throw new RangeError(
          FileExceptionMessages.MISSING_RESUME_CRC32C_FINAL_UPLOAD
        );
      }
    }

    /**
     * A callback for determining when the underlying pipeline is complete.
     * It's possible the pipeline callback could error before the write stream
     * calls `final` so by default this will destroy the write stream unless the
     * write stream sets this callback via its `final` handler.
     * @param error An optional error
     */
    let pipelineCallback: (error?: Error | null) => void = error => {
      writeStream.destroy(error || undefined);
    };

    // A stream for consumer to write to
    const writeStream = new Writable({
      final(cb) {
        // Set the pipeline callback to this callback so the pipeline's results
        // can be populated to the consumer
        pipelineCallback = cb;

        emitStream.end();
      },
      write(chunk, encoding, cb) {
        emitStream.write(chunk, encoding, cb);
      },
    });

    const transformStreams: Transform[] = [];

    if (gzip) {
      transformStreams.push(zlib.createGzip());
    }

    const emitStream = new PassThroughShim();

    let hashCalculatingStream: HashStreamValidator | null = null;

    if (crc32c || md5) {
      const crc32cInstance = options.resumeCRC32C
        ? CRC32C.from(options.resumeCRC32C)
        : undefined;

      hashCalculatingStream = new HashStreamValidator({
        crc32c,
        crc32cInstance,
        md5,
        crc32cGenerator: this.crc32cGenerator,
        updateHashesOnly: true,
      });

      transformStreams.push(hashCalculatingStream);
    }

    const fileWriteStream = duplexify();
    let fileWriteStreamMetadataReceived = false;

    // Handing off emitted events to users
    emitStream.on('reading', () => writeStream.emit('reading'));
    emitStream.on('writing', () => writeStream.emit('writing'));
    fileWriteStream.on('uri', evt => writeStream.emit('uri', evt));
    fileWriteStream.on('progress', evt => writeStream.emit('progress', evt));
    fileWriteStream.on('response', resp => writeStream.emit('response', resp));
    fileWriteStream.once('metadata', () => {
      fileWriteStreamMetadataReceived = true;
    });

    writeStream.once('writing', () => {
      if (options.resumable === false) {
        this.startSimpleUpload_(fileWriteStream, options);
      } else {
        this.startResumableUpload_(fileWriteStream, options);
      }

      pipeline(
        emitStream,
        ...(transformStreams as [Transform]),
        fileWriteStream,
        async e => {
          if (e) {
            return pipelineCallback(e);
          }

          // We want to make sure we've received the metadata from the server in order
          // to properly validate the object's integrity. Depending on the type of upload,
          // the stream could close before the response is returned.
          if (!fileWriteStreamMetadataReceived) {
            try {
              await new Promise((resolve, reject) => {
                fileWriteStream.once('metadata', resolve);
                fileWriteStream.once('error', reject);
              });
            } catch (e) {
              return pipelineCallback(e as Error);
            }
          }

          // Emit the local CRC32C value for future validation, if validation is enabled.
          if (hashCalculatingStream?.crc32c) {
            writeStream.emit('crc32c', hashCalculatingStream.crc32c);
          }

          try {
            // Metadata may not be ready if the upload is a partial upload,
            // nothing to validate yet.
            const metadataNotReady = options.isPartialUpload && !this.metadata;

            if (hashCalculatingStream && !metadataNotReady) {
              await this.#validateIntegrity(hashCalculatingStream, {
                crc32c,
                md5,
              });
            }

            pipelineCallback();
          } catch (e) {
            pipelineCallback(e as Error);
          }
        }
      );
    });

    return writeStream;
  }

  /**
   * Delete the object.
   *
   * @param {function=} callback - The callback function.
   * @param {?error} callback.err - An error returned while making this request.
   * @param {object} callback.apiResponse - The full API response.
   */
  delete(options?: DeleteOptions): Promise<[r.Response]>;
  delete(options: DeleteOptions, callback: DeleteCallback): void;
  delete(callback: DeleteCallback): void;
  delete(
    optionsOrCallback?: DeleteOptions | DeleteCallback,
    cb?: DeleteCallback
  ): Promise<[r.Response]> | void {
    const options =
      typeof optionsOrCallback === 'object' ? optionsOrCallback : {};
    cb = typeof optionsOrCallback === 'function' ? optionsOrCallback : cb;

    this.disableAutoRetryConditionallyIdempotent_(
      this.methods.delete,
      AvailableServiceObjectMethods.delete,
      options
    );

    super
      .delete(options)
      .then(resp => cb!(null, ...resp))
      .catch(cb!)
      .finally(() => {
        this.storage.retryOptions.autoRetry = this.instanceRetryValue;
      });
  }

  download(options?: DownloadOptions): Promise<DownloadResponse>;
  download(options: DownloadOptions, callback: DownloadCallback): void;
  download(callback: DownloadCallback): void;
  /**
   * @typedef {array} DownloadResponse
   * @property [0] The contents of a File.
   */
  /**
   * @callback DownloadCallback
   * @param err Request error, if any.
   * @param contents The contents of a File.
   */
  /**
   * Convenience method to download a file into memory or to a local
   * destination.
   *
   * @param {object} [options] Configuration options. The arguments match those
   *     passed to {@link File#createReadStream}.
   * @param {string} [options.destination] Local file path to write the file's
   *     contents to.
   * @param {string} [options.userProject] The ID of the project which will be
   *     billed for the request.
   * @param {DownloadCallback} [callback] Callback function.
   * @returns {Promise<DownloadResponse>}
   *
   * @example
   * ```
   * const {Storage} = require('@google-cloud/storage');
   * const storage = new Storage();
   * const myBucket = storage.bucket('my-bucket');
   *
   * const file = myBucket.file('my-file');
   *
   * //-
   * // Download a file into memory. The contents will be available as the
   * second
   * // argument in the demonstration below, `contents`.
   * //-
   * file.download(function(err, contents) {});
   *
   * //-
   * // Download a file to a local destination.
   * //-
   * file.download({
   *   destination: '/Users/me/Desktop/file-backup.txt'
   * }, function(err) {});
   *
   * //-
   * // If the callback is omitted, we'll return a Promise.
   * //-
   * file.download().then(function(data) {
   *   const contents = data[0];
   * });
   *
   * ```
   * @example <caption>include:samples/files.js</caption>
   * region_tag:storage_download_file
   * Another example:
   *
   * @example <caption>include:samples/encryption.js</caption>
   * region_tag:storage_download_encrypted_file
   * Example of downloading an encrypted file:
   *
   * @example <caption>include:samples/requesterPays.js</caption>
   * region_tag:storage_download_file_requester_pays
   * Example of downloading a file where the requester pays:
   */
  download(
    optionsOrCallback?: DownloadOptions | DownloadCallback,
    cb?: DownloadCallback
  ): Promise<DownloadResponse> | void {
    let options: DownloadOptions;
    if (typeof optionsOrCallback === 'function') {
      cb = optionsOrCallback as DownloadCallback;
      options = {};
    } else {
      options = optionsOrCallback as DownloadOptions;
    }

    let called = false;
    const callback = ((...args) => {
      if (!called) cb!(...args);
      called = true;
    }) as DownloadCallback;

    const destination = options.destination;
    delete options.destination;

    const fileStream = this.createReadStream(options);
    let receivedData = false;
    if (destination) {
      fileStream
        .on('error', callback)
        .once('data', data => {
          // We know that the file exists the server - now we can truncate/write to a file
          receivedData = true;
          const writable = fs.createWriteStream(destination);
          writable.write(data);
          fileStream
            .pipe(writable)
            .on('error', callback)
            .on('finish', callback);
        })
        .on('end', () => {
          // In the case of an empty file no data will be received before the end event fires
          if (!receivedData) {
            const data = Buffer.alloc(0);

            try {
              fs.writeFileSync(destination, data);
              callback(null, data);
            } catch (e) {
              callback(e as Error, data);
            }
          }
        });
    } else {
      this.getBufferFromReadable(fileStream)
        .then(contents => callback?.(null, contents))
        .catch(callback as (err: RequestError) => void);
    }
  }

  /**
   * The Storage API allows you to use a custom key for server-side encryption.
   *
   * See {@link https://cloud.google.com/storage/docs/encryption#customer-supplied| Customer-supplied Encryption Keys}
   *
   * @param {string|buffer} encryptionKey An AES-256 encryption key.
   * @returns {File}
   *
   * @example
   * ```
   * const crypto = require('crypto');
   * const {Storage} = require('@google-cloud/storage');
   * const storage = new Storage();
   * const myBucket = storage.bucket('my-bucket');
   *
   * const encryptionKey = crypto.randomBytes(32);
   *
   * const fileWithCustomEncryption = myBucket.file('my-file');
   * fileWithCustomEncryption.setEncryptionKey(encryptionKey);
   *
   * const fileWithoutCustomEncryption = myBucket.file('my-file');
   *
   * fileWithCustomEncryption.save('data', function(err) {
   *   // Try to download with the File object that hasn't had
   *   // `setEncryptionKey()` called:
   *   fileWithoutCustomEncryption.download(function(err) {
   *     // We will receive an error:
   *     //   err.message === 'Bad Request'
   *
   *     // Try again with the File object we called `setEncryptionKey()` on:
   *     fileWithCustomEncryption.download(function(err, contents) {
   *       // contents.toString() === 'data'
   *     });
   *   });
   * });
   *
   * ```
   * @example <caption>include:samples/encryption.js</caption>
   * region_tag:storage_upload_encrypted_file
   * Example of uploading an encrypted file:
   *
   * @example <caption>include:samples/encryption.js</caption>
   * region_tag:storage_download_encrypted_file
   * Example of downloading an encrypted file:
   */
  setEncryptionKey(encryptionKey: string | Buffer) {
    this.encryptionKey = encryptionKey;
    this.encryptionKeyBase64 = Buffer.from(encryptionKey as string).toString(
      'base64'
    );
    this.encryptionKeyHash = crypto
      .createHash('sha256')
      // eslint-disable-next-line @typescript-eslint/no-explicit-any
      .update(this.encryptionKeyBase64, 'base64' as any)
      .digest('base64');

    this.encryptionKeyInterceptor = {
      request: reqOpts => {
        reqOpts.headers = reqOpts.headers || {};
        reqOpts.headers['x-goog-encryption-algorithm'] = 'AES256';
        reqOpts.headers['x-goog-encryption-key'] = this.encryptionKeyBase64;
        reqOpts.headers['x-goog-encryption-key-sha256'] =
          this.encryptionKeyHash;
        return reqOpts as DecorateRequestOptions;
      },
    };

    this.interceptors.push(this.encryptionKeyInterceptor!);

    return this;
  }

  getExpirationDate(): Promise<GetExpirationDateResponse>;
  getExpirationDate(callback: GetExpirationDateCallback): void;
  /**
   * @typedef {array} GetExpirationDateResponse
   * @property {date} 0 A Date object representing the earliest time this file's
   *     retention policy will expire.
   */
  /**
   * @callback GetExpirationDateCallback
   * @param {?Error} err Request error, if any.
   * @param {date} expirationDate A Date object representing the earliest time
   *     this file's retention policy will expire.
   */
  /**
   * If this bucket has a retention policy defined, use this method to get a
   * Date object representing the earliest time this file will expire.
   *
   * @param {GetExpirationDateCallback} [callback] Callback function.
   * @returns {Promise<GetExpirationDateResponse>}
   *
   * @example
   * ```
   * const storage = require('@google-cloud/storage')();
   * const myBucket = storage.bucket('my-bucket');
   *
   * const file = myBucket.file('my-file');
   *
   * file.getExpirationDate(function(err, expirationDate) {
   *   // expirationDate is a Date object.
   * });
   * ```
   */
  getExpirationDate(
    callback?: GetExpirationDateCallback
  ): void | Promise<GetExpirationDateResponse> {
    this.getMetadata(
      (err: ApiError | null, metadata: FileMetadata, apiResponse: unknown) => {
        if (err) {
          callback!(err, null, apiResponse);
          return;
        }

        if (!metadata.retentionExpirationTime) {
          const error = new Error(FileExceptionMessages.EXPIRATION_TIME_NA);
          callback!(error, null, apiResponse);
          return;
        }

        callback!(
          null,
          new Date(metadata.retentionExpirationTime),
          apiResponse
        );
      }
    );
  }

  generateSignedPostPolicyV2(
    options: GenerateSignedPostPolicyV2Options
  ): Promise<GenerateSignedPostPolicyV2Response>;
  generateSignedPostPolicyV2(
    options: GenerateSignedPostPolicyV2Options,
    callback: GenerateSignedPostPolicyV2Callback
  ): void;
  generateSignedPostPolicyV2(
    callback: GenerateSignedPostPolicyV2Callback
  ): void;
  /**
   * @typedef {array} GenerateSignedPostPolicyV2Response
   * @property {object} 0 The document policy.
   */
  /**
   * @callback GenerateSignedPostPolicyV2Callback
   * @param {?Error} err Request error, if any.
   * @param {object} policy The document policy.
   */
  /**
   * Get a signed policy document to allow a user to upload data with a POST
   * request.
   *
   * In Google Cloud Platform environments, such as Cloud Functions and App
   * Engine, you usually don't provide a `keyFilename` or `credentials` during
   * instantiation. In those environments, we call the
   * {@link https://cloud.google.com/iam/docs/reference/credentials/rest/v1/projects.serviceAccounts/signBlob| signBlob API}
   * to create a signed policy. That API requires either the
   * `https://www.googleapis.com/auth/iam` or
   * `https://www.googleapis.com/auth/cloud-platform` scope, so be sure they are
   * enabled.
   *
   * See {@link https://cloud.google.com/storage/docs/xml-api/post-object-v2| POST Object with the V2 signing process}
   *
   * @throws {Error} If an expiration timestamp from the past is given.
   * @throws {Error} If options.equals has an array with less or more than two
   *     members.
   * @throws {Error} If options.startsWith has an array with less or more than two
   *     members.
   *
   * @param {object} options Configuration options.
   * @param {array|array[]} [options.equals] Array of request parameters and
   *     their expected value (e.g. [['$<field>', '<value>']]). Values are
   *     translated into equality constraints in the conditions field of the
   *     policy document (e.g. ['eq', '$<field>', '<value>']). If only one
   *     equality condition is to be specified, options.equals can be a one-
   *     dimensional array (e.g. ['$<field>', '<value>']).
   * @param {*} options.expires - A timestamp when this policy will expire. Any
   *     value given is passed to `new Date()`.
   * @param {array|array[]} [options.startsWith] Array of request parameters and
   *     their expected prefixes (e.g. [['$<field>', '<value>']). Values are
   *     translated into starts-with constraints in the conditions field of the
   *     policy document (e.g. ['starts-with', '$<field>', '<value>']). If only
   *     one prefix condition is to be specified, options.startsWith can be a
   * one- dimensional array (e.g. ['$<field>', '<value>']).
   * @param {string} [options.acl] ACL for the object from possibly predefined
   *     ACLs.
   * @param {string} [options.successRedirect] The URL to which the user client
   *     is redirected if the upload is successful.
   * @param {string} [options.successStatus] - The status of the Google Storage
   *     response if the upload is successful (must be string).
   * @param {object} [options.contentLengthRange]
   * @param {number} [options.contentLengthRange.min] Minimum value for the
   *     request's content length.
   * @param {number} [options.contentLengthRange.max] Maximum value for the
   *     request's content length.
   * @param {GenerateSignedPostPolicyV2Callback} [callback] Callback function.
   * @returns {Promise<GenerateSignedPostPolicyV2Response>}
   *
   * @example
   * ```
   * const {Storage} = require('@google-cloud/storage');
   * const storage = new Storage();
   * const myBucket = storage.bucket('my-bucket');
   *
   * const file = myBucket.file('my-file');
   * const options = {
   *   equals: ['$Content-Type', 'image/jpeg'],
   *   expires: '10-25-2022',
   *   contentLengthRange: {
   *     min: 0,
   *     max: 1024
   *   }
   * };
   *
   * file.generateSignedPostPolicyV2(options, function(err, policy) {
   *   // policy.string: the policy document in plain text.
   *   // policy.base64: the policy document in base64.
   *   // policy.signature: the policy signature in base64.
   * });
   *
   * //-
   * // If the callback is omitted, we'll return a Promise.
   * //-
   * file.generateSignedPostPolicyV2(options).then(function(data) {
   *   const policy = data[0];
   * });
   * ```
   */
  generateSignedPostPolicyV2(
    optionsOrCallback?:
      | GenerateSignedPostPolicyV2Options
      | GenerateSignedPostPolicyV2Callback,
    cb?: GenerateSignedPostPolicyV2Callback
  ): void | Promise<GenerateSignedPostPolicyV2Response> {
    const args = normalize<GenerateSignedPostPolicyV2Options>(
      optionsOrCallback,
      cb
    );
    let options = args.options;
    const callback = args.callback;
    const expires = new Date(
      (options as GenerateSignedPostPolicyV2Options).expires
    );

    if (isNaN(expires.getTime())) {
      throw new Error(ExceptionMessages.EXPIRATION_DATE_INVALID);
    }

    if (expires.valueOf() < Date.now()) {
      throw new Error(ExceptionMessages.EXPIRATION_DATE_PAST);
    }

    options = Object.assign({}, options);

    const conditions = [
      ['eq', '$key', this.name],
      {
        bucket: this.bucket.name,
      },
    ] as object[];

    if (Array.isArray(options.equals)) {
      if (!Array.isArray((options.equals as string[][])[0])) {
        options.equals = [options.equals as string[]];
      }
      (options.equals as string[][]).forEach(condition => {
        if (!Array.isArray(condition) || condition.length !== 2) {
          throw new Error(FileExceptionMessages.EQUALS_CONDITION_TWO_ELEMENTS);
        }
        conditions.push(['eq', condition[0], condition[1]]);
      });
    }

    if (Array.isArray(options.startsWith)) {
      if (!Array.isArray((options.startsWith as string[][])[0])) {
        options.startsWith = [options.startsWith as string[]];
      }
      (options.startsWith as string[][]).forEach(condition => {
        if (!Array.isArray(condition) || condition.length !== 2) {
          throw new Error(FileExceptionMessages.STARTS_WITH_TWO_ELEMENTS);
        }
        conditions.push(['starts-with', condition[0], condition[1]]);
      });
    }

    if (options.acl) {
      conditions.push({
        acl: options.acl,
      });
    }

    if (options.successRedirect) {
      conditions.push({
        success_action_redirect: options.successRedirect,
      });
    }

    if (options.successStatus) {
      conditions.push({
        success_action_status: options.successStatus,
      });
    }

    if (options.contentLengthRange) {
      const min = options.contentLengthRange.min;
      const max = options.contentLengthRange.max;
      if (typeof min !== 'number' || typeof max !== 'number') {
        throw new Error(FileExceptionMessages.CONTENT_LENGTH_RANGE_MIN_MAX);
      }
      conditions.push(['content-length-range', min, max]);
    }

    const policy = {
      expiration: expires.toISOString(),
      conditions,
    };

    const policyString = JSON.stringify(policy);
    const policyBase64 = Buffer.from(policyString).toString('base64');

    this.storage.authClient.sign(policyBase64).then(
      signature => {
        callback(null, {
          string: policyString,
          base64: policyBase64,
          signature,
        });
      },
      err => {
        callback(new SigningError(err.message));
      }
    );
  }

  generateSignedPostPolicyV4(
    options: GenerateSignedPostPolicyV4Options
  ): Promise<GenerateSignedPostPolicyV4Response>;
  generateSignedPostPolicyV4(
    options: GenerateSignedPostPolicyV4Options,
    callback: GenerateSignedPostPolicyV4Callback
  ): void;
  generateSignedPostPolicyV4(
    callback: GenerateSignedPostPolicyV4Callback
  ): void;
  /**
   * @typedef {object} SignedPostPolicyV4Output
   * @property {string} url The request URL.
   * @property {object} fields The form fields to include in the POST request.
   */
  /**
   * @typedef {array} GenerateSignedPostPolicyV4Response
   * @property {SignedPostPolicyV4Output} 0 An object containing the request URL and form fields.
   */
  /**
   * @callback GenerateSignedPostPolicyV4Callback
   * @param {?Error} err Request error, if any.
   * @param {SignedPostPolicyV4Output} output An object containing the request URL and form fields.
   */
  /**
   * Get a v4 signed policy document to allow a user to upload data with a POST
   * request.
   *
   * In Google Cloud Platform environments, such as Cloud Functions and App
   * Engine, you usually don't provide a `keyFilename` or `credentials` during
   * instantiation. In those environments, we call the
   * {@link https://cloud.google.com/iam/docs/reference/credentials/rest/v1/projects.serviceAccounts/signBlob| signBlob API}
   * to create a signed policy. That API requires either the
   * `https://www.googleapis.com/auth/iam` or
   * `https://www.googleapis.com/auth/cloud-platform` scope, so be sure they are
   * enabled.
   *
   * See {@link https://cloud.google.com/storage/docs/xml-api/post-object#policydocument| Policy Document Reference}
   *
   * @param {object} options Configuration options.
   * @param {Date|number|string} options.expires - A timestamp when this policy will expire. Any
   *     value given is passed to `new Date()`.
   * @param {boolean} [config.virtualHostedStyle=false] Use virtual hosted-style
   *     URLs ('https://mybucket.storage.googleapis.com/...') instead of path-style
   *     ('https://storage.googleapis.com/mybucket/...'). Virtual hosted-style URLs
   *     should generally be preferred instead of path-style URL.
   *     Currently defaults to `false` for path-style, although this may change in a
   *     future major-version release.
   * @param {string} [config.bucketBoundHostname] The bucket-bound hostname to return in
   *     the result, e.g. "https://cdn.example.com".
   * @param {object} [config.fields] [Form fields]{@link https://cloud.google.com/storage/docs/xml-api/post-object#policydocument}
   *     to include in the signed policy. Any fields with key beginning with 'x-ignore-'
   *     will not be included in the policy to be signed.
   * @param {object[]} [config.conditions] [Conditions]{@link https://cloud.google.com/storage/docs/authentication/signatures#policy-document}
   *     to include in the signed policy. All fields given in `config.fields` are
   *     automatically included in the conditions array, adding the same entry
   *     in both `fields` and `conditions` will result in duplicate entries.
   *
   * @param {GenerateSignedPostPolicyV4Callback} [callback] Callback function.
   * @returns {Promise<GenerateSignedPostPolicyV4Response>}
   *
   * @example
   * ```
   * const {Storage} = require('@google-cloud/storage');
   * const storage = new Storage();
   * const myBucket = storage.bucket('my-bucket');
   *
   * const file = myBucket.file('my-file');
   * const options = {
   *   expires: '10-25-2022',
   *   conditions: [
   *     ['eq', '$Content-Type', 'image/jpeg'],
   *     ['content-length-range', 0, 1024],
   *   ],
   *   fields: {
   *     acl: 'public-read',
   *     'x-goog-meta-foo': 'bar',
   *     'x-ignore-mykey': 'data'
   *   }
   * };
   *
   * file.generateSignedPostPolicyV4(options, function(err, response) {
   *   // response.url The request URL
   *   // response.fields The form fields (including the signature) to include
   *   //     to be used to upload objects by HTML forms.
   * });
   *
   * //-
   * // If the callback is omitted, we'll return a Promise.
   * //-
   * file.generateSignedPostPolicyV4(options).then(function(data) {
   *   const response = data[0];
   *   // response.url The request URL
   *   // response.fields The form fields (including the signature) to include
   *   //     to be used to upload objects by HTML forms.
   * });
   * ```
   */
  generateSignedPostPolicyV4(
    optionsOrCallback?:
      | GenerateSignedPostPolicyV4Options
      | GenerateSignedPostPolicyV4Callback,
    cb?: GenerateSignedPostPolicyV4Callback
  ): void | Promise<GenerateSignedPostPolicyV4Response> {
    const args = normalize<
      GenerateSignedPostPolicyV4Options,
      GenerateSignedPostPolicyV4Callback
    >(optionsOrCallback, cb);
    let options = args.options;
    const callback = args.callback;
    const expires = new Date(
      (options as GenerateSignedPostPolicyV4Options).expires
    );

    if (isNaN(expires.getTime())) {
      throw new Error(ExceptionMessages.EXPIRATION_DATE_INVALID);
    }

    if (expires.valueOf() < Date.now()) {
      throw new Error(ExceptionMessages.EXPIRATION_DATE_PAST);
    }

    if (expires.valueOf() - Date.now() > SEVEN_DAYS * 1000) {
      throw new Error(
        `Max allowed expiration is seven days (${SEVEN_DAYS} seconds).`
      );
    }

    options = Object.assign({}, options);
    let fields = Object.assign({}, options.fields);

    const now = new Date();
    const nowISO = formatAsUTCISO(now, true);
    const todayISO = formatAsUTCISO(now);

    const sign = async () => {
      const {client_email} = await this.storage.authClient.getCredentials();
      const credential = `${client_email}/${todayISO}/auto/storage/goog4_request`;

      fields = {
        ...fields,
        bucket: this.bucket.name,
        key: this.name,
        'x-goog-date': nowISO,
        'x-goog-credential': credential,
        'x-goog-algorithm': 'GOOG4-RSA-SHA256',
      };

      const conditions = options.conditions || [];

      Object.entries(fields).forEach(([key, value]) => {
        if (!key.startsWith('x-ignore-')) {
          conditions.push({[key]: value});
        }
      });

      delete fields.bucket;

      const expiration = formatAsUTCISO(expires, true, '-', ':');

      const policy = {
        conditions,
        expiration,
      };

      const policyString = unicodeJSONStringify(policy);
      const policyBase64 = Buffer.from(policyString).toString('base64');

      try {
        const signature = await this.storage.authClient.sign(policyBase64);
        const signatureHex = Buffer.from(signature, 'base64').toString('hex');
        fields['policy'] = policyBase64;
        fields['x-goog-signature'] = signatureHex;

        let url: string;
        if (options.virtualHostedStyle) {
          url = `https://${this.bucket.name}.storage.googleapis.com/`;
        } else if (options.bucketBoundHostname) {
          url = `${options.bucketBoundHostname}/`;
        } else {
          url = `${STORAGE_POST_POLICY_BASE_URL}/${this.bucket.name}/`;
        }

        return {
          url,
          fields,
        };
      } catch (err) {
        throw new SigningError((err as Error).message);
      }
    };

    sign().then(res => callback!(null, res), callback!);
  }

  getSignedUrl(cfg: GetSignedUrlConfig): Promise<GetSignedUrlResponse>;
  getSignedUrl(cfg: GetSignedUrlConfig, callback: GetSignedUrlCallback): void;
  /**
   * @typedef {array} GetSignedUrlResponse
   * @property {object} 0 The signed URL.
   */
  /**
   * @callback GetSignedUrlCallback
   * @param {?Error} err Request error, if any.
   * @param {object} url The signed URL.
   */
  /**
   * Get a signed URL to allow limited time access to the file.
   *
   * In Google Cloud Platform environments, such as Cloud Functions and App
   * Engine, you usually don't provide a `keyFilename` or `credentials` during
   * instantiation. In those environments, we call the
   * {@link https://cloud.google.com/iam/docs/reference/credentials/rest/v1/projects.serviceAccounts/signBlob| signBlob API}
   * to create a signed URL. That API requires either the
   * `https://www.googleapis.com/auth/iam` or
   * `https://www.googleapis.com/auth/cloud-platform` scope, so be sure they are
   * enabled.
   *
   * See {@link https://cloud.google.com/storage/docs/access-control/signed-urls| Signed URLs Reference}
   *
   * @throws {Error} if an expiration timestamp from the past is given.
   *
   * @param {object} config Configuration object.
   * @param {string} config.action "read" (HTTP: GET), "write" (HTTP: PUT), or
   *     "delete" (HTTP: DELETE), "resumable" (HTTP: POST).
   *     When using "resumable", the header `X-Goog-Resumable: start` has
   *     to be sent when making a request with the signed URL.
   * @param {*} config.expires A timestamp when this link will expire. Any value
   *     given is passed to `new Date()`.
   *     Note: 'v4' supports maximum duration of 7 days (604800 seconds) from now.
   *     See [reference]{@link https://cloud.google.com/storage/docs/access-control/signed-urls#example}
   * @param {string} [config.version='v2'] The signing version to use, either
   *     'v2' or 'v4'.
   * @param {boolean} [config.virtualHostedStyle=false] Use virtual hosted-style
   *     URLs ('https://mybucket.storage.googleapis.com/...') instead of path-style
   *     ('https://storage.googleapis.com/mybucket/...'). Virtual hosted-style URLs
   *     should generally be preferred instaed of path-style URL.
   *     Currently defaults to `false` for path-style, although this may change in a
   *     future major-version release.
   * @param {string} [config.cname] The cname for this bucket, i.e.,
   *     "https://cdn.example.com".
   * @param {string} [config.contentMd5] The MD5 digest value in base64. Just like
   *     if you provide this, the client must provide this HTTP header with this same
   *     value in its request, so to if this parameter is not provided here,
   *     the client must not provide any value for this HTTP header in its request.
   * @param {string} [config.contentType] Just like if you provide this, the client
   *     must provide this HTTP header with this same value in its request, so to if
   *     this parameter is not provided here, the client must not provide any value
   *     for this HTTP header in its request.
   * @param {object} [config.extensionHeaders] If these headers are used, the
   * server will check to make sure that the client provides matching
   * values. See {@link https://cloud.google.com/storage/docs/access-control/signed-urls#about-canonical-extension-headers| Canonical extension headers}
   * for the requirements of this feature, most notably:
   * - The header name must be prefixed with `x-goog-`
   * - The header name must be all lowercase
   *
   * Note: Multi-valued header passed as an array in the extensionHeaders
   *       object is converted into a string, delimited by `,` with
   *       no space. Requests made using the signed URL will need to
   *       delimit multi-valued headers using a single `,` as well, or
   *       else the server will report a mismatched signature.
   * @param {object} [config.queryParams] Additional query parameters to include
   *     in the signed URL.
   * @param {string} [config.promptSaveAs] The filename to prompt the user to
   *     save the file as when the signed url is accessed. This is ignored if
   *     `config.responseDisposition` is set.
   * @param {string} [config.responseDisposition] The
   *     {@link http://goo.gl/yMWxQV| response-content-disposition parameter} of the
   *     signed url.
   * @param {*} [config.accessibleAt=Date.now()] A timestamp when this link became usable. Any value
   *     given is passed to `new Date()`.
   *     Note: Use for 'v4' only.
   * @param {string} [config.responseType] The response-content-type parameter
   *     of the signed url.
   * @param {GetSignedUrlCallback} [callback] Callback function.
   * @returns {Promise<GetSignedUrlResponse>}
   *
   * @example
   * ```
   * const {Storage} = require('@google-cloud/storage');
   * const storage = new Storage();
   * const myBucket = storage.bucket('my-bucket');
   *
   * const file = myBucket.file('my-file');
   *
   * //-
   * // Generate a URL that allows temporary access to download your file.
   * //-
   * const request = require('request');
   *
   * const config = {
   *   action: 'read',
   *   expires: '03-17-2025',
   * };
   *
   * file.getSignedUrl(config, function(err, url) {
   *   if (err) {
   *     console.error(err);
   *     return;
   *   }
   *
   *   // The file is now available to read from this URL.
   *   request(url, function(err, resp) {
   *     // resp.statusCode = 200
   *   });
   * });
   *
   * //-
   * // Generate a URL that allows temporary access to download your file.
   * // Access will begin at accessibleAt and end at expires.
   * //-
   * const request = require('request');
   *
   * const config = {
   *   action: 'read',
   *   expires: '03-17-2025',
   *   accessibleAt: '03-13-2025'
   * };
   *
   * file.getSignedUrl(config, function(err, url) {
   *   if (err) {
   *     console.error(err);
   *     return;
   *   }
   *
   *   // The file will be available to read from this URL from 03-13-2025 to 03-17-2025.
   *   request(url, function(err, resp) {
   *     // resp.statusCode = 200
   *   });
   * });
   *
   * //-
   * // Generate a URL to allow write permissions. This means anyone with this
   * URL
   * // can send a POST request with new data that will overwrite the file.
   * //-
   * file.getSignedUrl({
   *   action: 'write',
   *   expires: '03-17-2025'
   * }, function(err, url) {
   *   if (err) {
   *     console.error(err);
   *     return;
   *   }
   *
   *   // The file is now available to be written to.
   *   const writeStream = request.put(url);
   *   writeStream.end('New data');
   *
   *   writeStream.on('complete', function(resp) {
   *     // Confirm the new content was saved.
   *     file.download(function(err, fileContents) {
   *       console.log('Contents:', fileContents.toString());
   *       // Contents: New data
   *     });
   *   });
   * });
   *
   * //-
   * // If the callback is omitted, we'll return a Promise.
   * //-
   * file.getSignedUrl(config).then(function(data) {
   *   const url = data[0];
   * });
   *
   * ```
   * @example <caption>include:samples/files.js</caption>
   * region_tag:storage_generate_signed_url
   * Another example:
   */
  getSignedUrl(
    cfg: GetSignedUrlConfig,
    callback?: GetSignedUrlCallback
  ): void | Promise<GetSignedUrlResponse> {
    const method = ActionToHTTPMethod[cfg.action];
    const extensionHeaders = objectKeyToLowercase(cfg.extensionHeaders || {});
    if (cfg.action === 'resumable') {
      extensionHeaders['x-goog-resumable'] = 'start';
    }

    const queryParams = Object.assign({}, cfg.queryParams);
    if (typeof cfg.responseType === 'string') {
      queryParams['response-content-type'] = cfg.responseType!;
    }
    if (typeof cfg.promptSaveAs === 'string') {
      queryParams['response-content-disposition'] =
        'attachment; filename="' + cfg.promptSaveAs + '"';
    }
    if (typeof cfg.responseDisposition === 'string') {
      queryParams['response-content-disposition'] = cfg.responseDisposition!;
    }
    if (this.generation) {
      queryParams['generation'] = this.generation.toString();
    }

    const signConfig = {
      method,
      expires: cfg.expires,
      accessibleAt: cfg.accessibleAt,
      extensionHeaders,
      queryParams,
      contentMd5: cfg.contentMd5,
      contentType: cfg.contentType,
    } as SignerGetSignedUrlConfig;

    if (cfg.cname) {
      signConfig.cname = cfg.cname;
    }

    if (cfg.version) {
      signConfig.version = cfg.version;
    }

    if (cfg.virtualHostedStyle) {
      signConfig.virtualHostedStyle = cfg.virtualHostedStyle;
    }

    if (!this.signer) {
      this.signer = new URLSigner(this.storage.authClient, this.bucket, this);
    }

    this.signer
      .getSignedUrl(signConfig)
      .then(signedUrl => callback!(null, signedUrl), callback!);
  }

  isPublic(): Promise<IsPublicResponse>;
  isPublic(callback: IsPublicCallback): void;
  /**
   * @callback IsPublicCallback
   * @param {?Error} err Request error, if any.
   * @param {boolean} resp Whether file is public or not.
   */
  /**
   * @typedef {array} IsPublicResponse
   * @property {boolean} 0 Whether file is public or not.
   */
  /**
   * Check whether this file is public or not by sending
   * a HEAD request without credentials.
   * No errors from the server indicates that the current
   * file is public.
   * A 403-Forbidden error {@link https://cloud.google.com/storage/docs/json_api/v1/status-codes#403_Forbidden}
   * indicates that file is private.
   * Any other non 403 error is propagated to user.
   *
   * @param {IsPublicCallback} [callback] Callback function.
   * @returns {Promise<IsPublicResponse>}
   *
   * @example
   * ```
   * const {Storage} = require('@google-cloud/storage');
   * const storage = new Storage();
   * const myBucket = storage.bucket('my-bucket');
   *
   * const file = myBucket.file('my-file');
   *
   * //-
   * // Check whether the file is publicly accessible.
   * //-
   * file.isPublic(function(err, resp) {
   *   if (err) {
   *     console.error(err);
   *     return;
   *   }
   *   console.log(`the file ${file.id} is public: ${resp}`) ;
   * })
   * //-
   * // If the callback is omitted, we'll return a Promise.
   * //-
   * file.isPublic().then(function(data) {
   *   const resp = data[0];
   * });
   * ```
   */

  isPublic(callback?: IsPublicCallback): Promise<IsPublicResponse> | void {
    // Build any custom headers based on the defined interceptors on the parent
    // storage object and this object
    const storageInterceptors = this.storage?.interceptors || [];
    const fileInterceptors = this.interceptors || [];
    const allInterceptors = storageInterceptors.concat(fileInterceptors);
    const headers = allInterceptors.reduce((acc, curInterceptor) => {
      const currentHeaders = curInterceptor.request({
        uri: `${this.storage.apiEndpoint}/${
          this.bucket.name
        }/${encodeURIComponent(this.name)}`,
      });

      Object.assign(acc, currentHeaders.headers);
      return acc;
    }, {});

    util.makeRequest(
      {
        method: 'GET',
        uri: `${this.storage.apiEndpoint}/${
          this.bucket.name
        }/${encodeURIComponent(this.name)}`,
        headers,
      },
      {
        retryOptions: this.storage.retryOptions,
      },
      (err: Error | ApiError | null) => {
        if (err) {
          const apiError = err as ApiError;
          if (apiError.code === 403) {
            callback!(null, false);
          } else {
            callback!(err);
          }
        } else {
          callback!(null, true);
        }
      }
    );
  }

  makePrivate(
    options?: MakeFilePrivateOptions
  ): Promise<MakeFilePrivateResponse>;
  makePrivate(callback: MakeFilePrivateCallback): void;
  makePrivate(
    options: MakeFilePrivateOptions,
    callback: MakeFilePrivateCallback
  ): void;
  /**
   * @typedef {object} MakeFilePrivateOptions Configuration options for File#makePrivate().
   * @property {Metadata} [metadata] Define custom metadata properties to define
   *     along with the operation.
   * @property {boolean} [strict] If true, set the file to be private to
   *     only the owner user. Otherwise, it will be private to the project.
   * @property {string} [userProject] The ID of the project which will be
   *     billed for the request.
   */
  /**
   * @callback MakeFilePrivateCallback
   * @param {?Error} err Request error, if any.
   * @param {object} apiResponse The full API response.
   */
  /**
   * @typedef {array} MakeFilePrivateResponse
   * @property {object} 0 The full API response.
   */
  /**
   * Make a file private to the project and remove all other permissions.
   * Set `options.strict` to true to make the file private to only the owner.
   *
   * See {@link https://cloud.google.com/storage/docs/json_api/v1/objects/patch| Objects: patch API Documentation}
   *
   * @param {MakeFilePrivateOptions} [options] Configuration options.
   * @param {MakeFilePrivateCallback} [callback] Callback function.
   * @returns {Promise<MakeFilePrivateResponse>}
   *
   * @example
   * ```
   * const {Storage} = require('@google-cloud/storage');
   * const storage = new Storage();
   * const myBucket = storage.bucket('my-bucket');
   *
   * const file = myBucket.file('my-file');
   *
   * //-
   * // Set the file private so only project maintainers can see and modify it.
   * //-
   * file.makePrivate(function(err) {});
   *
   * //-
   * // Set the file private so only the owner can see and modify it.
   * //-
   * file.makePrivate({ strict: true }, function(err) {});
   *
   * //-
   * // If the callback is omitted, we'll return a Promise.
   * //-
   * file.makePrivate().then(function(data) {
   *   const apiResponse = data[0];
   * });
   * ```
   */
  makePrivate(
    optionsOrCallback?: MakeFilePrivateOptions | MakeFilePrivateCallback,
    callback?: MakeFilePrivateCallback
  ): Promise<MakeFilePrivateResponse> | void {
    const options =
      typeof optionsOrCallback === 'object' ? optionsOrCallback : {};
    callback =
      typeof optionsOrCallback === 'function' ? optionsOrCallback : callback;

    const query = {
      predefinedAcl: options.strict ? 'private' : 'projectPrivate',
      // eslint-disable-next-line @typescript-eslint/no-explicit-any
    } as any;

    if (options.preconditionOpts?.ifMetagenerationMatch !== undefined) {
      query.ifMetagenerationMatch =
        options.preconditionOpts?.ifMetagenerationMatch;
      delete options.preconditionOpts;
    }

    if (options.userProject) {
      query.userProject = options.userProject;
    }

    // You aren't allowed to set both predefinedAcl & acl properties on a file,
    // so acl must explicitly be nullified, destroying all previous acls on the
    // file.
    const metadata = {...options.metadata, acl: null};

    this.setMetadata(metadata, query, callback!);
  }

  makePublic(): Promise<MakeFilePublicResponse>;
  makePublic(callback: MakeFilePublicCallback): void;
  /**
   * @typedef {array} MakeFilePublicResponse
   * @property {object} 0 The full API response.
   */
  /**
   * @callback MakeFilePublicCallback
   * @param {?Error} err Request error, if any.
   * @param {object} apiResponse The full API response.
   */
  /**
   * Set a file to be publicly readable and maintain all previous permissions.
   *
   * See {@link https://cloud.google.com/storage/docs/json_api/v1/objectAccessControls/insert| ObjectAccessControls: insert API Documentation}
   *
   * @param {MakeFilePublicCallback} [callback] Callback function.
   * @returns {Promise<MakeFilePublicResponse>}
   *
   * @example
   * ```
   * const {Storage} = require('@google-cloud/storage');
   * const storage = new Storage();
   * const myBucket = storage.bucket('my-bucket');
   *
   * const file = myBucket.file('my-file');
   *
   * file.makePublic(function(err, apiResponse) {});
   *
   * //-
   * // If the callback is omitted, we'll return a Promise.
   * //-
   * file.makePublic().then(function(data) {
   *   const apiResponse = data[0];
   * });
   *
   * ```
   * @example <caption>include:samples/files.js</caption>
   * region_tag:storage_make_public
   * Another example:
   */
  makePublic(
    callback?: MakeFilePublicCallback
  ): Promise<MakeFilePublicResponse> | void {
    callback = callback || util.noop;
    this.acl.add(
      {
        entity: 'allUsers',
        role: 'READER',
      },
      (err, acl, resp) => {
        callback!(err, resp);
      }
    );
  }

  /**
   * The public URL of this File
   * Use {@link File#makePublic} to enable anonymous access via the returned URL.
   *
   * @returns {string}
   *
   * @example
   * ```
   * const {Storage} = require('@google-cloud/storage');
   * const storage = new Storage();
   * const bucket = storage.bucket('albums');
   * const file = bucket.file('my-file');
   *
   * // publicUrl will be "https://storage.googleapis.com/albums/my-file"
   * const publicUrl = file.publicUrl();
   * ```
   */
  publicUrl(): string {
    return `${this.storage.apiEndpoint}/${
      this.bucket.name
    }/${encodeURIComponent(this.name)}`;
  }

  move(
    destination: string | Bucket | File,
    options?: MoveOptions
  ): Promise<MoveResponse>;
  move(destination: string | Bucket | File, callback: MoveCallback): void;
  move(
    destination: string | Bucket | File,
    options: MoveOptions,
    callback: MoveCallback
  ): void;
  /**
   * @typedef {array} MoveResponse
   * @property {File} 0 The destination File.
   * @property {object} 1 The full API response.
   */
  /**
   * @callback MoveCallback
   * @param {?Error} err Request error, if any.
   * @param {?File} destinationFile The destination File.
   * @param {object} apiResponse The full API response.
   */
  /**
   * @typedef {object} MoveOptions Configuration options for File#move(). See an
   *     {@link https://cloud.google.com/storage/docs/json_api/v1/objects#resource| Object resource}.
   * @param {string} [userProject] The ID of the project which will be
   *     billed for the request.
   */
  /**
   * Move this file to another location. By default, this will rename the file
   * and keep it in the same bucket, but you can choose to move it to another
   * Bucket by providing a Bucket or File object or a URL beginning with
   * "gs://".
   *
   * **Warning**:
   * There is currently no atomic `move` method in the Cloud Storage API,
   * so this method is a composition of {@link File#copy} (to the new
   * location) and {@link File#delete} (from the old location). While
   * unlikely, it is possible that an error returned to your callback could be
   * triggered from either one of these API calls failing, which could leave a
   * duplicate file lingering. The error message will indicate what operation
   * has failed.
   *
   * See {@link https://cloud.google.com/storage/docs/json_api/v1/objects/copy| Objects: copy API Documentation}
   *
   * @throws {Error} If the destination file is not provided.
   *
   * @param {string|Bucket|File} destination Destination file.
   * @param {MoveCallback} [callback] Callback function.
   * @returns {Promise<MoveResponse>}
   *
   * @example
   * ```
   * const {Storage} = require('@google-cloud/storage');
   * const storage = new Storage();
   * //-
   * // You can pass in a variety of types for the destination.
   * //
   * // For all of the below examples, assume we are working with the following
   * // Bucket and File objects.
   * //-
   * const bucket = storage.bucket('my-bucket');
   * const file = bucket.file('my-image.png');
   *
   * //-
   * // If you pass in a string for the destination, the file is moved to its
   * // current bucket, under the new name provided.
   * //-
   * file.move('my-image-new.png', function(err, destinationFile, apiResponse) {
   *   // `my-bucket` no longer contains:
   *   // - "my-image.png"
   *   // but contains instead:
   *   // - "my-image-new.png"
   *
   *   // `destinationFile` is an instance of a File object that refers to your
   *   // new file.
   * });
   *
   * //-
   * // If you pass in a string starting with "gs://" for the destination, the
   * // file is copied to the other bucket and under the new name provided.
   * //-
   * const newLocation = 'gs://another-bucket/my-image-new.png';
   * file.move(newLocation, function(err, destinationFile, apiResponse) {
   *   // `my-bucket` no longer contains:
   *   // - "my-image.png"
   *   //
   *   // `another-bucket` now contains:
   *   // - "my-image-new.png"
   *
   *   // `destinationFile` is an instance of a File object that refers to your
   *   // new file.
   * });
   *
   * //-
   * // If you pass in a Bucket object, the file will be moved to that bucket
   * // using the same name.
   * //-
   * const anotherBucket = gcs.bucket('another-bucket');
   *
   * file.move(anotherBucket, function(err, destinationFile, apiResponse) {
   *   // `my-bucket` no longer contains:
   *   // - "my-image.png"
   *   //
   *   // `another-bucket` now contains:
   *   // - "my-image.png"
   *
   *   // `destinationFile` is an instance of a File object that refers to your
   *   // new file.
   * });
   *
   * //-
   * // If you pass in a File object, you have complete control over the new
   * // bucket and filename.
   * //-
   * const anotherFile = anotherBucket.file('my-awesome-image.png');
   *
   * file.move(anotherFile, function(err, destinationFile, apiResponse) {
   *   // `my-bucket` no longer contains:
   *   // - "my-image.png"
   *   //
   *   // `another-bucket` now contains:
   *   // - "my-awesome-image.png"
   *
   *   // Note:
   *   // The `destinationFile` parameter is equal to `anotherFile`.
   * });
   *
   * //-
   * // If the callback is omitted, we'll return a Promise.
   * //-
   * file.move('my-image-new.png').then(function(data) {
   *   const destinationFile = data[0];
   *   const apiResponse = data[1];
   * });
   *
   * ```
   * @example <caption>include:samples/files.js</caption>
   * region_tag:storage_move_file
   * Another example:
   */
  move(
    destination: string | Bucket | File,
    optionsOrCallback?: MoveOptions | MoveCallback,
    callback?: MoveCallback
  ): Promise<MoveResponse> | void {
    const options =
      typeof optionsOrCallback === 'object' ? optionsOrCallback : {};
    callback =
      typeof optionsOrCallback === 'function' ? optionsOrCallback : callback;

    callback = callback || util.noop;

    this.copy(destination, options, (err, destinationFile, copyApiResponse) => {
      if (err) {
        err.message = 'file#copy failed with an error - ' + err.message;
        callback!(err, null, copyApiResponse);
        return;
      }

      if (
        this.name !== destinationFile!.name ||
        this.bucket.name !== destinationFile!.bucket.name
      ) {
        this.delete(options, (err, apiResponse) => {
          if (err) {
            err.message = 'file#delete failed with an error - ' + err.message;
            callback!(err, destinationFile, apiResponse);
            return;
          }
          callback!(null, destinationFile, copyApiResponse);
        });
      } else {
        callback!(null, destinationFile, copyApiResponse);
      }
    });
  }

  rename(
    destinationFile: string | File,
    options?: RenameOptions
  ): Promise<RenameResponse>;
  rename(destinationFile: string | File, callback: RenameCallback): void;
  rename(
    destinationFile: string | File,
    options: RenameOptions,
    callback: RenameCallback
  ): void;
  /**
   * @typedef {array} RenameResponse
   * @property {File} 0 The destination File.
   * @property {object} 1 The full API response.
   */
  /**
   * @callback RenameCallback
   * @param {?Error} err Request error, if any.
   * @param {?File} destinationFile The destination File.
   * @param {object} apiResponse The full API response.
   */
  /**
   * @typedef {object} RenameOptions Configuration options for File#move(). See an
   *     {@link https://cloud.google.com/storage/docs/json_api/v1/objects#resource| Object resource}.
   * @param {string} [userProject] The ID of the project which will be
   *     billed for the request.
   */
  /**
   * Rename this file.
   *
   * **Warning**:
   * There is currently no atomic `rename` method in the Cloud Storage API,
   * so this method is an alias of {@link File#move}, which in turn is a
   * composition of {@link File#copy} (to the new location) and
   * {@link File#delete} (from the old location). While
   * unlikely, it is possible that an error returned to your callback could be
   * triggered from either one of these API calls failing, which could leave a
   * duplicate file lingering. The error message will indicate what operation
   * has failed.
   *
   * @param {string|File} destinationFile Destination file.
   * @param {RenameCallback} [callback] Callback function.
   * @returns {Promise<RenameResponse>}
   *
   * @example
   * ```
   * const {Storage} = require('@google-cloud/storage');
   * const storage = new Storage();
   *
   * //-
   * // You can pass in a string or a File object.
   * //
   * // For all of the below examples, assume we are working with the following
   * // Bucket and File objects.
   * //-
   *
   * const bucket = storage.bucket('my-bucket');
   * const file = bucket.file('my-image.png');
   *
   * //-
   * // You can pass in a string for the destinationFile.
   * //-
   * file.rename('renamed-image.png', function(err, renamedFile, apiResponse) {
   *   // `my-bucket` no longer contains:
   *   // - "my-image.png"
   *   // but contains instead:
   *   // - "renamed-image.png"
   *
   *   // `renamedFile` is an instance of a File object that refers to your
   *   // renamed file.
   * });
   *
   * //-
   * // You can pass in a File object.
   * //-
   * const anotherFile = anotherBucket.file('my-awesome-image.png');
   *
   * file.rename(anotherFile, function(err, renamedFile, apiResponse) {
   *   // `my-bucket` no longer contains:
   *   // - "my-image.png"
   *
   *   // Note:
   *   // The `renamedFile` parameter is equal to `anotherFile`.
   * });
   *
   * //-
   * // If the callback is omitted, we'll return a Promise.
   * //-
   * file.rename('my-renamed-image.png').then(function(data) {
   *   const renamedFile = data[0];
   *   const apiResponse = data[1];
   * });
   * ```
   */
  rename(
    destinationFile: string | File,
    optionsOrCallback?: RenameOptions | RenameCallback,
    callback?: RenameCallback
  ): Promise<RenameResponse> | void {
    const options =
      typeof optionsOrCallback === 'object' ? optionsOrCallback : {};
    callback =
      typeof optionsOrCallback === 'function' ? optionsOrCallback : callback;

    callback = callback || util.noop;

    this.move(destinationFile, options, callback);
  }

  request(reqOpts: DecorateRequestOptions): Promise<RequestResponse>;
  request(
    reqOpts: DecorateRequestOptions,
    callback: BodyResponseCallback
  ): void;
  /**
   * Makes request and applies userProject query parameter if necessary.
   *
   * @private
   *
   * @param {object} reqOpts - The request options.
   * @param {function} callback - The callback function.
   */
  request(
    reqOpts: DecorateRequestOptions,
    callback?: BodyResponseCallback
  ): void | Promise<RequestResponse> {
    return this.parent.request.call(this, reqOpts, callback!);
  }

  rotateEncryptionKey(
    options?: RotateEncryptionKeyOptions
  ): Promise<RotateEncryptionKeyResponse>;
  rotateEncryptionKey(callback: RotateEncryptionKeyCallback): void;
  rotateEncryptionKey(
    options: RotateEncryptionKeyOptions,
    callback: RotateEncryptionKeyCallback
  ): void;
  /**
   * @callback RotateEncryptionKeyCallback
   * @extends CopyCallback
   */
  /**
   * @typedef RotateEncryptionKeyResponse
   * @extends CopyResponse
   */
  /**
   * @param {string|buffer|object} RotateEncryptionKeyOptions Configuration options
   *     for File#rotateEncryptionKey().
   * If a string or Buffer is provided, it is interpreted as an AES-256,
   * customer-supplied encryption key. If you'd like to use a Cloud KMS key
   * name, you must specify an options object with the property name:
   * `kmsKeyName`.
   * @param {string|buffer} [options.encryptionKey] An AES-256 encryption key.
   * @param {string} [options.kmsKeyName] A Cloud KMS key name.
   */
  /**
   * This method allows you to update the encryption key associated with this
   * file.
   *
   * See {@link https://cloud.google.com/storage/docs/encryption#customer-supplied| Customer-supplied Encryption Keys}
   *
   * @param {RotateEncryptionKeyOptions} [options] - Configuration options.
   * @param {RotateEncryptionKeyCallback} [callback]
   * @returns {Promise<File>}
   *
   * @example <caption>include:samples/encryption.js</caption>
   * region_tag:storage_rotate_encryption_key
   * Example of rotating the encryption key for this file:
   */
  rotateEncryptionKey(
    optionsOrCallback?:
      | RotateEncryptionKeyOptions
      | RotateEncryptionKeyCallback,
    callback?: RotateEncryptionKeyCallback
  ): Promise<RotateEncryptionKeyResponse> | void {
    callback =
      typeof optionsOrCallback === 'function' ? optionsOrCallback : callback;
    let options: EncryptionKeyOptions = {};
    if (
      typeof optionsOrCallback === 'string' ||
      optionsOrCallback instanceof Buffer
    ) {
      options = {
        encryptionKey: optionsOrCallback,
      };
    } else if (typeof optionsOrCallback === 'object') {
      options = optionsOrCallback;
    }

    const newFile = this.bucket.file(this.id!, options);
    const copyOptions =
      options.preconditionOpts?.ifGenerationMatch !== undefined
        ? {preconditionOpts: options.preconditionOpts}
        : {};
    this.copy(newFile, copyOptions, callback!);
  }

  save(data: SaveData, options?: SaveOptions): Promise<void>;
  save(data: SaveData, callback: SaveCallback): void;
  save(data: SaveData, options: SaveOptions, callback: SaveCallback): void;
  /**
   * @typedef {object} SaveOptions
   * @extends CreateWriteStreamOptions
   */
  /**
   * @callback SaveCallback
   * @param {?Error} err Request error, if any.
   */
  /**
   * Write strings or buffers to a file.
   *
   * *This is a convenience method which wraps {@link File#createWriteStream}.*
   * To upload arbitrary data to a file, please use {@link File#createWriteStream} directly.
   *
   * Resumable uploads are automatically enabled and must be shut off explicitly
   * by setting `options.resumable` to `false`.
   *
   * Multipart uploads with retryable error codes will be retried 3 times with exponential backoff.
   *
   * <p class="notice">
   *   There is some overhead when using a resumable upload that can cause
   *   noticeable performance degradation while uploading a series of small
   * files. When uploading files less than 10MB, it is recommended that the
   * resumable feature is disabled.
   * </p>
   *
   * @param {SaveData} data The data to write to a file.
   * @param {SaveOptions} [options] See {@link File#createWriteStream}'s `options`
   *     parameter.
   * @param {SaveCallback} [callback] Callback function.
   * @returns {Promise}
   *
   * @example
   * ```
   * const {Storage} = require('@google-cloud/storage');
   * const storage = new Storage();
   * const myBucket = storage.bucket('my-bucket');
   *
   * const file = myBucket.file('my-file');
   * const contents = 'This is the contents of the file.';
   *
   * file.save(contents, function(err) {
   *   if (!err) {
   *     // File written successfully.
   *   }
   * });
   *
   * //-
   * // If the callback is omitted, we'll return a Promise.
   * //-
   * file.save(contents).then(function() {});
   * ```
   */
  save(
    data: SaveData,
    optionsOrCallback?: SaveOptions | SaveCallback,
    callback?: SaveCallback
  ): Promise<void> | void {
    // tslint:enable:no-any
    callback =
      typeof optionsOrCallback === 'function' ? optionsOrCallback : callback;
    const options =
      typeof optionsOrCallback === 'object' ? optionsOrCallback : {};

    let maxRetries = this.storage.retryOptions.maxRetries;
    if (
      !this.shouldRetryBasedOnPreconditionAndIdempotencyStrat(
        options?.preconditionOpts
      )
    ) {
      maxRetries = 0;
    }
    const returnValue = AsyncRetry(
      async (bail: (err: Error) => void) => {
        return new Promise<void>((resolve, reject) => {
          if (maxRetries === 0) {
            this.storage.retryOptions.autoRetry = false;
          }
          const writable = this.createWriteStream(options);

          if (options.onUploadProgress) {
            writable.on('progress', options.onUploadProgress);
          }

          const handleError = (err: Error) => {
            if (
              this.storage.retryOptions.autoRetry &&
              this.storage.retryOptions.retryableErrorFn!(err)
            ) {
              return reject(err);
            }

            return bail(err);
          };

          if (typeof data === 'string' || Buffer.isBuffer(data)) {
            writable
              .on('error', handleError)
              .on('finish', () => resolve())
              .end(data);
          } else {
            pipeline(data, writable, err => {
              if (err) {
                if (typeof data !== 'function') {
                  // Only PipelineSourceFunction can be retried. Async-iterables
                  // and Readable streams can only be consumed once.
                  return bail(err);
                }

                handleError(err);
              } else {
                resolve();
              }
            });
          }
        });
      },
      {
        retries: maxRetries,
        factor: this.storage.retryOptions.retryDelayMultiplier,
        maxTimeout: this.storage.retryOptions.maxRetryDelay! * 1000, //convert to milliseconds
        maxRetryTime: this.storage.retryOptions.totalTimeout! * 1000, //convert to milliseconds
      }
    );
    if (!callback) {
      return returnValue;
    } else {
      return returnValue
        .then(() => {
          if (callback) {
            return callback();
          }
        })
        .catch(callback);
    }
  }

  setMetadata(
    metadata: FileMetadata,
    options?: SetMetadataOptions
  ): Promise<SetMetadataResponse<FileMetadata>>;
  setMetadata(
    metadata: FileMetadata,
    callback: MetadataCallback<FileMetadata>
  ): void;
  setMetadata(
    metadata: FileMetadata,
    options: SetMetadataOptions,
    callback: MetadataCallback<FileMetadata>
  ): void;
  setMetadata(
    metadata: FileMetadata,
    optionsOrCallback: SetMetadataOptions | MetadataCallback<FileMetadata>,
    cb?: MetadataCallback<FileMetadata>
  ): Promise<SetMetadataResponse<FileMetadata>> | void {
    const options =
      typeof optionsOrCallback === 'object' ? optionsOrCallback : {};
    cb =
      typeof optionsOrCallback === 'function'
        ? (optionsOrCallback as MetadataCallback<FileMetadata>)
        : cb;

    this.disableAutoRetryConditionallyIdempotent_(
      this.methods.setMetadata,
      AvailableServiceObjectMethods.setMetadata,
      options
    );

    super
      .setMetadata(metadata, options)
      .then(resp => cb!(null, ...resp))
      .catch(cb!)
      .finally(() => {
        this.storage.retryOptions.autoRetry = this.instanceRetryValue;
      });
  }

  setStorageClass(
    storageClass: string,
    options?: SetStorageClassOptions
  ): Promise<SetStorageClassResponse>;
  setStorageClass(
    storageClass: string,
    options: SetStorageClassOptions,
    callback: SetStorageClassCallback
  ): void;
  setStorageClass(
    storageClass: string,
    callback?: SetStorageClassCallback
  ): void;
  /**
   * @typedef {array} SetStorageClassResponse
   * @property {object} 0 The full API response.
   */
  /**
   * @typedef {object} SetStorageClassOptions Configuration options for File#setStorageClass().
   * @property {string} [userProject] The ID of the project which will be
   *     billed for the request.
   */
  /**
   * @callback SetStorageClassCallback
   * @param {?Error} err Request error, if any.
   * @param {object} apiResponse The full API response.
   */
  /**
   * Set the storage class for this file.
   *
   * See {@link https://cloud.google.com/storage/docs/per-object-storage-class| Per-Object Storage Class}
   * See {@link https://cloud.google.com/storage/docs/storage-classes| Storage Classes}
   *
   * @param {string} storageClass The new storage class. (`standard`,
   *     `nearline`, `coldline`, or `archive`)
   *     **Note:** The storage classes `multi_regional` and `regional`
   *     are now legacy and will be deprecated in the future.
   * @param {SetStorageClassOptions} [options] Configuration options.
   * @param {string} [options.userProject] The ID of the project which will be
   *     billed for the request.
   * @param {SetStorageClassCallback} [callback] Callback function.
   * @returns {Promise<SetStorageClassResponse>}
   *
   * @example
   * ```
   * file.setStorageClass('nearline', function(err, apiResponse) {
   *   if (err) {
   *     // Error handling omitted.
   *   }
   *
   *   // The storage class was updated successfully.
   * });
   *
   * //-
   * // If the callback is omitted, we'll return a Promise.
   * //-
   * file.setStorageClass('nearline').then(function() {});
   * ```
   */
  setStorageClass(
    storageClass: string,
    optionsOrCallback?: SetStorageClassOptions | SetStorageClassCallback,
    callback?: SetStorageClassCallback
  ): Promise<SetStorageClassResponse> | void {
    callback =
      typeof optionsOrCallback === 'function' ? optionsOrCallback : callback;
    const options =
      typeof optionsOrCallback === 'object' ? optionsOrCallback : {};

    const req = {
      ...options,
      // In case we get input like `storageClass`, convert to `storage_class`.
      storageClass: storageClass
        .replace(/-/g, '_')
        .replace(/([a-z])([A-Z])/g, (_, low, up) => {
          return low + '_' + up;
        })
        .toUpperCase(),
    };

    this.copy(this, req, (err, file, apiResponse) => {
      if (err) {
        callback!(err, apiResponse!);
        return;
      }

      this.metadata = file!.metadata;

      callback!(null, apiResponse!);
    });
  }

  /**
   * Set a user project to be billed for all requests made from this File
   * object.
   *
   * @param {string} userProject The user project.
   *
   * @example
   * ```
   * const {Storage} = require('@google-cloud/storage');
   * const storage = new Storage();
   * const bucket = storage.bucket('albums');
   * const file = bucket.file('my-file');
   *
   * file.setUserProject('grape-spaceship-123');
   * ```
   */
  setUserProject(userProject: string): void {
    this.bucket.setUserProject.call(this, userProject);
  }

  /**
   * This creates a resumable-upload upload stream.
   *
   * @param {Duplexify} stream - Duplexify stream of data to pipe to the file.
   * @param {object=} options - Configuration object.
   *
   * @private
   */
  startResumableUpload_(
    dup: Duplexify,
    options: CreateResumableUploadOptions = {}
  ): void {
    options.metadata ??= {};

    const retryOptions = this.storage.retryOptions;
    if (
      !this.shouldRetryBasedOnPreconditionAndIdempotencyStrat(
        options.preconditionOpts
      )
    ) {
      retryOptions.autoRetry = false;
    }

    const uploadStream = resumableUpload.upload({
      authClient: this.storage.authClient,
      apiEndpoint: this.storage.apiEndpoint,
      bucket: this.bucket.name,
      customRequestOptions: this.getRequestInterceptors().reduce(
        (reqOpts, interceptorFn) => interceptorFn(reqOpts),
        {}
      ),
      file: this.name,
      generation: this.generation,
      isPartialUpload: options.isPartialUpload,
      key: this.encryptionKey,
      kmsKeyName: this.kmsKeyName,
      metadata: options.metadata,
      offset: options.offset,
      predefinedAcl: options.predefinedAcl,
      private: options.private,
      public: options.public,
      uri: options.uri,
      userProject: options.userProject || this.userProject,
      retryOptions: {...retryOptions},
      params: options?.preconditionOpts || this.instancePreconditionOpts,
      chunkSize: options?.chunkSize,
      highWaterMark: options?.highWaterMark,
      [GCCL_GCS_CMD_KEY]: options[GCCL_GCS_CMD_KEY],
    });

    uploadStream
      .on('response', resp => {
        dup.emit('response', resp);
      })
      .on('uri', uri => {
        dup.emit('uri', uri);
      })
      .on('metadata', metadata => {
        this.metadata = metadata;
        dup.emit('metadata');
      })
      .on('finish', () => {
        dup.emit('complete');
      })
      .on('progress', evt => dup.emit('progress', evt));

    dup.setWritable(uploadStream);
    this.storage.retryOptions.autoRetry = this.instanceRetryValue;
  }

  /**
   * Takes a readable stream and pipes it to a remote file. Unlike
   * `startResumableUpload_`, which uses the resumable upload technique, this
   * method uses a simple upload (all or nothing).
   *
   * @param {Duplexify} dup - Duplexify stream of data to pipe to the file.
   * @param {object=} options - Configuration object.
   *
   * @private
   */
  startSimpleUpload_(
    dup: Duplexify,
    options: CreateWriteStreamOptions = {}
  ): void {
    options.metadata ??= {};

    const apiEndpoint = this.storage.apiEndpoint;
    const bucketName = this.bucket.name;
    const uri = `${apiEndpoint}/upload/storage/v1/b/${bucketName}/o`;

    const reqOpts: DecorateRequestOptions = {
      qs: {
        name: this.name,
      },
      uri: uri,
      [GCCL_GCS_CMD_KEY]: options[GCCL_GCS_CMD_KEY],
    };

    if (this.generation !== undefined) {
      reqOpts.qs.ifGenerationMatch = this.generation;
    }

    if (this.kmsKeyName !== undefined) {
      reqOpts.qs.kmsKeyName = this.kmsKeyName;
    }

    if (typeof options.timeout === 'number') {
      reqOpts.timeout = options.timeout;
    }

    if (options.userProject || this.userProject) {
      reqOpts.qs.userProject = options.userProject || this.userProject;
    }

    if (options.predefinedAcl) {
      reqOpts.qs.predefinedAcl = options.predefinedAcl;
    } else if (options.private) {
      reqOpts.qs.predefinedAcl = 'private';
    } else if (options.public) {
      reqOpts.qs.predefinedAcl = 'publicRead';
    }

    Object.assign(
      reqOpts.qs,
      this.instancePreconditionOpts,
      options.preconditionOpts
    );

    util.makeWritableStream(dup, {
      makeAuthenticatedRequest: (reqOpts: object) => {
        this.request(reqOpts as DecorateRequestOptions, (err, body, resp) => {
          if (err) {
            dup.destroy(err);
            return;
          }

          this.metadata = body;
          dup.emit('metadata', body);
          dup.emit('response', resp);
          dup.emit('complete');
        });
      },
      metadata: options.metadata,
      request: reqOpts,
    });
  }

  disableAutoRetryConditionallyIdempotent_(
    // eslint-disable-next-line @typescript-eslint/no-explicit-any
    coreOpts: any,
    methodType: AvailableServiceObjectMethods,
    localPreconditionOptions?: PreconditionOptions
  ): void {
    if (
      (typeof coreOpts === 'object' &&
        coreOpts?.reqOpts?.qs?.ifGenerationMatch === undefined &&
        localPreconditionOptions?.ifGenerationMatch === undefined &&
        methodType === AvailableServiceObjectMethods.delete &&
        this.storage.retryOptions.idempotencyStrategy ===
          IdempotencyStrategy.RetryConditional) ||
      this.storage.retryOptions.idempotencyStrategy ===
        IdempotencyStrategy.RetryNever
    ) {
      this.storage.retryOptions.autoRetry = false;
    }

    if (
      (typeof coreOpts === 'object' &&
        coreOpts?.reqOpts?.qs?.ifMetagenerationMatch === undefined &&
        localPreconditionOptions?.ifMetagenerationMatch === undefined &&
        methodType === AvailableServiceObjectMethods.setMetadata &&
        this.storage.retryOptions.idempotencyStrategy ===
          IdempotencyStrategy.RetryConditional) ||
      this.storage.retryOptions.idempotencyStrategy ===
        IdempotencyStrategy.RetryNever
    ) {
      this.storage.retryOptions.autoRetry = false;
    }
  }

  private async getBufferFromReadable(readable: Readable): Promise<Buffer> {
    const buf = [];
    for await (const chunk of readable) {
      buf.push(chunk);
    }

    return Buffer.concat(buf);
  }

  /**
   *
   * @param hashCalculatingStream
   * @param verify
   * @returns {boolean} Returns `true` if valid, throws with error otherwise
   */
  async #validateIntegrity(
    hashCalculatingStream: HashStreamValidator,
    verify: {crc32c?: boolean; md5?: boolean} = {}
  ) {
    const metadata = this.metadata;

    // If we're doing validation, assume the worst
    let dataMismatch = !!(verify.crc32c || verify.md5);

    if (verify.crc32c && metadata.crc32c) {
      dataMismatch = !hashCalculatingStream.test('crc32c', metadata.crc32c);
    }

    if (verify.md5 && metadata.md5Hash) {
      dataMismatch = !hashCalculatingStream.test('md5', metadata.md5Hash);
    }

    if (dataMismatch) {
      const errors: Error[] = [];
      let code = '';
      let message = '';

      try {
        await this.delete();

        if (verify.md5 && !metadata.md5Hash) {
          code = 'MD5_NOT_AVAILABLE';
          message = FileExceptionMessages.MD5_NOT_AVAILABLE;
        } else {
          code = 'FILE_NO_UPLOAD';
          message = FileExceptionMessages.UPLOAD_MISMATCH;
        }
      } catch (e) {
        const error = e as Error;

        code = 'FILE_NO_UPLOAD_DELETE';
        message = `${FileExceptionMessages.UPLOAD_MISMATCH_DELETE_FAIL}${error.message}`;

        errors.push(error);
      }

      const error = new RequestError(message);
      error.code = code;
      error.errors = errors;

      throw error;
    }

    return true;
  }
}

/*! Developer Documentation
 *
 * All async methods (except for streams) will return a Promise in the event
 * that a callback is omitted.
 */
promisifyAll(File, {
  exclude: [
    'cloudStorageURI',
    'publicUrl',
    'request',
    'save',
    'setEncryptionKey',
    'shouldRetryBasedOnPreconditionAndIdempotencyStrat',
    'getBufferFromReadable',
  ],
});

/**
 * Reference to the {@link File} class.
 * @name module:@google-cloud/storage.File
 * @see File
 */
export {File};<|MERGE_RESOLUTION|>--- conflicted
+++ resolved
@@ -27,22 +27,9 @@
 import compressible from 'compressible';
 import * as crypto from 'crypto';
 import * as fs from 'fs';
-<<<<<<< HEAD
-import * as mime from 'mime';
-import * as resumableUpload from './resumable-upload';
-import {Writable, Readable, pipeline, Transform, PipelineSource} from 'stream';
-=======
 import mime from 'mime';
 import * as resumableUpload from './resumable-upload.js';
-import {
-  Writable,
-  Readable,
-  pipeline,
-  Transform,
-  PassThrough,
-  PipelineSource,
-} from 'stream';
->>>>>>> c8480766
+import {Writable, Readable, pipeline, Transform, PipelineSource} from 'stream';
 import * as zlib from 'zlib';
 import * as http from 'http';
 
@@ -75,15 +62,9 @@
   unicodeJSONStringify,
   formatAsUTCISO,
   PassThroughShim,
-<<<<<<< HEAD
-} from './util';
-import {CRC32C, CRC32CValidatorGenerator} from './crc32c';
-import {HashStreamValidator} from './hash-stream-validator';
-=======
 } from './util.js';
-import {CRC32CValidatorGenerator} from './crc32c.js';
+import {CRC32C, CRC32CValidatorGenerator} from './crc32c.js';
 import {HashStreamValidator} from './hash-stream-validator.js';
->>>>>>> c8480766
 import {URL} from 'url';
 
 import AsyncRetry from 'async-retry';
