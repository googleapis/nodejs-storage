// Copyright 2019 Google LLC
//
// Licensed under the Apache License, Version 2.0 (the "License");
// you may not use this file except in compliance with the License.
// You may obtain a copy of the License at
//
//      http://www.apache.org/licenses/LICENSE-2.0
//
// Unless required by applicable law or agreed to in writing, software
// distributed under the License is distributed on an "AS IS" BASIS,
// WITHOUT WARRANTIES OR CONDITIONS OF ANY KIND, either express or implied.
// See the License for the specific language governing permissions and
// limitations under the License.

import {
  BodyResponseCallback,
  DecorateRequestOptions,
  GetConfig,
  Interceptor,
  Metadata,
  ServiceObject,
  util,
} from '@google-cloud/common';
import {promisifyAll} from '@google-cloud/promisify';

import compressible = require('compressible');
import concat = require('concat-stream');
import * as crypto from 'crypto';
import * as extend from 'extend';
import * as fs from 'fs';
const hashStreamValidation = require('hash-stream-validation');
import * as mime from 'mime';
import * as once from 'onetime';
import * as os from 'os';
const pumpify = require('pumpify');
import * as resumableUpload from 'gcs-resumable-upload';
import {Duplex, Writable, Readable} from 'stream';
import * as streamEvents from 'stream-events';
import * as through from 'through2';
import * as xdgBasedir from 'xdg-basedir';
import * as zlib from 'zlib';
import * as http from 'http';

import {Storage} from './storage';
import {Bucket} from './bucket';
import {Acl} from './acl';
import {
  GetSignedUrlResponse,
  SigningError,
  GetSignedUrlCallback,
  URLSigner,
  SignerGetSignedUrlConfig,
  Query,
} from './signer';
import {
  ResponseBody,
  ApiError,
  Duplexify,
  DuplexifyConstructor,
} from '@google-cloud/common/build/src/util';
const duplexify: DuplexifyConstructor = require('duplexify');
import {normalize, objectKeyToLowercase} from './util';
import {GaxiosError, Headers, request as gaxiosRequest} from 'gaxios';

export type GetExpirationDateResponse = [Date];
export interface GetExpirationDateCallback {
  (
    err: Error | null,
    expirationDate?: Date | null,
    apiResponse?: Metadata
  ): void;
}

export interface PolicyDocument {
  string: string;
  base64: string;
  signature: string;
}

export interface PolicyDocumentV2 extends PolicyDocument {}

export type GetSignedPolicyResponse = [PolicyDocument];

export type GetSignedPolicyV2Response = GetSignedPolicyResponse;

export type GetSignedPolicyV4Response = [SignedPolicyV4];

export interface SignedPolicyV4Fields {
  [key: string]: string;
  key: string;
  'x-goog-algorithm': string;
  'x-goog-credential': string;
  'x-goog-date': string;
  'x-goog-signature': string;
  policy: string;
}

export interface SignedPolicyV4 {
  url: string;
  fields: SignedPolicyV4Fields;
}

export interface GetSignedPolicyV4Callback {
  (err: Error|null, response?: SignedPolicyV4): void;
}

export interface GetSignedPolicyCallback extends GetSignedPolicyV2Callback {}

export interface GetSignedPolicyV2Callback {
  (err: Error | null, policy?: PolicyDocument): void;
}

export interface GetSignedPolicyOptions extends SignedPolicyConditions {}

export interface GetSignedPolicyV2Options extends GetSignedPolicyOptions {}

export interface GetSignedPolicyV4Options extends SignedPolicyConditions {
  fields?: {[key: string]: string};
}

export interface SignedPolicyConditions {
  equals?: string[] | string[][];
  expires: string | number | Date;
  startsWith?: string[] | string[][];
  acl?: string;
  successRedirect?: string;
  successStatus?: string;
  contentLengthRange?: {min?: number; max?: number};
}

export interface GetSignedUrlConfig {
  action: 'read' | 'write' | 'delete' | 'resumable';
  version?: 'v2' | 'v4';
  virtualHostedStyle?: boolean;
  cname?: string;
  contentMd5?: string;
  contentType?: string;
  expires: string | number | Date;
  extensionHeaders?: http.OutgoingHttpHeaders;
  promptSaveAs?: string;
  responseDisposition?: string;
  responseType?: string;
  queryParams?: Query;
}

export interface GetFileMetadataOptions {
  userProject?: string;
}

export type GetFileMetadataResponse = [Metadata, Metadata];

export interface GetFileMetadataCallback {
  (err: Error | null, metadata?: Metadata, apiResponse?: Metadata): void;
}

export interface GetFileOptions extends GetConfig {
  userProject?: string;
}

export type GetFileResponse = [File, Metadata];

export interface GetFileCallback {
  (err: Error | null, file?: File, apiResponse?: Metadata): void;
}

export interface FileExistsOptions {
  userProject?: string;
}

export type FileExistsResponse = [boolean];

export interface FileExistsCallback {
  (err: Error | null, exists?: boolean): void;
}

export interface DeleteFileOptions {
  userProject?: string;
}

export type DeleteFileResponse = [Metadata];

export interface DeleteFileCallback {
  (err: Error | null, apiResponse?: Metadata): void;
}

export type PredefinedAcl =
  | 'authenticatedRead'
  | 'bucketOwnerFullControl'
  | 'bucketOwnerRead'
  | 'private'
  | 'projectPrivate'
  | 'publicRead';

export interface CreateResumableUploadOptions {
  configPath?: string;
  metadata?: Metadata;
  origin?: string;
  offset?: number;
  predefinedAcl?: PredefinedAcl;
  private?: boolean;
  public?: boolean;
  uri?: string;
  userProject?: string;
}

export type CreateResumableUploadResponse = [string];

export interface CreateResumableUploadCallback {
  (err: Error | null, uri?: string): void;
}

export interface CreateWriteStreamOptions extends CreateResumableUploadOptions {
  contentType?: string;
  gzip?: string | boolean;
  resumable?: boolean;
  validation?: string | boolean;
}

export interface MakeFilePrivateOptions {
  strict?: boolean;
  userProject?: string;
}

export type MakeFilePrivateResponse = [Metadata];

export interface MakeFilePrivateCallback extends SetFileMetadataCallback {}

export interface IsPublicCallback {
  (err: Error | null, resp?: boolean): void;
}

export type IsPublicResponse = [boolean];

export type MakeFilePublicResponse = [Metadata];

export interface MakeFilePublicCallback {
  (err?: Error | null, apiResponse?: Metadata): void;
}

export type MoveResponse = [Metadata];

export interface MoveCallback {
  (
    err: Error | null,
    destinationFile?: File | null,
    apiResponse?: Metadata
  ): void;
}

export interface MoveOptions {
  userProject?: string;
}

export type RotateEncryptionKeyOptions = string | Buffer | EncryptionKeyOptions;

export interface EncryptionKeyOptions {
  encryptionKey?: string | Buffer;
  kmsKeyName?: string;
}

export interface RotateEncryptionKeyCallback extends CopyCallback {}

export type RotateEncryptionKeyResponse = CopyResponse;

export enum ActionToHTTPMethod {
  read = 'GET',
  write = 'PUT',
  delete = 'DELETE',
  resumable = 'POST',
}

/**
 * Custom error type for errors related to creating a resumable upload.
 *
 * @private
 */
class ResumableUploadError extends Error {
  name = 'ResumableUploadError';
}

/**
 * @const {string}
 * @private
 */
export const STORAGE_UPLOAD_BASE_URL =
  'https://storage.googleapis.com/upload/storage/v1/b';

/**
 * @const {RegExp}
 * @private
 */
const GS_URL_REGEXP = /^gs:\/\/([a-z0-9_.-]+)\/(.+)$/;

export interface FileOptions {
  encryptionKey?: string | Buffer;
  generation?: number | string;
  kmsKeyName?: string;
  userProject?: string;
}

export interface CopyOptions {
  destinationKmsKeyName?: string;
  keepAcl?: string;
  predefinedAcl?: string;
  token?: string;
  userProject?: string;
}

export type CopyResponse = [File, Metadata];

export interface CopyCallback {
  (err: Error | null, file?: File | null, apiResponse?: Metadata): void;
}

export type DownloadResponse = [Buffer];

export type DownloadCallback = (
  err: RequestError | null,
  contents: Buffer
) => void;

export interface DownloadOptions extends CreateReadStreamOptions {
  destination?: string;
}

interface CopyQuery {
  sourceGeneration?: number;
  rewriteToken?: string;
  userProject?: string;
  destinationKmsKeyName?: string;
  destinationPredefinedAcl?: string;
}

interface FileQuery {
  alt: string;
  generation?: number;
  userProject?: string;
}

export interface CreateReadStreamOptions {
  userProject?: string;
  validation?: 'md5' | 'crc32c' | false | true;
  start?: number;
  end?: number;
  decompress?: boolean;
}

export interface SaveOptions extends CreateWriteStreamOptions {}

export interface SaveCallback {
  (err?: Error | null): void;
}

export interface SetFileMetadataOptions {
  userProject?: string;
}

export interface SetFileMetadataCallback {
  (err?: Error | null, apiResponse?: Metadata): void;
}

export type SetFileMetadataResponse = [Metadata];

export type SetStorageClassResponse = [Metadata];

export interface SetStorageClassOptions {
  userProject?: string;
}

interface SetStorageClassRequest extends SetStorageClassOptions {
  storageClass?: string;
}

export interface SetStorageClassCallback {
  (err?: Error | null, apiResponse?: Metadata): void;
}

class RequestError extends Error {
  code?: string;
  errors?: Error[];
}

/**
 * A File object is created from your {@link Bucket} object using
 * {@link Bucket#file}.
 *
 * @class
 */
class File extends ServiceObject<File> {
  /**
   * Cloud Storage uses access control lists (ACLs) to manage object and
   * bucket access. ACLs are the mechanism you use to share objects with other
   * users and allow other users to access your buckets and objects.
   *
   * An ACL consists of one or more entries, where each entry grants permissions
   * to an entity. Permissions define the actions that can be performed against
   * an object or bucket (for example, `READ` or `WRITE`); the entity defines
   * who the permission applies to (for example, a specific user or group of
   * users).
   *
   * The `acl` object on a File instance provides methods to get you a list of
   * the ACLs defined on your bucket, as well as set, update, and delete them.
   *
   * @see [About Access Control lists]{@link http://goo.gl/6qBBPO}
   *
   * @name File#acl
   * @mixes Acl
   *
   * @example
   * const {Storage} = require('@google-cloud/storage');
   * const storage = new Storage();
   * const myBucket = storage.bucket('my-bucket');
   *
   * const file = myBucket.file('my-file');
   * //-
   * // Make a file publicly readable.
   * //-
   * const options = {
   *   entity: 'allUsers',
   *   role: storage.acl.READER_ROLE
   * };
   *
   * file.acl.add(options, function(err, aclObject) {});
   *
   * //-
   * // If the callback is omitted, we'll return a Promise.
   * //-
   * file.acl.add(options).then(function(data) {
   *   const aclObject = data[0];
   *   const apiResponse = data[1];
   * });
   */
  acl: Acl;

  bucket: Bucket;
  storage: Storage;
  kmsKeyName?: string;
  userProject?: string;
  signer?: URLSigner;
  name: string;
  generation?: number;
  parent!: Bucket;

  private encryptionKey?: string | Buffer;
  private encryptionKeyBase64?: string;
  private encryptionKeyHash?: string;
  private encryptionKeyInterceptor?: Interceptor;

  /**
   * @typedef {object} FileOptions Options passed to the File constructor.
   * @property {string} [encryptionKey] A custom encryption key.
   * @property {number} [generation] Generation to scope the file to.
   * @property {string} [kmsKeyName] Cloud KMS Key used to encrypt this
   *     object, if the object is encrypted by such a key. Limited availability;
   *     usable only by enabled projects.
   * @property {string} [userProject] The ID of the project which will be
   *     billed for all requests made from File object.
   */
  /**
   * Constructs a file object.
   *
   * @param {Bucket} bucket The Bucket instance this file is
   *     attached to.
   * @param {string} name The name of the remote file.
   * @param {FileOptions} [options] Configuration options.
   * @example
   * const {Storage} = require('@google-cloud/storage');
   * const storage = new Storage();
   * const myBucket = storage.bucket('my-bucket');
   *
   * const file = myBucket.file('my-file');
   */
  constructor(bucket: Bucket, name: string, options: FileOptions = {}) {
    const requestQueryObject: {generation?: number; userProject?: string} = {};

    let generation: number;
    if (options.generation != null) {
      if (typeof options.generation === 'string') {
        generation = Number(options.generation);
      } else {
        generation = options.generation;
      }
      if (!isNaN(generation)) {
        requestQueryObject.generation = generation;
      }
    }

    const userProject = options.userProject || bucket.userProject;
    if (typeof userProject === 'string') {
      requestQueryObject.userProject = userProject;
    }

    const methods = {
      /**
       * @typedef {array} DeleteFileResponse
       * @property {object} 0 The full API response.
       */
      /**
       * @callback DeleteFileCallback
       * @param {?Error} err Request error, if any.
       * @param {object} apiResponse The full API response.
       */
      /**
       * Delete the file.
       *
       * @see [Objects: delete API Documentation]{@link https://cloud.google.com/storage/docs/json_api/v1/objects/delete}
       *
       * @method File#delete
       * @param {object} [options] Configuration options.
       * @param {string} [options.userProject] The ID of the project which will be
       *     billed for the request.
       * @param {DeleteFileCallback} [callback] Callback function.
       * @returns {Promise<DeleteFileResponse>}
       *
       * @example
       * const {Storage} = require('@google-cloud/storage');
       * const storage = new Storage();
       * const myBucket = storage.bucket('my-bucket');
       *
       * const file = myBucket.file('my-file');
       * file.delete(function(err, apiResponse) {});
       *
       * //-
       * // If the callback is omitted, we'll return a Promise.
       * //-
       * file.delete().then(function(data) {
       *   const apiResponse = data[0];
       * });
       *
       * @example <caption>include:samples/files.js</caption>
       * region_tag:storage_delete_file
       * Another example:
       */
      delete: {
        reqOpts: {
          qs: requestQueryObject,
        },
      },
      /**
       * @typedef {array} FileExistsResponse
       * @property {boolean} 0 Whether the {@link File} exists.
       */
      /**
       * @callback FileExistsCallback
       * @param {?Error} err Request error, if any.
       * @param {boolean} exists Whether the {@link File} exists.
       */
      /**
       * Check if the file exists.
       *
       * @method File#exists
       * @param {options} [options] Configuration options.
       * @param {string} [options.userProject] The ID of the project which will be
       *     billed for the request.
       * @param {FileExistsCallback} [callback] Callback function.
       * @returns {Promise<FileExistsResponse>}
       *
       * @example
       * const {Storage} = require('@google-cloud/storage');
       * const storage = new Storage();
       * const myBucket = storage.bucket('my-bucket');
       *
       * const file = myBucket.file('my-file');
       *
       * file.exists(function(err, exists) {});
       *
       * //-
       * // If the callback is omitted, we'll return a Promise.
       * //-
       * file.exists().then(function(data) {
       *   const exists = data[0];
       * });
       */
      exists: {
        reqOpts: {
          qs: requestQueryObject,
        },
      },
      /**
       * @typedef {array} GetFileResponse
       * @property {File} 0 The {@link File}.
       * @property {object} 1 The full API response.
       */
      /**
       * @callback GetFileCallback
       * @param {?Error} err Request error, if any.
       * @param {File} file The {@link File}.
       * @param {object} apiResponse The full API response.
       */
      /**
       * Get a file object and its metadata if it exists.
       *
       * @method File#get
       * @param {options} [options] Configuration options.
       * @param {string} [options.userProject] The ID of the project which will be
       *     billed for the request.
       * @param {GetFileCallback} [callback] Callback function.
       * @returns {Promise<GetFileResponse>}
       *
       * @example
       * const {Storage} = require('@google-cloud/storage');
       * const storage = new Storage();
       * const myBucket = storage.bucket('my-bucket');
       *
       * const file = myBucket.file('my-file');
       *
       * file.get(function(err, file, apiResponse) {
       *   // file.metadata` has been populated.
       * });
       *
       * //-
       * // If the callback is omitted, we'll return a Promise.
       * //-
       * file.get().then(function(data) {
       *   const file = data[0];
       *   const apiResponse = data[1];
       * });
       */
      get: {
        reqOpts: {
          qs: requestQueryObject,
        },
      },
      /**
       * @typedef {array} GetFileMetadataResponse
       * @property {object} 0 The {@link File} metadata.
       * @property {object} 1 The full API response.
       */
      /**
       * @callback GetFileMetadataCallback
       * @param {?Error} err Request error, if any.
       * @param {object} metadata The {@link File} metadata.
       * @param {object} apiResponse The full API response.
       */
      /**
       * Get the file's metadata.
       *
       * @see [Objects: get API Documentation]{@link https://cloud.google.com/storage/docs/json_api/v1/objects/get}
       *
       * @method File#getMetadata
       * @param {object} [options] Configuration options.
       * @param {string} [options.userProject] The ID of the project which will be
       *     billed for the request.
       * @param {GetFileMetadataCallback} [callback] Callback function.
       * @returns {Promise<GetFileMetadataResponse>}
       *
       * @example
       * const {Storage} = require('@google-cloud/storage');
       * const storage = new Storage();
       * const myBucket = storage.bucket('my-bucket');
       *
       * const file = myBucket.file('my-file');
       *
       * file.getMetadata(function(err, metadata, apiResponse) {});
       *
       * //-
       * // If the callback is omitted, we'll return a Promise.
       * //-
       * file.getMetadata().then(function(data) {
       *   const metadata = data[0];
       *   const apiResponse = data[1];
       * });
       *
       * @example <caption>include:samples/files.js</caption>
       * region_tag:storage_get_metadata
       * Another example:
       */
      getMetadata: {
        reqOpts: {
          qs: requestQueryObject,
        },
      },
      /**
       * @typedef {object} SetFileMetadataOptions Configuration options for File#setMetadata().
       * @param {string} [userProject] The ID of the project which will be billed for the request.
       */
      /**
       * @callback SetFileMetadataCallback
       * @param {?Error} err Request error, if any.
       * @param {object} apiResponse The full API response.
       */
      /**
       * @typedef {array} SetFileMetadataResponse
       * @property {object} 0 The full API response.
       */
      /**
       * Merge the given metadata with the current remote file's metadata. This
       * will set metadata if it was previously unset or update previously set
       * metadata. To unset previously set metadata, set its value to null.
       *
       * You can set custom key/value pairs in the metadata key of the given
       * object, however the other properties outside of this object must adhere
       * to the [official API documentation](https://goo.gl/BOnnCK).
       *
       * NOTE: multiple calls to setMetadata in parallel might result in
       * unpredictable results. See [issue]{@link
       * https://github.com/googleapis/nodejs-storage/issues/274}.
       *
       * See the examples below for more information.
       *
       * @see [Objects: patch API Documentation]{@link https://cloud.google.com/storage/docs/json_api/v1/objects/patch}
       *
       * @method File#setMetadata
       * @param {object} [metadata] The metadata you wish to update.
       * @param {SetFileMetadataOptions} [options] Configuration options.
       * @param {SetFileMetadataCallback} [callback] Callback function.
       * @returns {Promise<SetFileMetadataResponse>}
       *
       * @example
       * const {Storage} = require('@google-cloud/storage');
       * const storage = new Storage();
       * const myBucket = storage.bucket('my-bucket');
       *
       * const file = myBucket.file('my-file');
       *
       * const metadata = {
       *   contentType: 'application/x-font-ttf',
       *   metadata: {
       *     my: 'custom',
       *     properties: 'go here'
       *   }
       * };
       *
       * file.setMetadata(metadata, function(err, apiResponse) {});
       *
       * // Assuming current metadata = { hello: 'world', unsetMe: 'will do' }
       * file.setMetadata({
       *   metadata: {
       *     abc: '123', // will be set.
       *     unsetMe: null, // will be unset (deleted).
       *     hello: 'goodbye' // will be updated from 'world' to 'goodbye'.
       *   }
       * }, function(err, apiResponse) {
       *   // metadata should now be { abc: '123', hello: 'goodbye' }
       * });
       *
       * //-
       * // Set a temporary hold on this file from its bucket's retention period
       * // configuration.
       * //
       * file.setMetadata({
       *   temporaryHold: true
       * }, function(err, apiResponse) {});
       *
       * //-
       * // Alternatively, you may set a temporary hold. This will follow the
       * // same behavior as an event-based hold, with the exception that the
       * // bucket's retention policy will not renew for this file from the time
       * // the hold is released.
       * //-
       * file.setMetadata({
       *   eventBasedHold: true
       * }, function(err, apiResponse) {});
       *
       * //-
       * // If the callback is omitted, we'll return a Promise.
       * //-
       * file.setMetadata(metadata).then(function(data) {
       *   const apiResponse = data[0];
       * });
       */
      setMetadata: {
        reqOpts: {
          qs: requestQueryObject,
        },
      },
    };

    super({
      parent: bucket,
      baseUrl: '/o',
      id: encodeURIComponent(name),
      methods,
    });

    this.bucket = bucket;
    // tslint:disable-next-line:no-any
    this.storage = (bucket as any).parent as Storage;

    // @TODO Can this duplicate code from above be avoided?
    if (options.generation != null) {
      let generation: number;
      if (typeof options.generation === 'string') {
        generation = Number(options.generation);
      } else {
        generation = options.generation;
      }
      if (!isNaN(generation)) {
        this.generation = generation;
      }
    }
    this.kmsKeyName = options.kmsKeyName;
    this.userProject = userProject;

    this.name = name;

    if (options.encryptionKey) {
      this.setEncryptionKey(options.encryptionKey);
    }

    this.acl = new Acl({
      request: this.request.bind(this),
      pathPrefix: '/acl',
    });
  }

  copy(
    destination: string | Bucket | File,
    options?: CopyOptions
  ): Promise<CopyResponse>;
  copy(destination: string | Bucket | File, callback: CopyCallback): void;
  copy(
    destination: string | Bucket | File,
    options: CopyOptions,
    callback: CopyCallback
  ): void;
  /**
   * @typedef {array} CopyResponse
   * @property {File} 0 The copied {@link File}.
   * @property {object} 1 The full API response.
   */
  /**
   * @callback CopyCallback
   * @param {?Error} err Request error, if any.
   * @param {File} copiedFile The copied {@link File}.
   * @param {object} apiResponse The full API response.
   */
  /**
   * @typedef {object} CopyOptions Configuration options for File#copy(). See an
   *     [Object
   * resource](https://cloud.google.com/storage/docs/json_api/v1/objects#resource).
   * @property {string} [destinationKmsKeyName] Resource name of the Cloud
   *     KMS key, of the form
   *     `projects/my-project/locations/location/keyRings/my-kr/cryptoKeys/my-key`,
   *     that will be used to encrypt the object. Overwrites the object
   * metadata's `kms_key_name` value, if any.
   * @property {string} [keepAcl] This parameter is not supported and will be
   *     removed in the next major.
   * @property {string} [predefinedAcl] Set the ACL for the new file.
   * @property {string} [token] A previously-returned `rewriteToken` from an
   *     unfinished rewrite request.
   * @property {string} [userProject] The ID of the project which will be
   *     billed for the request.
   */
  /**
   * Copy this file to another file. By default, this will copy the file to the
   * same bucket, but you can choose to copy it to another Bucket by providing
   * a Bucket or File object or a URL starting with "gs://".
   *
   * @see [Objects: rewrite API Documentation]{@link https://cloud.google.com/storage/docs/json_api/v1/objects/rewrite}
   *
   * @throws {Error} If the destination file is not provided.
   *
   * @param {string|Bucket|File} destination Destination file.
   * @param {CopyOptions} [options] Configuration options. See an
   * @param {CopyCallback} [callback] Callback function.
   * @returns {Promise<CopyResponse>}
   *
   * @example
   * const {Storage} = require('@google-cloud/storage');
   * const storage = new Storage();
   *
   * //-
   * // You can pass in a variety of types for the destination.
   * //
   * // For all of the below examples, assume we are working with the following
   * // Bucket and File objects.
   * //-
   * const bucket = storage.bucket('my-bucket');
   * const file = bucket.file('my-image.png');
   *
   * //-
   * // If you pass in a string for the destination, the file is copied to its
   * // current bucket, under the new name provided.
   * //-
   * file.copy('my-image-copy.png', function(err, copiedFile, apiResponse) {
   *   // `my-bucket` now contains:
   *   // - "my-image.png"
   *   // - "my-image-copy.png"
   *
   *   // `copiedFile` is an instance of a File object that refers to your new
   *   // file.
   * });
   *
   * //-
   * // If you pass in a string starting with "gs://" for the destination, the
   * // file is copied to the other bucket and under the new name provided.
   * //-
   * const newLocation = 'gs://another-bucket/my-image-copy.png';
   * file.copy(newLocation, function(err, copiedFile, apiResponse) {
   *   // `my-bucket` still contains:
   *   // - "my-image.png"
   *   //
   *   // `another-bucket` now contains:
   *   // - "my-image-copy.png"
   *
   *   // `copiedFile` is an instance of a File object that refers to your new
   *   // file.
   * });
   *
   * //-
   * // If you pass in a Bucket object, the file will be copied to that bucket
   * // using the same name.
   * //-
   * const anotherBucket = storage.bucket('another-bucket');
   * file.copy(anotherBucket, function(err, copiedFile, apiResponse) {
   *   // `my-bucket` still contains:
   *   // - "my-image.png"
   *   //
   *   // `another-bucket` now contains:
   *   // - "my-image.png"
   *
   *   // `copiedFile` is an instance of a File object that refers to your new
   *   // file.
   * });
   *
   * //-
   * // If you pass in a File object, you have complete control over the new
   * // bucket and filename.
   * //-
   * const anotherFile = anotherBucket.file('my-awesome-image.png');
   * file.copy(anotherFile, function(err, copiedFile, apiResponse) {
   *   // `my-bucket` still contains:
   *   // - "my-image.png"
   *   //
   *   // `another-bucket` now contains:
   *   // - "my-awesome-image.png"
   *
   *   // Note:
   *   // The `copiedFile` parameter is equal to `anotherFile`.
   * });
   *
   * //-
   * // If the callback is omitted, we'll return a Promise.
   * //-
   * file.copy(newLocation).then(function(data) {
   *   const newFile = data[0];
   *   const apiResponse = data[1];
   * });
   *
   * @example <caption>include:samples/files.js</caption>
   * region_tag:storage_copy_file
   * Another example:
   */
  copy(
    destination: string | Bucket | File,
    optionsOrCallback?: CopyOptions | CopyCallback,
    callback?: CopyCallback
  ): Promise<CopyResponse> | void {
    const noDestinationError = new Error(
      'Destination file should have a name.'
    );

    if (!destination) {
      throw noDestinationError;
    }

    let options: CopyOptions = {};
    if (typeof optionsOrCallback === 'function') {
      callback = optionsOrCallback;
    } else if (optionsOrCallback) {
      options = optionsOrCallback;
    }

    if (options.hasOwnProperty('keepAcl')) {
      // TODO: remove keepAcl from interface in next major.
      emitWarning();
    }

    options = extend(true, {}, options);
    callback = callback || util.noop;

    let destBucket: Bucket;
    let destName: string;
    let newFile: File;

    if (typeof destination === 'string') {
      const parsedDestination = GS_URL_REGEXP.exec(destination);
      if (parsedDestination !== null && parsedDestination.length === 3) {
        destBucket = this.storage.bucket(parsedDestination[1]);
        destName = parsedDestination[2];
      } else {
        destBucket = this.bucket;
        destName = destination;
      }
    } else if (destination instanceof Bucket) {
      destBucket = destination;
      destName = this.name;
    } else if (destination instanceof File) {
      destBucket = destination.bucket;
      destName = destination.name;
      newFile = destination;
    } else {
      throw noDestinationError;
    }

    const query = {} as CopyQuery;
    if (this.generation !== undefined) {
      query.sourceGeneration = this.generation;
    }
    if (options.token !== undefined) {
      query.rewriteToken = options.token;
    }
    if (options.userProject !== undefined) {
      query.userProject = options.userProject;
      delete options.userProject;
    }
    if (options.predefinedAcl !== undefined) {
      query.destinationPredefinedAcl = options.predefinedAcl;
      delete options.predefinedAcl;
    }

    newFile = newFile! || destBucket.file(destName);

    const headers: {[index: string]: string | undefined} = {};

    if (this.encryptionKey !== undefined) {
      headers['x-goog-copy-source-encryption-algorithm'] = 'AES256';
      headers['x-goog-copy-source-encryption-key'] = this.encryptionKeyBase64;
      headers[
        'x-goog-copy-source-encryption-key-sha256'
      ] = this.encryptionKeyHash;
    }

    if (newFile.encryptionKey !== undefined) {
      this.setEncryptionKey(newFile.encryptionKey!);
    } else if (options.destinationKmsKeyName !== undefined) {
      query.destinationKmsKeyName = options.destinationKmsKeyName;
      delete options.destinationKmsKeyName;
    } else if (newFile.kmsKeyName !== undefined) {
      query.destinationKmsKeyName = newFile.kmsKeyName;
    }

    if (query.destinationKmsKeyName) {
      this.kmsKeyName = query.destinationKmsKeyName;

      const keyIndex = this.interceptors.indexOf(
        this.encryptionKeyInterceptor!
      );
      if (keyIndex > -1) {
        this.interceptors.splice(keyIndex, 1);
      }
    }

    this.request(
      {
        method: 'POST',
        uri: `/rewriteTo/b/${destBucket.name}/o/${encodeURIComponent(
          newFile.name
        )}`,
        qs: query,
        json: options,
        headers,
      },
      (err, resp) => {
        if (err) {
          callback!(err, null, resp);
          return;
        }

        if (resp.rewriteToken) {
          const options = {
            token: resp.rewriteToken,
          } as CopyOptions;

          if (query.userProject) {
            options.userProject = query.userProject;
          }

          if (query.destinationKmsKeyName) {
            options.destinationKmsKeyName = query.destinationKmsKeyName;
          }

          this.copy(newFile, options, callback!);
          return;
        }

        callback!(null, newFile, resp);
      }
    );
  }

  /**
   * @typedef {object} CreateReadStreamOptions Configuration options for File#createReadStream.
   * @property {string} [userProject] The ID of the project which will be
   *     billed for the request.
   * @property {string|boolean} [validation] Possible values: `"md5"`,
   *     `"crc32c"`, or `false`. By default, data integrity is validated with a
   *     CRC32c checksum. You may use MD5 if preferred, but that hash is not
   *     supported for composite objects. An error will be raised if MD5 is
   *     specified but is not available. You may also choose to skip validation
   *     completely, however this is **not recommended**.
   * @property {number} [start] A byte offset to begin the file's download
   *     from. Default is 0. NOTE: Byte ranges are inclusive; that is,
   *     `options.start = 0` and `options.end = 999` represent the first 1000
   *     bytes in a file or object. NOTE: when specifying a byte range, data
   *     integrity is not available.
   * @property {number} [end] A byte offset to stop reading the file at.
   *     NOTE: Byte ranges are inclusive; that is, `options.start = 0` and
   *     `options.end = 999` represent the first 1000 bytes in a file or object.
   *     NOTE: when specifying a byte range, data integrity is not available.
   * @property {boolean} [decompress=true] Disable auto decompression of the
   *     received data. By default this option is set to `true`.
   *     Applicable in cases where the data was uploaded with
   *     `gzip: true` option. See {@link File#createWriteStream}.
   */
  /**
   * Create a readable stream to read the contents of the remote file. It can be
   * piped to a writable stream or listened to for 'data' events to read a
   * file's contents.
   *
   * In the unlikely event there is a mismatch between what you downloaded and
   * the version in your Bucket, your error handler will receive an error with
   * code "CONTENT_DOWNLOAD_MISMATCH". If you receive this error, the best
   * recourse is to try downloading the file again.
   *
   * For faster crc32c computation, you must manually install
   * [`fast-crc32c`](http://www.gitnpm.com/fast-crc32c):
   *
   *     $ npm install --save fast-crc32c
   *
   * NOTE: Readable streams will emit the `end` event when the file is fully
   * downloaded.
   *
   * @param {CreateReadStreamOptions} [options] Configuration options.
   * @returns {ReadableStream}
   *
   * @example
   * //-
   * // <h4>Downloading a File</h4>
   * //
   * // The example below demonstrates how we can reference a remote file, then
   * // pipe its contents to a local file. This is effectively creating a local
   * // backup of your remote data.
   * //-
   * const {Storage} = require('@google-cloud/storage');
   * const storage = new Storage();
   * const bucket = storage.bucket('my-bucket');
   *
   * const fs = require('fs');
   * const remoteFile = bucket.file('image.png');
   * const localFilename = '/Users/stephen/Photos/image.png';
   *
   * remoteFile.createReadStream()
   *   .on('error', function(err) {})
   *   .on('response', function(response) {
   *     // Server connected and responded with the specified status and headers.
   *    })
   *   .on('end', function() {
   *     // The file is fully downloaded.
   *   })
   *   .pipe(fs.createWriteStream(localFilename));
   *
   * //-
   * // To limit the downloaded data to only a byte range, pass an options
   * // object.
   * //-
   * const logFile = myBucket.file('access_log');
   * logFile.createReadStream({
   *     start: 10000,
   *     end: 20000
   *   })
   *   .on('error', function(err) {})
   *   .pipe(fs.createWriteStream('/Users/stephen/logfile.txt'));
   *
   * //-
   * // To read a tail byte range, specify only `options.end` as a negative
   * // number.
   * //-
   * const logFile = myBucket.file('access_log');
   * logFile.createReadStream({
   *     end: -100
   *   })
   *   .on('error', function(err) {})
   *   .pipe(fs.createWriteStream('/Users/stephen/logfile.txt'));
   */
  createReadStream(options: CreateReadStreamOptions = {}): Readable {
    options = Object.assign({decompress: true}, options);
    const rangeRequest =
      typeof options.start === 'number' || typeof options.end === 'number';
    const tailRequest = options.end! < 0;

    // tslint:disable-next-line:no-any
    let validateStream: any; // Created later, if necessary.

    // TODO: remove `through2` dependency in favor of native PassThrough
    // once Node 8 support is discontinued
    const throughStream = streamEvents(through()) as Duplex;

    let isServedCompressed = true;
    let crc32c = true;
    let md5 = false;

    let refreshedMetadata = false;

    if (typeof options.validation === 'string') {
      // tslint:disable-next-line:no-any
      (options as any).validation = (options.validation as string).toLowerCase();
      crc32c = options.validation === 'crc32c';
      md5 = options.validation === 'md5';
    } else if (options.validation === false) {
      crc32c = false;
    }

    if (rangeRequest) {
      if (
        typeof options.validation === 'string' ||
        options.validation === true
      ) {
        throw new Error('Cannot use validation with file ranges (start/end).');
      }
      // Range requests can't receive data integrity checks.
      crc32c = false;
      md5 = false;
    }

    // Authenticate the request, then pipe the remote API request to the stream
    // returned to the user.
    const makeRequest = () => {
      const query = {
        alt: 'media',
      } as FileQuery;

      if (this.generation) {
        query.generation = this.generation;
      }

      if (options.userProject) {
        query.userProject = options.userProject;
      }

      const headers = {
        'Accept-Encoding': 'gzip',
        'Cache-Control': 'no-store',
      } as Headers;

      if (rangeRequest) {
        const start = typeof options.start === 'number' ? options.start : '0';
        const end = typeof options.end === 'number' ? options.end : '';

        headers.Range = `bytes=${tailRequest ? end : `${start}-${end}`}`;
      }

      const reqOpts = {
        forever: false,
        uri: '',
        headers,
        qs: query,
      };

      this.requestStream(reqOpts)
        .on('error', err => {
          throughStream.destroy(err);
        })
        .on('response', res => {
          throughStream.emit('response', res);
          // tslint:disable-next-line:no-any
          util.handleResp(null, res, null, onResponse as any);
        })
        .resume();

      // We listen to the response event from the request stream so that we
      // can...
      //
      //   1) Intercept any data from going to the user if an error occurred.
      //   2) Calculate the hashes from the http.IncomingMessage response
      //   stream,
      //      which will return the bytes from the source without decompressing
      //      gzip'd content. We then send it through decompressed, if
      //      applicable, to the user.
      const onResponse = (
        err: Error | null,
        _body: ResponseBody,
        rawResponseStream: Metadata
      ) => {
        if (err) {
          // Get error message from the body.
          rawResponseStream.pipe(
            concat(body => {
              err.message = body.toString();
              throughStream.destroy(err);
            })
          );

          return;
        }

        rawResponseStream.on('error', onComplete);

        const headers = rawResponseStream.toJSON().headers;
        isServedCompressed = headers['content-encoding'] === 'gzip';
        const shouldRunValidation = !rangeRequest && (crc32c || md5);
        const throughStreams: Writable[] = [];

        if (shouldRunValidation) {
          validateStream = hashStreamValidation({crc32c, md5});
          throughStreams.push(validateStream);
        }

        if (isServedCompressed && options.decompress) {
          throughStreams.push(zlib.createGunzip());
        }

        if (throughStreams.length === 1) {
          rawResponseStream =
            // tslint:disable-next-line:no-any
            rawResponseStream.pipe(throughStreams[0]) as any;
        } else if (throughStreams.length > 1) {
          rawResponseStream = rawResponseStream.pipe(
            pumpify.obj(throughStreams)
          );
        }

        rawResponseStream
          .on('error', onComplete)
          .on('end', onComplete)
          .pipe(throughStream, {end: false});
      };
      // This is hooked to the `complete` event from the request stream. This is
      // our chance to validate the data and let the user know if anything went
      // wrong.
      let onCompleteCalled = false;
      const onComplete = (err: Error | null) => {
        if (err) {
          onCompleteCalled = true;
          throughStream.destroy(err);
          return;
        }

        if (rangeRequest) {
          onCompleteCalled = true;
          throughStream.end();
          return;
        }

        if (!refreshedMetadata) {
          refreshedMetadata = true;
          this.getMetadata({userProject: options.userProject}, onComplete);
          return;
        }

        if (onCompleteCalled) {
          return;
        }

        onCompleteCalled = true;

        // TODO(https://github.com/googleapis/nodejs-storage/issues/709):
        // Remove once the backend issue is fixed.
        // If object is stored compressed (having metadata.contentEncoding === 'gzip')
        // and was served decompressed, then skip checksum validation because the
        // remote checksum is computed against the compressed version of the object.
        if (this.metadata.contentEncoding === 'gzip' && !isServedCompressed) {
          throughStream.end();
          return;
        }

        const hashes = {
          crc32c: this.metadata.crc32c,
          md5: this.metadata.md5Hash,
        };

        // If we're doing validation, assume the worst-- a data integrity
        // mismatch. If not, these tests won't be performed, and we can assume
        // the best.
        let failed = crc32c || md5;

        if (crc32c && hashes.crc32c) {
          // We must remove the first four bytes from the returned checksum.
          // http://stackoverflow.com/questions/25096737/
          //   base64-encoding-of-crc32c-long-value
          failed = !validateStream.test('crc32c', hashes.crc32c.substr(4));
        }

        if (md5 && hashes.md5) {
          failed = !validateStream.test('md5', hashes.md5);
        }

        if (md5 && !hashes.md5) {
          const hashError = new RequestError(
            [
              'MD5 verification was specified, but is not available for the',
              'requested object. MD5 is not available for composite objects.',
            ].join(' ')
          );
          hashError.code = 'MD5_NOT_AVAILABLE';

          throughStream.destroy(hashError);
        } else if (failed) {
          const mismatchError = new RequestError(
            [
              'The downloaded data did not match the data from the server.',
              'To be sure the content is the same, you should download the',
              'file again.',
            ].join(' ')
          );
          mismatchError.code = 'CONTENT_DOWNLOAD_MISMATCH';

          throughStream.destroy(mismatchError);
        } else {
          throughStream.end();
        }
      };
    };

    throughStream.on('reading', makeRequest);

    return throughStream as Readable;
  }

  createResumableUpload(
    options?: CreateResumableUploadOptions
  ): Promise<CreateResumableUploadResponse>;
  createResumableUpload(
    options: CreateResumableUploadOptions,
    callback: CreateResumableUploadCallback
  ): void;
  createResumableUpload(callback: CreateResumableUploadCallback): void;
  /**
   * @callback CreateResumableUploadCallback
   * @param {?Error} err Request error, if any.
   * @param {string} uri The resumable upload's unique session URI.
   */
  /**
   * @typedef {array} CreateResumableUploadResponse
   * @property {string} 0 The resumable upload's unique session URI.
   */
  /**
   * @typedef {object} CreateResumableUploadOptions
   * @property {string} [configPath] A full JSON file path to use with
   *     `gcs-resumable-upload`. This maps to the [configstore option by the
   *     same
   * name](https://github.com/yeoman/configstore/tree/0df1ec950d952b1f0dfb39ce22af8e505dffc71a#configpath).
   * @property {object} [metadata] Metadata to set on the file.
   * @property {string} [origin] Origin header to set for the upload.
   * @property {string} [predefinedAcl] Apply a predefined set of access
   *     controls to this object.
   *
   *     Acceptable values are:
   *     - **`authenticatedRead`** - Object owner gets `OWNER` access, and
   *       `allAuthenticatedUsers` get `READER` access.
   *
   *     - **`bucketOwnerFullControl`** - Object owner gets `OWNER` access, and
   *       project team owners get `OWNER` access.
   *
   *     - **`bucketOwnerRead`** - Object owner gets `OWNER` access, and project
   *       team owners get `READER` access.
   *
   *     - **`private`** - Object owner gets `OWNER` access.
   *
   *     - **`projectPrivate`** - Object owner gets `OWNER` access, and project
   *       team members get access according to their roles.
   *
   *     - **`publicRead`** - Object owner gets `OWNER` access, and `allUsers`
   * get `READER` access.
   * @property {boolean} [private] Make the uploaded file private. (Alias for
   *     `options.predefinedAcl = 'private'`)
   * @property {boolean} [public] Make the uploaded file public. (Alias for
   *     `options.predefinedAcl = 'publicRead'`)
   * @property {string} [userProject] The ID of the project which will be
   *     billed for the request.
   */
  /**
   * Create a unique resumable upload session URI. This is the first step when
   * performing a resumable upload.
   *
   * See the [Resumable upload
   * guide](https://cloud.google.com/storage/docs/json_api/v1/how-tos/resumable-upload)
   * for more on how the entire process works.
   *
   * <h4>Note</h4>
   *
   * If you are just looking to perform a resumable upload without worrying
   * about any of the details, see {@link File#createWriteStream}. Resumable
   * uploads are performed by default.
   *
   * @see [Resumable upload guide]{@link https://cloud.google.com/storage/docs/json_api/v1/how-tos/resumable-upload}
   *
   * @param {CreateResumableUploadOptions} [options] Configuration options.
   * @param {CreateResumableUploadCallback} [callback] Callback function.
   * @returns {Promise<CreateResumableUploadResponse>}
   *
   * @example
   * const {Storage} = require('@google-cloud/storage');
   * const storage = new Storage();
   * const myBucket = storage.bucket('my-bucket');
   *
   * const file = myBucket.file('my-file');
   * file.createResumableUpload(function(err, uri) {
   *   if (!err) {
   *     // `uri` can be used to PUT data to.
   *   }
   * });
   *
   * //-
   * // If the callback is omitted, we'll return a Promise.
   * //-
   * file.createResumableUpload().then(function(data) {
   *   const uri = data[0];
   * });
   */
  createResumableUpload(
    optionsOrCallback?:
      | CreateResumableUploadOptions
      | CreateResumableUploadCallback,
    callback?: CreateResumableUploadCallback
  ): void | Promise<CreateResumableUploadResponse> {
    const options =
      typeof optionsOrCallback === 'object' ? optionsOrCallback : {};
    callback =
      typeof optionsOrCallback === 'function' ? optionsOrCallback : callback;

    resumableUpload.createURI(
      {
        authClient: this.storage.authClient,
        bucket: this.bucket.name,
        configPath: options.configPath,
        file: this.name,
        generation: this.generation,
        key: this.encryptionKey,
        kmsKeyName: this.kmsKeyName,
        metadata: options.metadata,
        offset: options.offset,
        origin: options.origin,
        predefinedAcl: options.predefinedAcl,
        private: options.private,
        public: options.public,
        userProject: options.userProject || this.userProject,
      },
      callback!
    );
  }

  /**
   * @typedef {object} CreateWriteStreamOptions Configuration options for File#createWriteStream().
   * @property {string} [configPath] **This only applies to resumable
   *     uploads.** A full JSON file path to use with `gcs-resumable-upload`.
   *     This maps to the [configstore option by the same
   * name](https://github.com/yeoman/configstore/tree/0df1ec950d952b1f0dfb39ce22af8e505dffc71a#configpath).
   * @property {string} [contentType] Alias for
   *     `options.metadata.contentType`. If set to `auto`, the file name is used
   *     to determine the contentType.
   * @property {string|boolean} [gzip] If true, automatically gzip the file.
   *     If set to `auto`, the contentType is used to determine if the file
   * should be gzipped. This will set `options.metadata.contentEncoding` to
   * `gzip` if necessary.
   * @property {object} [metadata] See the examples below or
   *     [Objects: insert request
   * body](https://cloud.google.com/storage/docs/json_api/v1/objects/insert#request_properties_JSON)
   *     for more details.
   * @property {number} [offset] The starting byte of the upload stream, for
   *     resuming an interrupted upload. Defaults to 0.
   * @property {string} [predefinedAcl] Apply a predefined set of access
   *     controls to this object.
   *
   *     Acceptable values are:
   *     - **`authenticatedRead`** - Object owner gets `OWNER` access, and
   *       `allAuthenticatedUsers` get `READER` access.
   *
   *     - **`bucketOwnerFullControl`** - Object owner gets `OWNER` access, and
   *       project team owners get `OWNER` access.
   *
   *     - **`bucketOwnerRead`** - Object owner gets `OWNER` access, and project
   *       team owners get `READER` access.
   *
   *     - **`private`** - Object owner gets `OWNER` access.
   *
   *     - **`projectPrivate`** - Object owner gets `OWNER` access, and project
   *       team members get access according to their roles.
   *
   *     - **`publicRead`** - Object owner gets `OWNER` access, and `allUsers`
   * get `READER` access.
   * @property {boolean} [private] Make the uploaded file private. (Alias for
   *     `options.predefinedAcl = 'private'`)
   * @property {boolean} [public] Make the uploaded file public. (Alias for
   *     `options.predefinedAcl = 'publicRead'`)
   * @property {boolean} [resumable] Force a resumable upload. NOTE: When
   *     working with streams, the file format and size is unknown until it's
   *     completely consumed. Because of this, it's best for you to be explicit
   *     for what makes sense given your input.
   * @property {string} [uri] The URI for an already-created resumable
   *     upload. See {@link File#createResumableUpload}.
   * @property {string} [userProject] The ID of the project which will be
   *     billed for the request.
   * @property {string|boolean} [validation] Possible values: `"md5"`,
   *     `"crc32c"`, or `false`. By default, data integrity is validated with a
   *     CRC32c checksum. You may use MD5 if preferred, but that hash is not
   *     supported for composite objects. An error will be raised if MD5 is
   *     specified but is not available. You may also choose to skip validation
   *     completely, however this is **not recommended**.
   *     NOTE: Validation is automatically skipped for objects that were
   *     uploaded using the `gzip` option and have already compressed content.
   */
  /**
   * Create a writable stream to overwrite the contents of the file in your
   * bucket.
   *
   * A File object can also be used to create files for the first time.
   *
   * Resumable uploads are automatically enabled and must be shut off explicitly
   * by setting `options.resumable` to `false`.
   *
   * Resumable uploads require write access to the $HOME directory. Through
   * [`config-store`](http://www.gitnpm.com/configstore), some metadata is
   * stored. By default, if the directory is not writable, we will fall back to
   * a simple upload. However, if you explicitly request a resumable upload, and
   * we cannot write to the config directory, we will return a
   * `ResumableUploadError`.
   *
   * <p class="notice">
   *   There is some overhead when using a resumable upload that can cause
   *   noticeable performance degradation while uploading a series of small
   * files. When uploading files less than 10MB, it is recommended that the
   * resumable feature is disabled.
   * </p>
   *
   * For faster crc32c computation, you must manually install
   * [`fast-crc32c`](http://www.gitnpm.com/fast-crc32c):
   *
   *     $ npm install --save fast-crc32c
   *
   * NOTE: Writable streams will emit the `finish` event when the file is fully
   * uploaded.
   *
   * @see [Upload Options (Simple or Resumable)]{@link https://cloud.google.com/storage/docs/json_api/v1/how-tos/upload}
   * @see [Objects: insert API Documentation]{@link https://cloud.google.com/storage/docs/json_api/v1/objects/insert}
   *
   * @param {CreateWriteStreamOptions} [options] Configuration options.
   * @returns {WritableStream}
   *
   * @example
   * const fs = require('fs');
   * const {Storage} = require('@google-cloud/storage');
   * const storage = new Storage();
   * const myBucket = storage.bucket('my-bucket');
   *
   * const file = myBucket.file('my-file');
   *
   * //-
   * // <h4>Uploading a File</h4>
   * //
   * // Now, consider a case where we want to upload a file to your bucket. You
   * // have the option of using {@link Bucket#upload}, but that is just
   * // a convenience method which will do the following.
   * //-
   * fs.createReadStream('/Users/stephen/Photos/birthday-at-the-zoo/panda.jpg')
   *   .pipe(file.createWriteStream())
   *   .on('error', function(err) {})
   *   .on('finish', function() {
   *     // The file upload is complete.
   *   });
   *
   * //-
   * // <h4>Uploading a File with gzip compression</h4>
   * //-
   * fs.createReadStream('/Users/stephen/site/index.html')
   *   .pipe(file.createWriteStream({ gzip: true }))
   *   .on('error', function(err) {})
   *   .on('finish', function() {
   *     // The file upload is complete.
   *   });
   *
   * //-
   * // Downloading the file with `createReadStream` will automatically decode
   * // the file.
   * //-
   *
   * //-
   * // <h4>Uploading a File with Metadata</h4>
   * //
   * // One last case you may run into is when you want to upload a file to your
   * // bucket and set its metadata at the same time. Like above, you can use
   * // {@link Bucket#upload} to do this, which is just a wrapper around
   * // the following.
   * //-
   * fs.createReadStream('/Users/stephen/Photos/birthday-at-the-zoo/panda.jpg')
   *   .pipe(file.createWriteStream({
   *     metadata: {
   *       contentType: 'image/jpeg',
   *       metadata: {
   *         custom: 'metadata'
   *       }
   *     }
   *   }))
   *   .on('error', function(err) {})
   *   .on('finish', function() {
   *     // The file upload is complete.
   *   });
   */
  // tslint:disable-next-line:no-any
  createWriteStream(options: CreateWriteStreamOptions = {}): Writable {
    options = Object.assign({metadata: {}}, options);

    if (options.contentType) {
      options.metadata.contentType = options.contentType;

      if (options.metadata.contentType === 'auto') {
        options.metadata.contentType = mime.getType(this.name);
      }
    }

    let gzip = options.gzip;

    if (gzip === 'auto') {
      gzip = compressible(options.metadata.contentType);
    }

    if (gzip) {
      options.metadata.contentEncoding = 'gzip';
    }

    let crc32c = true;
    let md5 = false;

    if (typeof options.validation === 'string') {
      options.validation = options.validation.toLowerCase();
      crc32c = options.validation === 'crc32c';
      md5 = options.validation === 'md5';
    } else if (options.validation === false) {
      crc32c = false;
    }

    // Collect data as it comes in to store in a hash. This is compared to the
    // checksum value on the returned metadata from the API.
    const validateStream = hashStreamValidation({
      crc32c,
      md5,
    });

    const fileWriteStream = duplexify();

    const stream = streamEvents(
      pumpify([
        gzip ? zlib.createGzip() : through(),
        validateStream,
        fileWriteStream,
      ])
    ) as Duplex;

    // Wait until we've received data to determine what upload technique to use.
    stream.on('writing', () => {
      if (options.resumable === false) {
        this.startSimpleUpload_(fileWriteStream, options);
        return;
      }

      if (options.configPath) {
        this.startResumableUpload_(fileWriteStream, options);
        return;
      }

      // Same as configstore:
      // https://github.com/yeoman/configstore/blob/f09f067e50e6a636cfc648a6fc36a522062bd49d/index.js#L11
      const configDir = xdgBasedir.config || os.tmpdir();

      fs.access(configDir, fs.constants.W_OK, err => {
        if (err) {
          if (options.resumable) {
            const error = new ResumableUploadError(
              [
                'A resumable upload could not be performed. The directory,',
                `${configDir}, is not writable. You may try another upload,`,
                'this time setting `options.resumable` to `false`.',
              ].join(' ')
            );
            stream.destroy(error);
            return;
          }

          // User didn't care, resumable or not. Fall back to simple upload.
          this.startSimpleUpload_(fileWriteStream, options);
          return;
        }

        this.startResumableUpload_(fileWriteStream, options);
      });
    });

    fileWriteStream.on('response', stream.emit.bind(stream, 'response'));

    // This is to preserve the `finish` event. We wait until the request stream
    // emits "complete", as that is when we do validation of the data. After
    // that is successful, we can allow the stream to naturally finish.
    //
    // Reference for tracking when we can use a non-hack solution:
    // https://github.com/nodejs/node/pull/2314
    fileWriteStream.on('prefinish', () => {
      stream.cork();
    });

    // Compare our hashed version vs the completed upload's version.
    fileWriteStream.on('complete', () => {
      const metadata = this.metadata;

      // If we're doing validation, assume the worst-- a data integrity
      // mismatch. If not, these tests won't be performed, and we can assume the
      // best.
      let failed = crc32c || md5;

      if (crc32c && metadata.crc32c) {
        // We must remove the first four bytes from the returned checksum.
        // http://stackoverflow.com/questions/25096737/
        //   base64-encoding-of-crc32c-long-value
        failed = !validateStream.test('crc32c', metadata.crc32c.substr(4));
      }

      if (md5 && metadata.md5Hash) {
        failed = !validateStream.test('md5', metadata.md5Hash);
      }

      if (failed) {
        this.delete((err: ApiError) => {
          let code;
          let message;

          if (err) {
            code = 'FILE_NO_UPLOAD_DELETE';
            message = [
              'The uploaded data did not match the data from the server. As a',
              'precaution, we attempted to delete the file, but it was not',
              'successful. To be sure the content is the same, you should try',
              'removing the file manually, then uploading the file again.',
              '\n\nThe delete attempt failed with this message:',
              '\n\n  ' + err.message,
            ].join(' ');
          } else if (md5 && !metadata.md5Hash) {
            code = 'MD5_NOT_AVAILABLE';
            message = [
              'MD5 verification was specified, but is not available for the',
              'requested object. MD5 is not available for composite objects.',
            ].join(' ');
          } else {
            code = 'FILE_NO_UPLOAD';
            message = [
              'The uploaded data did not match the data from the server. As a',
              'precaution, the file has been deleted. To be sure the content',
              'is the same, you should try uploading the file again.',
            ].join(' ');
          }

          const error = new RequestError(message);
          error.code = code;
          error.errors = [err!];

          fileWriteStream.destroy(error);
        });

        return;
      }

      stream.uncork();
    });

    return stream as Writable;
  }

  /**
   * Delete failed resumable upload file cache.
   *
   * Resumable file upload cache the config file to restart upload in case of
   * failure. In certain scenarios, the resumable upload will not works and
   * upload file cache needs to be deleted to upload the same file.
   *
   * Following are some of the scenarios.
   *
   * Resumable file upload failed even though the file is successfully saved
   * on the google storage and need to clean up a resumable file cache to
   * update the same file.
   *
   * Resumable file upload failed due to pre-condition
   * (i.e generation number is not matched) and want to upload a same
   * file with the new generation number.
   *
   * @example
   * const {Storage} = require('@google-cloud/storage');
   * const storage = new Storage();
   * const myBucket = storage.bucket('my-bucket');
   *
   * const file = myBucket.file('my-file', { generation: 0 });
   * const contents = 'This is the contents of the file.';
   *
   * file.save(contents, function(err) {
   *   if (err) {
   *     file.deleteResumableCache();
   *   }
   * });
   *
   */
  deleteResumableCache() {
    const uploadStream = resumableUpload.upload({
      bucket: this.bucket.name,
      file: this.name,
      generation: this.generation,
    });
    uploadStream.deleteConfig();
  }

  download(options?: DownloadOptions): Promise<DownloadResponse>;
  download(options: DownloadOptions, callback: DownloadCallback): void;
  download(callback: DownloadCallback): void;
  /**
   * @typedef {array} DownloadResponse
   * @property [0] The contents of a File.
   */
  /**
   * @callback DownloadCallback
   * @param err Request error, if any.
   * @param contents The contents of a File.
   */
  /**
   * Convenience method to download a file into memory or to a local
   * destination.
   *
   * @param {object} [options] Configuration options. The arguments match those
   *     passed to {@link File#createReadStream}.
   * @param {string} [options.destination] Local file path to write the file's
   *     contents to.
   * @param {string} [options.userProject] The ID of the project which will be
   *     billed for the request.
   * @param {DownloadCallback} [callback] Callback function.
   * @returns {Promise<DownloadResponse>}
   *
   * @example
   * const {Storage} = require('@google-cloud/storage');
   * const storage = new Storage();
   * const myBucket = storage.bucket('my-bucket');
   *
   * const file = myBucket.file('my-file');
   *
   * //-
   * // Download a file into memory. The contents will be available as the
   * second
   * // argument in the demonstration below, `contents`.
   * //-
   * file.download(function(err, contents) {});
   *
   * //-
   * // Download a file to a local destination.
   * //-
   * file.download({
   *   destination: '/Users/me/Desktop/file-backup.txt'
   * }, function(err) {});
   *
   * //-
   * // If the callback is omitted, we'll return a Promise.
   * //-
   * file.download().then(function(data) {
   *   const contents = data[0];
   * });
   *
   * @example <caption>include:samples/files.js</caption>
   * region_tag:storage_download_file
   * Another example:
   *
   * @example <caption>include:samples/encryption.js</caption>
   * region_tag:storage_download_encrypted_file
   * Example of downloading an encrypted file:
   *
   * @example <caption>include:samples/requesterPays.js</caption>
   * region_tag:storage_download_file_requester_pays
   * Example of downloading a file where the requester pays:
   */
  download(
    optionsOrCallback?: DownloadOptions | DownloadCallback,
    callback?: DownloadCallback
  ): Promise<DownloadResponse> | void {
    let options: DownloadOptions;
    if (typeof optionsOrCallback === 'function') {
      callback = optionsOrCallback as DownloadCallback;
      options = {};
    } else {
      options = optionsOrCallback as DownloadOptions;
    }

    callback = once(callback as DownloadCallback);

    const destination = options.destination;
    delete options.destination;

    const fileStream = this.createReadStream(options);

    if (destination) {
      fileStream
        .on('error', callback)
        .pipe(fs.createWriteStream(destination))
        .on('error', callback)
        .on('finish', callback);
    } else {
      fileStream.on('error', callback).pipe(concat(callback.bind(null, null)));
    }
  }

  /**
   * The Storage API allows you to use a custom key for server-side encryption.
   *
   * @see [Customer-supplied Encryption Keys]{@link https://cloud.google.com/storage/docs/encryption#customer-supplied}
   *
   * @param {string|buffer} encryptionKey An AES-256 encryption key.
   * @returns {File}
   *
   * @example
   * const crypto = require('crypto');
   * const {Storage} = require('@google-cloud/storage');
   * const storage = new Storage();
   * const myBucket = storage.bucket('my-bucket');
   *
   * const encryptionKey = crypto.randomBytes(32);
   *
   * const fileWithCustomEncryption = myBucket.file('my-file');
   * fileWithCustomEncryption.setEncryptionKey(encryptionKey);
   *
   * const fileWithoutCustomEncryption = myBucket.file('my-file');
   *
   * fileWithCustomEncryption.save('data', function(err) {
   *   // Try to download with the File object that hasn't had
   *   // `setEncryptionKey()` called:
   *   fileWithoutCustomEncryption.download(function(err) {
   *     // We will receive an error:
   *     //   err.message === 'Bad Request'
   *
   *     // Try again with the File object we called `setEncryptionKey()` on:
   *     fileWithCustomEncryption.download(function(err, contents) {
   *       // contents.toString() === 'data'
   *     });
   *   });
   * });
   *
   * @example <caption>include:samples/encryption.js</caption>
   * region_tag:storage_upload_encrypted_file
   * Example of uploading an encrypted file:
   *
   * @example <caption>include:samples/encryption.js</caption>
   * region_tag:storage_download_encrypted_file
   * Example of downloading an encrypted file:
   */
  setEncryptionKey(encryptionKey: string | Buffer) {
    this.encryptionKey = encryptionKey;
    this.encryptionKeyBase64 = Buffer.from(encryptionKey as string).toString(
      'base64'
    );
    this.encryptionKeyHash = crypto
      .createHash('sha256')
      // tslint:disable-next-line:no-any
      .update(this.encryptionKeyBase64, 'base64' as any)
      .digest('base64');

    this.encryptionKeyInterceptor = {
      request: reqOpts => {
        reqOpts.headers = reqOpts.headers || {};
        reqOpts.headers['x-goog-encryption-algorithm'] = 'AES256';
        reqOpts.headers['x-goog-encryption-key'] = this.encryptionKeyBase64;
        reqOpts.headers[
          'x-goog-encryption-key-sha256'
        ] = this.encryptionKeyHash;
        return reqOpts as DecorateRequestOptions;
      },
    };

    this.interceptors.push(this.encryptionKeyInterceptor!);

    return this;
  }

  getExpirationDate(): Promise<GetExpirationDateResponse>;
  getExpirationDate(callback: GetExpirationDateCallback): void;
  /**
   * @typedef {array} GetExpirationDateResponse
   * @property {date} 0 A Date object representing the earliest time this file's
   *     retention policy will expire.
   */
  /**
   * @callback GetExpirationDateCallback
   * @param {?Error} err Request error, if any.
   * @param {date} expirationDate A Date object representing the earliest time
   *     this file's retention policy will expire.
   */
  /**
   * If this bucket has a retention policy defined, use this method to get a
   * Date object representing the earliest time this file will expire.
   *
   * @param {GetExpirationDateCallback} [callback] Callback function.
   * @returns {Promise<GetExpirationDateResponse>}
   *
   * @example
   * const storage = require('@google-cloud/storage')();
   * const myBucket = storage.bucket('my-bucket');
   *
   * const file = myBucket.file('my-file');
   *
   * file.getExpirationDate(function(err, expirationDate) {
   *   // expirationDate is a Date object.
   * });
   */
  getExpirationDate(
    callback?: GetExpirationDateCallback
  ): void | Promise<GetExpirationDateResponse> {
    this.getMetadata(
      (err: ApiError | null, metadata: Metadata, apiResponse: Metadata) => {
        if (err) {
          callback!(err, null, apiResponse);
          return;
        }

        if (!metadata.retentionExpirationTime) {
          const error = new Error('An expiration time is not available.');
          callback!(error, null, apiResponse);
          return;
        }

        callback!(
          null,
          new Date(metadata.retentionExpirationTime),
          apiResponse
        );
      }
    );
  }

  getSignedPolicy(
    options: GetSignedPolicyOptions
  ): Promise<GetSignedPolicyResponse>;
  getSignedPolicy(
    options: GetSignedPolicyOptions,
    callback: GetSignedPolicyCallback
  ): void;
  getSignedPolicy(callback: GetSignedPolicyCallback): void;
  /**
   * @typedef {object} PolicyDocument
   * @param {string} string the policy document in plain text.
   * @param {string} base64 the policy document in base64.
   * @param {string} signature the signature in base64
   */
  /**
   * @typedef {array} GetSignedPolicyResponse
   * @property {PolicyDocument} 0 The document policy.
   */
  /**
   * @callback GetSignedPolicyCallback
   * @param {?Error} err Request error, if any.
   * @param {PolicyDocument} policy The document policy.
   */
  /**
   * @typedef {object} GetSignedPolicyOptions
   * @param {*} expires - A timestamp when this policy will expire. Any
   *     value given is passed to `new Date()`.
   * @param {array|array[]} [equals] Array of request parameters and
   *     their expected value (e.g. [['$<field>', '<value>']]). Values are
   *     translated into equality constraints in the conditions field of the
   *     policy document (e.g. ['eq', '$<field>', '<value>']). If only one
   *     equality condition is to be specified, equals can be a one-
   *     dimensional array (e.g. ['$<field>', '<value>']).
   * @param {array|array[]} [startsWith] Array of request parameters and
   *     their expected prefixes (e.g. [['$<field>', '<value>']). Values are
   *     translated into starts-with constraints in the conditions field of the
   *     policy document (e.g. ['starts-with', '$<field>', '<value>']). If only
   *     one prefix condition is to be specified, startsWith can be a
   * one- dimensional array (e.g. ['$<field>', '<value>']).
   * @param {string} [acl] ACL for the object from possibly predefined
   *     ACLs.
   * @param {string} [successRedirect] The URL to which the user client
   *     is redirected if the upload is successful.
   * @param {string} [successStatus] - The status of the Google Storage
   *     response if the upload is successful (must be string).
   * @param {object} [contentLengthRange]
   * @param {number} [contentLengthRange.min] Minimum value for the
   *     request's content length.
   * @param {number} [contentLengthRange.max] Maximum value for the
   *     request's content length.
   */
  /**
   * Get a V2 signed policy document to allow a user to upload data with a POST
   * request.
   *
   * In Google Cloud Platform environments, such as Cloud Functions and App
   * Engine, you usually don't provide a `keyFilename` or `credentials` during
   * instantiation. In those environments, we call the
   * [signBlob
   * API](https://cloud.google.com/iam/reference/rest/v1/projects.serviceAccounts/signBlob#authorization-scopes)
   * to create a signed policy. That API requires either the
   * `https://www.googleapis.com/auth/iam` or
   * `https://www.googleapis.com/auth/cloud-platform` scope, so be sure they are
   * enabled.
   *
   * @see [Policy Document Reference]{@link https://cloud.google.com/storage/docs/xml-api/post-object#policydocument}
   * 
   * @deprecated `getSignedPolicy()` is deprecated in favor of `getSignedPolicyV2()`
   *     and `getSignedPolicyV4()`. Currently, this method is an alias to
   *     `getSignedPolicyV2()`, and will be removed in a future major release.
   *     We recommend signing new policies using V4.
   *
   * @throws {Error} If an expiration timestamp from the past is given.
   * @throws {Error} If options.equals has an array with less or more than two
   *     members.
   * @throws {Error} If options.startsWith has an array with less or more than two
   *     members.
   *
   * @param {GetSignedPolicyOptions} options Configuration options.
   * @param {GetSignedPolicyCallback} [callback] Callback function.
   * @returns {Promise<GetSignedPolicyResponse>}
   *
   * @example
   * const {Storage} = require('@google-cloud/storage');
   * const storage = new Storage();
   * const myBucket = storage.bucket('my-bucket');
   *
   * const file = myBucket.file('my-file');
   * const options = {
   *   equals: ['$Content-Type', 'image/jpeg'],
   *   expires: '10-25-2022',
   *   contentLengthRange: {
   *     min: 0,
   *     max: 1024
   *   }
   * };
   *
   * file.getSignedPolicy(options, function(err, policy) {
   *   // policy.string: the policy document in plain text.
   *   // policy.base64: the policy document in base64.
   *   // policy.signature: the policy signature in base64.
   * });
   *
   * //-
   * // If the callback is omitted, we'll return a Promise.
   * //-
   * file.getSignedPolicy(options).then(function(data) {
   *   const policy = data[0];
   * });
   */
  getSignedPolicy(
    optionsOrCallback?: GetSignedPolicyOptions | GetSignedPolicyCallback,
    cb?: GetSignedPolicyCallback
  ): void | Promise<GetSignedPolicyResponse> {
    const args = normalize<GetSignedPolicyOptions, GetSignedPolicyCallback>(optionsOrCallback, cb);
    const options = args.options;
    const callback = args.callback;

    this.getSignedPolicyV2(options, callback);
  }

  getSignedPolicyV2(
    options: GetSignedPolicyV2Options
  ): Promise<GetSignedPolicyV2Response>;
  getSignedPolicyV2(
    options: GetSignedPolicyV2Options,
    callback: GetSignedPolicyV2Callback
  ): void;
  getSignedPolicyV2(callback: GetSignedPolicyV2Callback): void;
  /**
   * @typedef {object} PolicyDocumentV2
   * @param {string} string the policy document in plain text.
   * @param {string} base64 the policy document in base64.
   * @param {string} signature the signature in base64
   */
  /**
   * @typedef {array} GetSignedPolicyV2Response
   * @property {PolicyDocumentV2} 0 The document policy.
   */
  /**
   * @callback GetSignedPolicyV2Callback
   * @param {?Error} err Request error, if any.
   * @param {PolicyDocumentV2} policy The document policy.
   */
  /**
   * @typedef {object} GetSignedPolicyV2Options
   * @param {*} expires - A timestamp when this policy will expire. Any
   *     value given is passed to `new Date()`.
   * @param {array|array[]} [equals] Array of request parameters and
   *     their expected value (e.g. [['$<field>', '<value>']]). Values are
   *     translated into equality constraints in the conditions field of the
   *     policy document (e.g. ['eq', '$<field>', '<value>']). If only one
   *     equality condition is to be specified, equals can be a one-
   *     dimensional array (e.g. ['$<field>', '<value>']).
   * @param {array|array[]} [startsWith] Array of request parameters and
   *     their expected prefixes (e.g. [['$<field>', '<value>']). Values are
   *     translated into starts-with constraints in the conditions field of the
   *     policy document (e.g. ['starts-with', '$<field>', '<value>']). If only
   *     one prefix condition is to be specified, startsWith can be a
   * one- dimensional array (e.g. ['$<field>', '<value>']).
   * @param {string} [acl] ACL for the object from possibly predefined
   *     ACLs.
   * @param {string} [successRedirect] The URL to which the user client
   *     is redirected if the upload is successful.
   * @param {string} [successStatus] - The status of the Google Storage
   *     response if the upload is successful (must be string).
   * @param {object} [contentLengthRange]
   * @param {number} [contentLengthRange.min] Minimum value for the
   *     request's content length.
   * @param {number} [contentLengthRange.max] Maximum value for the
   *     request's content length.
   */
  /**
   * Get a V2 signed policy document to allow a user to upload data with a POST
   * request.
   *
   * In Google Cloud Platform environments, such as Cloud Functions and App
   * Engine, you usually don't provide a `keyFilename` or `credentials` during
   * instantiation. In those environments, we call the
   * [signBlob
   * API](https://cloud.google.com/iam/reference/rest/v1/projects.serviceAccounts/signBlob#authorization-scopes)
   * to create a signed policy. That API requires either the
   * `https://www.googleapis.com/auth/iam` or
   * `https://www.googleapis.com/auth/cloud-platform` scope, so be sure they are
   * enabled.
   *
   * @see [Policy Document Reference]{@link https://cloud.google.com/storage/docs/xml-api/post-object#policydocument}
   *
   * @throws {Error} If an expiration timestamp from the past is given.
   * @throws {Error} If options.equals has an array with less or more than two
   *     members.
   * @throws {Error} If options.startsWith has an array with less or more than two
   *     members.
   *
   * @param {GetSignedPolicyV2Options} options Configuration options.
   * @param {GetSignedPolicyV2Callback} [callback] Callback function.
   * @returns {Promise<GetSignedPolicyV2Response>}
   *
   * @example
   * const {Storage} = require('@google-cloud/storage');
   * const storage = new Storage();
   * const myBucket = storage.bucket('my-bucket');
   *
   * const file = myBucket.file('my-file');
   * const options = {
   *   equals: ['$Content-Type', 'image/jpeg'],
   *   expires: '10-25-2022',
   *   contentLengthRange: {
   *     min: 0,
   *     max: 1024
   *   }
   * };
   *
   * file.getSignedPolicy(options, function(err, policy) {
   *   // policy.string: the policy document in plain text.
   *   // policy.base64: the policy document in base64.
   *   // policy.signature: the policy signature in base64.
   * });
   *
   * //-
   * // If the callback is omitted, we'll return a Promise.
   * //-
   * file.getSignedPolicy(options).then(function(data) {
   *   const policy = data[0];
   * });
   */
  getSignedPolicyV2(
    optionsOrCallback?: GetSignedPolicyOptions | GetSignedPolicyCallback,
    cb?: GetSignedPolicyCallback
  ): void | Promise<GetSignedPolicyResponse> {
    const args = normalize<GetSignedPolicyOptions>(optionsOrCallback, cb);
    let options = args.options;
    const callback = args.callback;
    const expires = new Date((options as GetSignedPolicyOptions).expires);

    if (isNaN(expires.getTime())) {
      throw new Error('The expiration date provided was invalid.');
    }

    if (expires.valueOf() < Date.now()) {
      throw new Error('An expiration date cannot be in the past.');
    }

    options = Object.assign({}, options);
    const expiration = expires.toISOString();

    const conditions = this.parseConditions(options);

    conditions.push(['eq', '$key', this.name])
    conditions.push(
      {
        bucket: this.bucket.name,
      },
    );

    const policy = {
      expiration,
      conditions,
    };

    const policyString = JSON.stringify(policy);
    const policyBase64 = Buffer.from(policyString).toString('base64');

    this.storage.authClient.sign(policyBase64).then(
      signature => callback(null, {
        string: policyString,
        base64: policyBase64,
        signature,
      }),
      err => callback(new SigningError(err.message)),
    );
  }

  getSignedPolicyV4(
    options: GetSignedPolicyV4Options
  ): Promise<GetSignedPolicyV4Response>;
  getSignedPolicyV4(
    options: GetSignedPolicyV4Options,
    callback: GetSignedPolicyV4Callback
  ): void;
  getSignedPolicyV4(callback: GetSignedPolicyV4Callback): void;
  /**
   * @typedef {object} SignedPolicyV4
   * @property {string} url The request URL.
   * @property {object} fields The form fields to include in the POST request.
   */
  /**
   * @typedef {array} GetSignedPolicyV4Response
   * @property {SignedPolicyV4} 0 The document policy.
   */
  /**
   * @callback GetSignedPolicyV4Callback
   * @param {?Error} err Request error, if any.
   * @param {SignedPolicyV4} policy The document policy.
   */
  /**
   * @typedef {object} GetSignedPolicyV4Options
   * @param {*} expires - A timestamp when this policy will expire. Any
   *     value given is passed to `new Date()`.
   * @param {array|array[]} [equals] Array of request parameters and
   *     their expected value (e.g. [['$<field>', '<value>']]). Values are
   *     translated into equality constraints in the conditions field of the
   *     policy document (e.g. ['eq', '$<field>', '<value>']). If only one
   *     equality condition is to be specified, equals can be a one-
   *     dimensional array (e.g. ['$<field>', '<value>']).
   * @param {array|array[]} [startsWith] Array of request parameters and
   *     their expected prefixes (e.g. [['$<field>', '<value>']). Values are
   *     translated into starts-with constraints in the conditions field of the
   *     policy document (e.g. ['starts-with', '$<field>', '<value>']). If only
   *     one prefix condition is to be specified, startsWith can be a
   * one- dimensional array (e.g. ['$<field>', '<value>']).
   * @param {string} [acl] ACL for the object from possibly predefined
   *     ACLs.
   * @param {string} [successRedirect] The URL to which the user client
   *     is redirected if the upload is successful.
   * @param {string} [successStatus] - The status of the Google Storage
   *     response if the upload is successful (must be string).
   * @param {object} [contentLengthRange]
   * @param {number} [contentLengthRange.min] Minimum value for the
   *     request's content length.
   * @param {number} [contentLengthRange.max] Maximum value for the
   *     request's content length.
   * @param {object} [fields] Additional form fields that can be used to
   *     store additional metadata that is not provided by the other fields.
   */
  /**
   * Get a V4 signed policy document to allow a user to upload data with a POST
   * request.
   *
   * In Google Cloud Platform environments, such as Cloud Functions and App
   * Engine, you usually don't provide a `keyFilename` or `credentials` during
   * instantiation. In those environments, we call the
   * [signBlob
   * API](https://cloud.google.com/iam/reference/rest/v1/projects.serviceAccounts/signBlob#authorization-scopes)
   * to create a signed policy. That API requires either the
   * `https://www.googleapis.com/auth/iam` or
   * `https://www.googleapis.com/auth/cloud-platform` scope, so be sure they are
   * enabled.
   *
   * @see [Policy Document Reference]{@link https://cloud.google.com/storage/docs/xml-api/post-object#policydocument}
   *
   * @throws {Error} If an expiration timestamp from the past is given.
   * @throws {Error} If options.equals has an array with less or more than two
   *     members.
   * @throws {Error} If options.startsWith has an array with less or more than two
   *     members.
   *
   * @param {GetSignedPolicyV4Options} options Configuration options.
   * @param {GetSignedPolicyV4Callback} [callback] Callback function.
   * @returns {Promise<GetSignedPolicyV4Response>}
   *
   * @example
   * const {Storage} = require('@google-cloud/storage');
   * const storage = new Storage();
   * const myBucket = storage.bucket('my-bucket');
   *
   * const file = myBucket.file('my-file');
   * const options = {
   *   equals: ['$Content-Type', 'image/jpeg'],
   *   expires: '10-25-2022',
   *   contentLengthRange: {
   *     min: 0,
   *     max: 1024
   *   },
   *   fields: {
   *     'x-goog-meta-foo': 'bar', // additional meta fields
   *     'x-ignore-': '', // fields beginning with 'x-ignore-' is not signed
   *   } 
   * };
   *
   * file.getSignedPolicy(options, function(err, res) {
   *   res.url // the request URL.
   *   res.fields // the fields to include in the form.
   * });
   *
   * //-
   * // If the callback is omitted, we'll return a Promise.
   * //-
   * file.getSignedPolicy(options).then(function(data) {
   *   const res = data[0];
   * });
   */
  getSignedPolicyV4(
    optionsOrCallback?: GetSignedPolicyV4Options | GetSignedPolicyV4Callback,
    cb?: GetSignedPolicyV4Callback
  ): void | Promise<GetSignedPolicyV4Response> {
    const args = normalize<GetSignedPolicyV4Options, GetSignedPolicyV4Callback>(optionsOrCallback, cb);
    let options = args.options;
    const callback = args.callback;
    const expires = new Date((options as GetSignedPolicyV4Options).expires);

    if (isNaN(expires.getTime())) {
      throw new Error('The expiration date provided was invalid.');
    }

    if (expires.valueOf() < Date.now()) {
      throw new Error('An expiration date cannot be in the past.');
    }

    if (expires.valueOf() - Date.now() > SEVEN_DAYS) {
      throw new Error(`Max allowed expiration is seven days (${SEVEN_DAYS} seconds).`);
    }

    options = Object.assign({}, options);
    const conditions = this.parseConditions(options);

    const fields = Object.assign({}, options.fields) as SignedPolicyV4Fields;

    const now = new Date();
    const dateISO = dateFormat.format(now, 'YYYYMMDD[T]HHmmss[Z]', true);
    const todayISO = dateFormat.format(now, 'YYYYMMDD', true);
    fields['key'] = this.name;
    fields['x-goog-algorithm'] = 'GOOG4-RSA-SHA256'
    fields['x-goog-date'] = dateISO;

    const sign = async () => {
      const { client_email } = await this.storage.authClient.getCredentials();
      const credential = `${client_email}/${todayISO}/auto/storage/goog4_request`;
      fields['x-goog-credential'] = credential;

      Object.entries(fields).forEach(([key, value]) => {
        if (!key.startsWith('x-ignore-')) {
          conditions.push({[key]: value});
        }
      });

      const expiration = expires.toISOString();

      const policy = {
        expiration,
        conditions,
      };

      const policyString = JSON.stringify(policy);
      const policyBase64 = Buffer.from(policyString).toString('base64');

      try {
        const signature = await this.storage.authClient.sign(policyBase64);
        const signatureHex = Buffer.from(signature, 'base64').toString('hex');
        fields['policy'] = policyBase64;
        fields['x-goog-signature'] = signatureHex;
        return {
          url: `${STORAGE_UPLOAD_BASE_URL}/${this.bucket.name}`,
          fields,
        }
      } catch (err) {
        throw new SigningError(err.message);
      }
    }

    sign().then((res) => callback!(null, res), callback!);
  }

  getSignedUrl(cfg: GetSignedUrlConfig): Promise<GetSignedUrlResponse>;
  getSignedUrl(cfg: GetSignedUrlConfig, callback: GetSignedUrlCallback): void;
  /**
   * @typedef {array} GetSignedUrlResponse
   * @property {object} 0 The signed URL.
   */
  /**
   * @callback GetSignedUrlCallback
   * @param {?Error} err Request error, if any.
   * @param {object} url The signed URL.
   */
  /**
   * Get a signed URL to allow limited time access to the file.
   *
   * In Google Cloud Platform environments, such as Cloud Functions and App
   * Engine, you usually don't provide a `keyFilename` or `credentials` during
   * instantiation. In those environments, we call the
   * [signBlob
   * API](https://cloud.google.com/iam/reference/rest/v1/projects.serviceAccounts/signBlob#authorization-scopes)
   * to create a signed URL. That API requires either the
   * `https://www.googleapis.com/auth/iam` or
   * `https://www.googleapis.com/auth/cloud-platform` scope, so be sure they are
   * enabled.
   *
   * @see [Signed URLs Reference]{@link https://cloud.google.com/storage/docs/access-control/signed-urls}
   *
   * @throws {Error} if an expiration timestamp from the past is given.
   *
   * @param {object} config Configuration object.
   * @param {string} config.action "read" (HTTP: GET), "write" (HTTP: PUT), or
   *     "delete" (HTTP: DELETE), "resumable" (HTTP: POST).
   *     When using "resumable", the header `X-Goog-Resumable: start` has
   *     to be sent when making a request with the signed URL.
   * @param {*} config.expires A timestamp when this link will expire. Any value
   *     given is passed to `new Date()`.
   *     Note: 'v4' supports maximum duration of 7 days (604800 seconds) from now.
   *     See [reference]{@link https://cloud.google.com/storage/docs/access-control/signed-urls#example}
   * @param {string} [config.version='v2'] The signing version to use, either
   *     'v2' or 'v4'.
   * @param {boolean} [config.virtualHostedStyle=false] Use virtual hosted-style
   *     URLs ('https://mybucket.storage.googleapis.com/...') instead of path-style
   *     ('https://storage.googleapis.com/mybucket/...'). Virtual hosted-style URLs
   *     should generally be preferred instaed of path-style URL.
   *     Currently defaults to `false` for path-style, although this may change in a
   *     future major-version release.
   * @param {string} [config.cname] The cname for this bucket, i.e.,
   *     "https://cdn.example.com".
   * @param {string} [config.contentMd5] The MD5 digest value in base64. Just like
   *     if you provide this, the client must provide this HTTP header with this same
   *     value in its request, so to if this parameter is not provided here,
   *     the client must not provide any value for this HTTP header in its request.
   * @param {string} [config.contentType] Just like if you provide this, the client
   *     must provide this HTTP header with this same value in its request, so to if
   *     this parameter is not provided here, the client must not provide any value
   *     for this HTTP header in its request.
   * @param {object} [config.extensionHeaders] If these headers are used, the
   *     server will check to make sure that the client provides matching
   * values. See [Canonical extension
   * headers](https://cloud.google.com/storage/docs/access-control/signed-urls#about-canonical-extension-headers)
   *     for the requirements of this feature, most notably:
   *       - The header name must be prefixed with `x-goog-`
   *       - The header name must be all lowercase
   *     Note: Multi-valued header passed as an array in the extensionHeaders
   *           object is converted into a string, delimited by `,` with
   *           no space. Requests made using the signed URL will need to
   *           delimit multi-valued headers using a single `,` as well, or
   *           else the server will report a mismatched signature.
   * @param {object} [config.queryParams] Additional query parameters to include
   *     in the signed URL.
   * @param {string} [config.promptSaveAs] The filename to prompt the user to
   *     save the file as when the signed url is accessed. This is ignored if
   *     `config.responseDisposition` is set.
   * @param {string} [config.responseDisposition] The
   *     [response-content-disposition parameter](http://goo.gl/yMWxQV) of the
   *     signed url.
   * @param {string} [config.responseType] The response-content-type parameter
   *     of the signed url.
   * @param {GetSignedUrlCallback} [callback] Callback function.
   * @returns {Promise<GetSignedUrlResponse>}
   *
   * @example
   * const {Storage} = require('@google-cloud/storage');
   * const storage = new Storage();
   * const myBucket = storage.bucket('my-bucket');
   *
   * const file = myBucket.file('my-file');
   *
   * //-
   * // Generate a URL that allows temporary access to download your file.
   * //-
   * const request = require('request');
   *
   * const config = {
   *   action: 'read',
   *   expires: '03-17-2025'
   * };
   *
   * file.getSignedUrl(config, function(err, url) {
   *   if (err) {
   *     console.error(err);
   *     return;
   *   }
   *
   *   // The file is now available to read from this URL.
   *   request(url, function(err, resp) {
   *     // resp.statusCode = 200
   *   });
   * });
   *
   * //-
   * // Generate a URL to allow write permissions. This means anyone with this
   * URL
   * // can send a POST request with new data that will overwrite the file.
   * //-
   * file.getSignedUrl({
   *   action: 'write',
   *   expires: '03-17-2025'
   * }, function(err, url) {
   *   if (err) {
   *     console.error(err);
   *     return;
   *   }
   *
   *   // The file is now available to be written to.
   *   const writeStream = request.put(url);
   *   writeStream.end('New data');
   *
   *   writeStream.on('complete', function(resp) {
   *     // Confirm the new content was saved.
   *     file.download(function(err, fileContents) {
   *       console.log('Contents:', fileContents.toString());
   *       // Contents: New data
   *     });
   *   });
   * });
   *
   * //-
   * // If the callback is omitted, we'll return a Promise.
   * //-
   * file.getSignedUrl(config).then(function(data) {
   *   const url = data[0];
   * });
   *
   * @example <caption>include:samples/files.js</caption>
   * region_tag:storage_generate_signed_url
   * Another example:
   */
  getSignedUrl(
    cfg: GetSignedUrlConfig,
    callback?: GetSignedUrlCallback
  ): void | Promise<GetSignedUrlResponse> {
    const method = ActionToHTTPMethod[cfg.action];
    if (!method) {
      throw new Error('The action is not provided or invalid.');
    }
    const extensionHeaders = objectKeyToLowercase(cfg.extensionHeaders || {});
    if (cfg.action === 'resumable') {
      extensionHeaders['x-goog-resumable'] = 'start';
    }

    const queryParams = Object.assign({}, cfg.queryParams);
    if (typeof cfg.responseType === 'string') {
      queryParams['response-content-type'] = cfg.responseType!;
    }
    if (typeof cfg.promptSaveAs === 'string') {
      queryParams['response-content-disposition'] =
        'attachment; filename="' + cfg.promptSaveAs + '"';
    }
    if (typeof cfg.responseDisposition === 'string') {
      queryParams['response-content-disposition'] = cfg.responseDisposition!;
    }
    if (this.generation) {
      queryParams['generation'] = this.generation.toString();
    }

    const signConfig = {
      method,
      expires: cfg.expires,
      extensionHeaders,
      queryParams,
      contentMd5: cfg.contentMd5,
      contentType: cfg.contentType,
    } as SignerGetSignedUrlConfig;

    if (cfg.cname) {
      signConfig.cname = cfg.cname;
    }

    if (cfg.version) {
      signConfig.version = cfg.version;
    }

    if (cfg.virtualHostedStyle) {
      signConfig.virtualHostedStyle = cfg.virtualHostedStyle;
    }

    if (!this.signer) {
      this.signer = new URLSigner(this.storage.authClient, this.bucket, this);
    }

    this.signer
      .getSignedUrl(signConfig)
      .then(signedUrl => callback!(null, signedUrl), callback!);
  }

  isPublic(): Promise<IsPublicResponse>;
  isPublic(callback: IsPublicCallback): void;
  /**
   * @callback IsPublicCallback
   * @param {?Error} err Request error, if any.
   * @param {boolean} resp Whether file is public or not.
   */
  /**
   * @typedef {array} IsPublicResponse
   * @property {boolean} 0 Whether file is public or not.
   */
  /**
   * Check whether this file is public or not by sending
   * a HEAD request without credentials.
   * No errors from the server indicates that the current
   * file is public.
   * A 403-Forbidden error {@link https://cloud.google.com/storage/docs/json_api/v1/status-codes#403_Forbidden}
   * indicates that file is private.
   * Any other non 403 error is propagated to user.
   *
   * @param {IsPublicCallback} [callback] Callback function.
   * @returns {Promise<IsPublicResponse>}
   *
   * @example
   * const {Storage} = require('@google-cloud/storage');
   * const storage = new Storage();
   * const myBucket = storage.bucket('my-bucket');
   *
   * const file = myBucket.file('my-file');
   *
   * //-
   * // Check whether the file is publicly accessible.
   * //-
   * file.isPublic(function(err, resp) {
   *   if (err) {
   *     console.error(err);
   *     return;
   *   }
   *   console.log(`the file ${file.id} is public: ${resp}`) ;
   * })
   * //-
   * // If the callback is omitted, we'll return a Promise.
   * //-
   * file.isPublic().then(function(data) {
   *   const resp = data[0];
   * });
   */

  isPublic(callback?: IsPublicCallback): Promise<IsPublicResponse> | void {
    gaxiosRequest({
      method: 'HEAD',
      url: `http://${
        this.bucket.name
      }.storage.googleapis.com/${encodeURIComponent(this.name)}`,
    }).then(
      () => callback!(null, true),
      (err: GaxiosError) => {
        if (err.code === '403') {
          callback!(null, false);
        } else {
          callback!(err);
        }
      }
    );
  }

  makePrivate(
    options?: MakeFilePrivateOptions
  ): Promise<MakeFilePrivateResponse>;
  makePrivate(callback: MakeFilePrivateCallback): void;
  makePrivate(
    options: MakeFilePrivateOptions,
    callback: MakeFilePrivateCallback
  ): void;
  /**
   * @typedef {object} MakeFilePrivateOptions Configuration options for File#makePrivate().
   * @property {boolean} [strict] If true, set the file to be private to
   *     only the owner user. Otherwise, it will be private to the project.
   * @property {string} [userProject] The ID of the project which will be
   *     billed for the request.
   */
  /**
   * @callback MakeFilePrivateCallback
   * @param {?Error} err Request error, if any.
   * @param {object} apiResponse The full API response.
   */
  /**
   * @typedef {array} MakeFilePrivateResponse
   * @property {object} 0 The full API response.
   */
  /**
   * Make a file private to the project and remove all other permissions.
   * Set `options.strict` to true to make the file private to only the owner.
   *
   * @see [Objects: patch API Documentation]{@link https://cloud.google.com/storage/docs/json_api/v1/objects/patch}
   *
   * @param {MakeFilePrivateOptions} [options] Configuration options.
   * @param {MakeFilePrivateCallback} [callback] Callback function.
   * @returns {Promise<MakeFilePrivateResponse>}
   *
   * @example
   * const {Storage} = require('@google-cloud/storage');
   * const storage = new Storage();
   * const myBucket = storage.bucket('my-bucket');
   *
   * const file = myBucket.file('my-file');
   *
   * //-
   * // Set the file private so only project maintainers can see and modify it.
   * //-
   * file.makePrivate(function(err) {});
   *
   * //-
   * // Set the file private so only the owner can see and modify it.
   * //-
   * file.makePrivate({ strict: true }, function(err) {});
   *
   * //-
   * // If the callback is omitted, we'll return a Promise.
   * //-
   * file.makePrivate().then(function(data) {
   *   const apiResponse = data[0];
   * });
   */
  makePrivate(
    optionsOrCallback?: MakeFilePrivateOptions | MakeFilePrivateCallback,
    callback?: MakeFilePrivateCallback
  ): Promise<MakeFilePrivateResponse> | void {
    const options =
      typeof optionsOrCallback === 'object' ? optionsOrCallback : {};
    callback =
      typeof optionsOrCallback === 'function' ? optionsOrCallback : callback;

    const query = {
      predefinedAcl: options.strict ? 'private' : 'projectPrivate',
      // tslint:disable-next-line:no-any
    } as any;

    if (options.userProject) {
      query.userProject = options.userProject;
    }

    this.setMetadata(
      {
        // You aren't allowed to set both predefinedAcl & acl properties on a
        // file, so acl must explicitly be nullified, destroying all previous
        // acls on the file.
        acl: null,
      },
      query,
      callback!
    );
  }

  makePublic(): Promise<MakeFilePublicResponse>;
  makePublic(callback: MakeFilePublicCallback): void;
  /**
   * @typedef {array} MakeFilePublicResponse
   * @property {object} 0 The full API response.
   */
  /**
   * @callback MakeFilePublicCallback
   * @param {?Error} err Request error, if any.
   * @param {object} apiResponse The full API response.
   */
  /**
   * Set a file to be publicly readable and maintain all previous permissions.
   *
   * @see [ObjectAccessControls: insert API Documentation]{@link https://cloud.google.com/storage/docs/json_api/v1/objectAccessControls/insert}
   *
   * @param {MakeFilePublicCallback} [callback] Callback function.
   * @returns {Promise<MakeFilePublicResponse>}
   *
   * @example
   * const {Storage} = require('@google-cloud/storage');
   * const storage = new Storage();
   * const myBucket = storage.bucket('my-bucket');
   *
   * const file = myBucket.file('my-file');
   *
   * file.makePublic(function(err, apiResponse) {});
   *
   * //-
   * // If the callback is omitted, we'll return a Promise.
   * //-
   * file.makePublic().then(function(data) {
   *   const apiResponse = data[0];
   * });
   *
   * @example <caption>include:samples/files.js</caption>
   * region_tag:storage_make_public
   * Another example:
   */
  makePublic(
    callback?: MakeFilePublicCallback
  ): Promise<MakeFilePublicResponse> | void {
    callback = callback || util.noop;
    this.acl.add(
      {
        entity: 'allUsers',
        role: 'READER',
      },
      (err, acl, resp) => {
        callback!(err, resp);
      }
    );
  }

  move(
    destination: string | Bucket | File,
    options?: MoveOptions
  ): Promise<MoveResponse>;
  move(destination: string | Bucket | File, callback: MoveCallback): void;
  move(
    destination: string | Bucket | File,
    options: MoveOptions,
    callback: MoveCallback
  ): void;
  /**
   * @typedef {array} MoveResponse
   * @property {File} 0 The destination File.
   * @property {object} 1 The full API response.
   */
  /**
   * @callback MoveCallback
   * @param {?Error} err Request error, if any.
   * @param {?File} destinationFile The destination File.
   * @param {object} apiResponse The full API response.
   */
  /**
   * @typedef {object} MoveOptions Configuration options for File#move(). See an
   *     [Object
   * resource](https://cloud.google.com/storage/docs/json_api/v1/objects#resource).
   * @param {string} [userProject] The ID of the project which will be
   *     billed for the request.
   */
  /**
   * Move this file to another location. By default, this will rename the file
   * and keep it in the same bucket, but you can choose to move it to another
   * Bucket by providing a Bucket or File object or a URL beginning with
   * "gs://".
   *
   * **Warning**:
   * There is currently no atomic `move` method in the Cloud Storage API,
   * so this method is a composition of {@link File#copy} (to the new
   * location) and {@link File#delete} (from the old location). While
   * unlikely, it is possible that an error returned to your callback could be
   * triggered from either one of these API calls failing, which could leave a
   * duplicate file lingering. The error message will indicate what operation
   * has failed.
   *
   * @see [Objects: copy API Documentation]{@link https://cloud.google.com/storage/docs/json_api/v1/objects/copy}
   *
   * @throws {Error} If the destination file is not provided.
   *
   * @param {string|Bucket|File} destination Destination file.
   * @param {MoveCallback} [callback] Callback function.
   * @returns {Promise<MoveResponse>}
   *
   * @example
   * const {Storage} = require('@google-cloud/storage');
   * const storage = new Storage();
   * //-
   * // You can pass in a variety of types for the destination.
   * //
   * // For all of the below examples, assume we are working with the following
   * // Bucket and File objects.
   * //-
   * const bucket = storage.bucket('my-bucket');
   * const file = bucket.file('my-image.png');
   *
   * //-
   * // If you pass in a string for the destination, the file is moved to its
   * // current bucket, under the new name provided.
   * //-
   * file.move('my-image-new.png', function(err, destinationFile, apiResponse) {
   *   // `my-bucket` no longer contains:
   *   // - "my-image.png"
   *   // but contains instead:
   *   // - "my-image-new.png"
   *
   *   // `destinationFile` is an instance of a File object that refers to your
   *   // new file.
   * });
   *
   * //-
   * // If you pass in a string starting with "gs://" for the destination, the
   * // file is copied to the other bucket and under the new name provided.
   * //-
   * const newLocation = 'gs://another-bucket/my-image-new.png';
   * file.move(newLocation, function(err, destinationFile, apiResponse) {
   *   // `my-bucket` no longer contains:
   *   // - "my-image.png"
   *   //
   *   // `another-bucket` now contains:
   *   // - "my-image-new.png"
   *
   *   // `destinationFile` is an instance of a File object that refers to your
   *   // new file.
   * });
   *
   * //-
   * // If you pass in a Bucket object, the file will be moved to that bucket
   * // using the same name.
   * //-
   * const anotherBucket = gcs.bucket('another-bucket');
   *
   * file.move(anotherBucket, function(err, destinationFile, apiResponse) {
   *   // `my-bucket` no longer contains:
   *   // - "my-image.png"
   *   //
   *   // `another-bucket` now contains:
   *   // - "my-image.png"
   *
   *   // `destinationFile` is an instance of a File object that refers to your
   *   // new file.
   * });
   *
   * //-
   * // If you pass in a File object, you have complete control over the new
   * // bucket and filename.
   * //-
   * const anotherFile = anotherBucket.file('my-awesome-image.png');
   *
   * file.move(anotherFile, function(err, destinationFile, apiResponse) {
   *   // `my-bucket` no longer contains:
   *   // - "my-image.png"
   *   //
   *   // `another-bucket` now contains:
   *   // - "my-awesome-image.png"
   *
   *   // Note:
   *   // The `destinationFile` parameter is equal to `anotherFile`.
   * });
   *
   * //-
   * // If the callback is omitted, we'll return a Promise.
   * //-
   * file.move('my-image-new.png').then(function(data) {
   *   const destinationFile = data[0];
   *   const apiResponse = data[1];
   * });
   *
   * @example <caption>include:samples/files.js</caption>
   * region_tag:storage_move_file
   * Another example:
   */
  move(
    destination: string | Bucket | File,
    optionsOrCallback?: MoveOptions | MoveCallback,
    callback?: MoveCallback
  ): Promise<MoveResponse> | void {
    const options =
      typeof optionsOrCallback === 'object' ? optionsOrCallback : {};
    callback =
      typeof optionsOrCallback === 'function' ? optionsOrCallback : callback;

    callback = callback || util.noop;

    this.copy(destination, options, (err, destinationFile, copyApiResponse) => {
      if (err) {
        err.message = 'file#copy failed with an error - ' + err.message;
        callback!(err, null, copyApiResponse);
        return;
      }

      if (
        this.name !== destinationFile!.name ||
        this.bucket.name !== destinationFile!.bucket.name
      ) {
        this.delete(options, (err, apiResponse) => {
          if (err) {
            err.message = 'file#delete failed with an error - ' + err.message;
            callback!(err, destinationFile, apiResponse);
            return;
          }
          callback!(null, destinationFile, copyApiResponse);
        });
      } else {
        callback!(null, destinationFile, copyApiResponse);
      }
    });
  }

  request(reqOpts: DecorateRequestOptions): Promise<[ResponseBody, Metadata]>;
  request(
    reqOpts: DecorateRequestOptions,
    callback: BodyResponseCallback
  ): void;
  /**
   * Makes request and applies userProject query parameter if necessary.
   *
   * @private
   *
   * @param {object} reqOpts - The request options.
   * @param {function} callback - The callback function.
   */
  request(
    reqOpts: DecorateRequestOptions,
    callback?: BodyResponseCallback
  ): void | Promise<[ResponseBody, Metadata]> {
    return this.parent.request.call(this, reqOpts, callback!);
  }

  rotateEncryptionKey(
    options?: RotateEncryptionKeyOptions
  ): Promise<RotateEncryptionKeyResponse>;
  rotateEncryptionKey(callback: RotateEncryptionKeyCallback): void;
  rotateEncryptionKey(
    options: RotateEncryptionKeyOptions,
    callback: RotateEncryptionKeyCallback
  ): void;
  /**
   * @callback RotateEncryptionKeyCallback
   * @extends CopyCallback
   */
  /**
   * @typedef RotateEncryptionKeyResponse
   * @extends CopyResponse
   */
  /**
   * @param {string|buffer|object} RotateEncryptionKeyOptions Configuration options
   *     for File#rotateEncryptionKey().
   * If a string or Buffer is provided, it is interpreted as an AES-256,
   * customer-supplied encryption key. If you'd like to use a Cloud KMS key
   * name, you must specify an options object with the property name:
   * `kmsKeyName`.
   * @param {string|buffer} [options.encryptionKey] An AES-256 encryption key.
   * @param {string} [options.kmsKeyName] A Cloud KMS key name.
   */
  /**
   * This method allows you to update the encryption key associated with this
   * file.
   *
   * @see [Customer-supplied Encryption Keys]{@link https://cloud.google.com/storage/docs/encryption#customer-supplied}
   *
   * @param {RotateEncryptionKeyOptions} [options] - Configuration options.
   * @param {RotateEncryptionKeyCallback} [callback]
   * @returns {Promise<File>}
   *
   * @example <caption>include:samples/encryption.js</caption>
   * region_tag:storage_rotate_encryption_key
   * Example of rotating the encryption key for this file:
   */
  rotateEncryptionKey(
    optionsOrCallback?:
      | RotateEncryptionKeyOptions
      | RotateEncryptionKeyCallback,
    callback?: RotateEncryptionKeyCallback
  ): Promise<RotateEncryptionKeyResponse> | void {
    callback =
      typeof optionsOrCallback === 'function' ? optionsOrCallback : callback;
    let options: EncryptionKeyOptions = {};
    if (
      typeof optionsOrCallback === 'string' ||
      optionsOrCallback instanceof Buffer
    ) {
      options = {
        encryptionKey: optionsOrCallback,
      };
    } else if (typeof optionsOrCallback === 'object') {
      options = optionsOrCallback;
    }

    const newFile = this.bucket.file(this.id!, options);
    this.copy(newFile, callback!);
  }

  // tslint:disable:no-any
  save(data: any, options?: SaveOptions): Promise<void>;
  save(data: any, callback: SaveCallback): void;
  save(data: any, options: SaveOptions, callback: SaveCallback): void;
  /**
   * @typedef {object} SaveOptions
   * @extends CreateWriteStreamOptions
   */
  /**
   * @callback SaveCallback
   * @param {?Error} err Request error, if any.
   */
  /**
   * Write arbitrary data to a file.
   *
   * *This is a convenience method which wraps {@link File#createWriteStream}.*
   *
   * Resumable uploads are automatically enabled and must be shut off explicitly
   * by setting `options.resumable` to `false`.
   *
   * <p class="notice">
   *   There is some overhead when using a resumable upload that can cause
   *   noticeable performance degradation while uploading a series of small
   * files. When uploading files less than 10MB, it is recommended that the
   * resumable feature is disabled.
   * </p>
   *
   * @param {*} data The data to write to a file.
   * @param {SaveOptions} [options] See {@link File#createWriteStream}'s `options`
   *     parameter.
   * @param {SaveCallback} [callback] Callback function.
   * @returns {Promise}
   *
   * @example
   * const {Storage} = require('@google-cloud/storage');
   * const storage = new Storage();
   * const myBucket = storage.bucket('my-bucket');
   *
   * const file = myBucket.file('my-file');
   * const contents = 'This is the contents of the file.';
   *
   * file.save(contents, function(err) {
   *   if (!err) {
   *     // File written successfully.
   *   }
   * });
   *
   * //-
   * // If the callback is omitted, we'll return a Promise.
   * //-
   * file.save(contents).then(function() {});
   */
  save(
    data: any,
    optionsOrCallback?: SaveOptions | SaveCallback,
    callback?: SaveCallback
  ): Promise<void> | void {
    // tslint:enable:no-any
    callback =
      typeof optionsOrCallback === 'function' ? optionsOrCallback : callback;
    const options =
      typeof optionsOrCallback === 'object' ? optionsOrCallback : {};

    this.createWriteStream(options)
      .on('error', callback!)
      .on('finish', callback!)
      .end(data);
  }
  setStorageClass(
    storageClass: string,
    options?: SetStorageClassOptions
  ): Promise<SetStorageClassResponse>;
  setStorageClass(
    storageClass: string,
    options: SetStorageClassOptions,
    callback: SetStorageClassCallback
  ): void;
  setStorageClass(
    storageClass: string,
    callback?: SetStorageClassCallback
  ): void;
  /**
   * @typedef {array} SetStorageClassResponse
   * @property {object} 0 The full API response.
   */
  /**
   * @typedef {object} SetStorageClassOptions Configuration options for File#setStorageClass().
   * @property {string} [userProject] The ID of the project which will be
   *     billed for the request.
   */
  /**
   * @callback SetStorageClassCallback
   * @param {?Error} err Request error, if any.
   * @param {object} apiResponse The full API response.
   */
  /**
   * Set the storage class for this file.
   *
   * @see [Per-Object Storage Class]{@link https://cloud.google.com/storage/docs/per-object-storage-class}
   * @see [Storage Classes]{@link https://cloud.google.com/storage/docs/storage-classes}
   *
   * @param {string} storageClass The new storage class. (`standard`,
   *     `nearline`, `coldline`, or `archive`)
   *     **Note:** The storage classes `multi_regional` and `regional`
   *     are now legacy and will be deprecated in the future.
   * @param {SetStorageClassOptions} [options] Configuration options.
   * @param {string} [options.userProject] The ID of the project which will be
   *     billed for the request.
   * @param {SetStorageClassCallback} [callback] Callback function.
   * @returns {Promise<SetStorageClassResponse>}
   *
   * @example
   * file.setStorageClass('nearline', function(err, apiResponse) {
   *   if (err) {
   *     // Error handling omitted.
   *   }
   *
   *   // The storage class was updated successfully.
   * });
   *
   * //-
   * // If the callback is omitted, we'll return a Promise.
   * //-
   * file.setStorageClass('nearline').then(function() {});
   */
  setStorageClass(
    storageClass: string,
    optionsOrCallback?: SetStorageClassOptions | SetStorageClassCallback,
    callback?: SetStorageClassCallback
  ): Promise<SetStorageClassResponse> | void {
    callback =
      typeof optionsOrCallback === 'function' ? optionsOrCallback : callback;
    const options =
      typeof optionsOrCallback === 'object' ? optionsOrCallback : {};
    const req = extend<SetStorageClassRequest, SetStorageClassOptions>(
      true,
      {},
      options
    );

    // In case we get input like `storageClass`, convert to `storage_class`.
    req.storageClass = storageClass
      .replace(/-/g, '_')
      .replace(/([a-z])([A-Z])/g, (_, low, up) => {
        return low + '_' + up;
      })
      .toUpperCase();

    this.copy(this, req, (err, file, apiResponse) => {
      if (err) {
        callback!(err, apiResponse!);
        return;
      }

      this.metadata = file!.metadata;

      callback!(null, apiResponse!);
    });
  }

  /**
   * Set a user project to be billed for all requests made from this File
   * object.
   *
   * @param {string} userProject The user project.
   *
   * @example
   * const {Storage} = require('@google-cloud/storage');
   * const storage = new Storage();
   * const bucket = storage.bucket('albums');
   * const file = bucket.file('my-file');
   *
   * file.setUserProject('grape-spaceship-123');
   */
  setUserProject(userProject: string): void {
    this.bucket.setUserProject.call(this, userProject);
  }

  /**
   * This creates a gcs-resumable-upload upload stream.
   *
   * @see [gcs-resumable-upload]{@link https://github.com/stephenplusplus/gcs-resumable-upload}
   *
   * @param {Duplexify} stream - Duplexify stream of data to pipe to the file.
   * @param {object=} options - Configuration object.
   *
   * @private
   */
  startResumableUpload_(
    dup: Duplexify,
    options: CreateResumableUploadOptions
  ): void {
    options = Object.assign(
      {
        metadata: {},
      },
      options
    );

    const uploadStream = resumableUpload.upload({
      authClient: this.storage.authClient,
      bucket: this.bucket.name,
      configPath: options.configPath,
      file: this.name,
      generation: this.generation,
      key: this.encryptionKey,
      kmsKeyName: this.kmsKeyName,
      metadata: options.metadata,
      offset: options.offset,
      predefinedAcl: options.predefinedAcl,
      private: options.private,
      public: options.public,
      uri: options.uri,
      userProject: options.userProject || this.userProject,
    });

    uploadStream
      .on('response', resp => {
        dup.emit('response', resp);
      })
      .on('metadata', metadata => {
        this.metadata = metadata;
      })
      .on('finish', () => {
        dup.emit('complete');
      });

    dup.setWritable(uploadStream);
  }

  /**
   * Takes a readable stream and pipes it to a remote file. Unlike
   * `startResumableUpload_`, which uses the resumable upload technique, this
   * method uses a simple upload (all or nothing).
   *
   * @param {Duplexify} dup - Duplexify stream of data to pipe to the file.
   * @param {object=} options - Configuration object.
   *
   * @private
   */
  startSimpleUpload_(
    dup: Duplexify,
    options?: CreateResumableUploadOptions
  ): void {
    options = Object.assign(
      {
        metadata: {},
      },
      options
    );

    const reqOpts: DecorateRequestOptions = {
      qs: {
        name: this.name,
      },
      uri: `${STORAGE_UPLOAD_BASE_URL}/${this.bucket.name}/o`,
    };

    if (this.generation !== undefined) {
      reqOpts.qs.ifGenerationMatch = this.generation;
    }

    if (this.kmsKeyName !== undefined) {
      reqOpts.qs.kmsKeyName = this.kmsKeyName;
    }

    if (options.userProject || this.userProject) {
      reqOpts.qs.userProject = options.userProject || this.userProject;
    }

    if (options.predefinedAcl) {
      reqOpts.qs.predefinedAcl = options.predefinedAcl;
    } else if (options.private) {
      reqOpts.qs.predefinedAcl = 'private';
    } else if (options.public) {
      reqOpts.qs.predefinedAcl = 'publicRead';
    }

    util.makeWritableStream(dup, {
      makeAuthenticatedRequest: (reqOpts: object) => {
        this.request(reqOpts as DecorateRequestOptions, (err, body, resp) => {
          if (err) {
            dup.destroy(err);
            return;
          }

          this.metadata = body;
          dup.emit('response', resp);
          dup.emit('complete');
        });
      },
      metadata: options.metadata,
      request: reqOpts,
    });
  }
<<<<<<< HEAD

  /**
   * Create canonical headers for signing v4 url.
   *
   * The canonical headers for v4-signing a request demands header names are
   * first lowercased, followed by sorting the header names.
   * Then, construct the canonical headers part of the request:
   *  <lowercasedHeaderName> + ":" + Trim(<value>) + "\n"
   *  ..
   *  <lowercasedHeaderName> + ":" + Trim(<value>) + "\n"
   *
   * @param headers
   * @private
   */
  private getCanonicalHeaders(headers: http.OutgoingHttpHeaders) {
    // Sort headers by their lowercased names
    const sortedHeaders = objectEntries(headers)
      // Convert header names to lowercase
      .map<[string, HeaderValue]>(([headerName, value]) => [
        headerName.toLowerCase(),
        value,
      ])
      .sort((a, b) => a[0].localeCompare(b[0]));

    return sortedHeaders
      .filter(([_, value]) => value !== undefined)
      .map(([headerName, value]) => {
        // - Convert Array (multi-valued header) into string, delimited by
        //      ',' (no space).
        // - Trim leading and trailing spaces.
        // - Convert sequential (2+) spaces into a single space
        const canonicalValue = `${value}`.trim().replace(/\s{2,}/g, ' ');

        return `${headerName}:${canonicalValue}\n`;
      })
      .join('');
  }

  private parseConditions(options: SignedPolicyConditions): object[] {
    const conditions: object[] = [];
    if (Array.isArray(options.equals)) {
      if (!Array.isArray((options.equals as string[][])[0])) {
        options.equals = [options.equals as string[]];
      }
      (options.equals as string[][]).forEach(condition => {
        if (!Array.isArray(condition) || condition.length !== 2) {
          throw new Error('Equals condition must be an array of 2 elements.');
        }
        conditions.push(['eq', condition[0], condition[1]]);
      });
    }

    if (Array.isArray(options.startsWith)) {
      if (!Array.isArray((options.startsWith as string[][])[0])) {
        options.startsWith = [options.startsWith as string[]];
      }
      (options.startsWith as string[][]).forEach(condition => {
        if (!Array.isArray(condition) || condition.length !== 2) {
          throw new Error(
            'StartsWith condition must be an array of 2 elements.'
          );
        }
        conditions.push(['starts-with', condition[0], condition[1]]);
      });
    }

    if (options.acl) {
      conditions.push({
        acl: options.acl,
      });
    }

    if (options.successRedirect) {
      conditions.push({
        success_action_redirect: options.successRedirect,
      });
    }

    if (options.successStatus) {
      conditions.push({
        success_action_status: options.successStatus,
      });
    }

    if (options.contentLengthRange) {
      const min = options.contentLengthRange.min;
      const max = options.contentLengthRange.max;
      if (typeof min !== 'number' || typeof max !== 'number') {
        throw new Error(
          'ContentLengthRange must have numeric min & max fields.'
        );
      }
      conditions.push(['content-length-range', min, max]);
    }

    return conditions;
  }

=======
>>>>>>> 79d7b8f5
}

/*! Developer Documentation
 *
 * All async methods (except for streams) will return a Promise in the event
 * that a callback is omitted.
 */
promisifyAll(File, {
<<<<<<< HEAD
  exclude: [
    'request',
    'setEncryptionKey',
    'getSignedUrlV2',
    'getSignedUrlV4',
    'getCanonicalHeaders',
    'getDate',
    'parseConditions',
  ],
=======
  exclude: ['request', 'setEncryptionKey'],
>>>>>>> 79d7b8f5
});

let warned = false;
export function emitWarning() {
  if (!warned) {
    warned = true;
    process.emitWarning(
      'keepAcl parameter is not supported and will be removed in the next major',
      'DeprecationWarning'
    );
  }
}

/**
 * Reference to the {@link File} class.
 * @name module:@google-cloud/storage.File
 * @see File
 */
export {File};<|MERGE_RESOLUTION|>--- conflicted
+++ resolved
@@ -26,6 +26,7 @@
 import compressible = require('compressible');
 import concat = require('concat-stream');
 import * as crypto from 'crypto';
+import * as dateFormat from 'date-and-time';
 import * as extend from 'extend';
 import * as fs from 'fs';
 const hashStreamValidation = require('hash-stream-validation');
@@ -59,7 +60,7 @@
   DuplexifyConstructor,
 } from '@google-cloud/common/build/src/util';
 const duplexify: DuplexifyConstructor = require('duplexify');
-import {normalize, objectKeyToLowercase} from './util';
+import {normalize, objectKeyToLowercase, objectEntries} from './util';
 import {GaxiosError, Headers, request as gaxiosRequest} from 'gaxios';
 
 export type GetExpirationDateResponse = [Date];
@@ -379,6 +380,8 @@
   code?: string;
   errors?: Error[];
 }
+
+const SEVEN_DAYS = 7 * 24 * 60 * 60;
 
 /**
  * A File object is created from your {@link Bucket} object using
@@ -3537,44 +3540,6 @@
       request: reqOpts,
     });
   }
-<<<<<<< HEAD
-
-  /**
-   * Create canonical headers for signing v4 url.
-   *
-   * The canonical headers for v4-signing a request demands header names are
-   * first lowercased, followed by sorting the header names.
-   * Then, construct the canonical headers part of the request:
-   *  <lowercasedHeaderName> + ":" + Trim(<value>) + "\n"
-   *  ..
-   *  <lowercasedHeaderName> + ":" + Trim(<value>) + "\n"
-   *
-   * @param headers
-   * @private
-   */
-  private getCanonicalHeaders(headers: http.OutgoingHttpHeaders) {
-    // Sort headers by their lowercased names
-    const sortedHeaders = objectEntries(headers)
-      // Convert header names to lowercase
-      .map<[string, HeaderValue]>(([headerName, value]) => [
-        headerName.toLowerCase(),
-        value,
-      ])
-      .sort((a, b) => a[0].localeCompare(b[0]));
-
-    return sortedHeaders
-      .filter(([_, value]) => value !== undefined)
-      .map(([headerName, value]) => {
-        // - Convert Array (multi-valued header) into string, delimited by
-        //      ',' (no space).
-        // - Trim leading and trailing spaces.
-        // - Convert sequential (2+) spaces into a single space
-        const canonicalValue = `${value}`.trim().replace(/\s{2,}/g, ' ');
-
-        return `${headerName}:${canonicalValue}\n`;
-      })
-      .join('');
-  }
 
   private parseConditions(options: SignedPolicyConditions): object[] {
     const conditions: object[] = [];
@@ -3636,8 +3601,6 @@
     return conditions;
   }
 
-=======
->>>>>>> 79d7b8f5
 }
 
 /*! Developer Documentation
@@ -3646,19 +3609,7 @@
  * that a callback is omitted.
  */
 promisifyAll(File, {
-<<<<<<< HEAD
-  exclude: [
-    'request',
-    'setEncryptionKey',
-    'getSignedUrlV2',
-    'getSignedUrlV4',
-    'getCanonicalHeaders',
-    'getDate',
-    'parseConditions',
-  ],
-=======
-  exclude: ['request', 'setEncryptionKey'],
->>>>>>> 79d7b8f5
+  exclude: ['request', 'setEncryptionKey', 'parseConditions'],
 });
 
 let warned = false;
