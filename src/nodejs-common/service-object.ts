/*!
 * Copyright 2022 Google LLC. All Rights Reserved.
 *
 * Licensed under the Apache License, Version 2.0 (the "License");
 * you may not use this file except in compliance with the License.
 * You may obtain a copy of the License at
 *
 *      http://www.apache.org/licenses/LICENSE-2.0
 *
 * Unless required by applicable law or agreed to in writing, software
 * distributed under the License is distributed on an "AS IS" BASIS,
 * WITHOUT WARRANTIES OR CONDITIONS OF ANY KIND, either express or implied.
 * See the License for the specific language governing permissions and
 * limitations under the License.
 */
import {promisifyAll} from '@google-cloud/promisify';
import {EventEmitter} from 'events';
import {util} from './util.js';
import {Bucket} from '../bucket.js';
import {StorageRequestOptions, StorageTransport} from '../storage-transport.js';
import {
  GaxiosError,
  GaxiosInterceptor,
  GaxiosOptions,
  GaxiosResponse,
} from 'gaxios';

export type GetMetadataOptions = object;

export type MetadataResponse<K> = [K, GaxiosResponse];
export type MetadataCallback<K> = (
  err: GaxiosError | null,
  metadata?: K,
  apiResponse?: GaxiosResponse,
) => void;

export type ExistsOptions = object;
export interface ExistsCallback {
  (err: Error | null, exists?: boolean): void;
}
export interface ServiceObjectParent {
  baseUrl?: string;
  name?: string;
}

export interface ServiceObjectConfig {
  /**
   * The base URL to make API requests to.
   */
  baseUrl?: string;

  /**
   * The method which creates this object.
   */
  createMethod?: Function;

  /**
   * The identifier of the object. For example, the name of a Storage bucket or
   * Pub/Sub topic.
   */
  id?: string;

  /**
   * A map of each method name that should be inherited.
   */
  methods?: Methods;

  /**
   * The parent service instance. For example, an instance of Storage if the
   * object is Bucket.
   */
  parent: ServiceObjectParent;

  /**
   * Override of projectId, used to allow access to resources in another project.
   * For example, a BigQuery dataset in another project to which the user has been
   * granted permission.
   */
  projectId?: string;

  /**
   * The storage transport instance with which to make requests.
   */
  storageTransport: StorageTransport;
}

export interface Methods {
  [methodName: string]: {reqOpts?: StorageRequestOptions} | boolean;
}

export interface InstanceResponseCallback<T> {
  (
    err: GaxiosError | null,
    instance?: T | null,
    apiResponse?: GaxiosResponse,
  ): void;
}

// eslint-disable-next-line @typescript-eslint/no-empty-interface
export interface CreateOptions {}
// eslint-disable-next-line @typescript-eslint/no-explicit-any, @typescript-eslint/no-unused-vars
export type CreateResponse<T> = any[];
export interface CreateCallback<T> {
  // eslint-disable-next-line @typescript-eslint/no-explicit-any
  (err: GaxiosError | null, instance?: T | null, ...args: any[]): void;
}
export type DeleteOptions = {
  ignoreNotFound?: boolean;
  ifGenerationMatch?: number | string;
  ifGenerationNotMatch?: number | string;
  ifMetagenerationMatch?: number | string;
  ifMetagenerationNotMatch?: number | string;
} & object;
export interface DeleteCallback {
  (err: Error | null, apiResponse?: GaxiosResponse): void;
}

export interface GetConfig {
  /**
   * Create the object if it doesn't already exist.
   */
  autoCreate?: boolean;
}
export type GetOrCreateOptions = GetConfig & CreateOptions;
export type GetResponse<T> = [T, GaxiosResponse];

export interface ResponseCallback {
  (err?: Error | null, apiResponse?: GaxiosResponse): void;
}

export type SetMetadataResponse<K> = [K];
export type SetMetadataOptions = object;

export interface BaseMetadata {
  id?: string;
  kind?: string;
  etag?: string;
  selfLink?: string;
  [key: string]: unknown;
}

/**
 * ServiceObject is a base class, meant to be inherited from by a "service
 * object," like a BigQuery dataset or Storage bucket.
 *
 * Most of the time, these objects share common functionality; they can be
 * created or deleted, and you can get or set their metadata.
 *
 * By inheriting from this class, a service object will be extended with these
 * shared behaviors. Note that any method can be overridden when the service
 * object requires specific behavior.
 */
class ServiceObject<T, K extends BaseMetadata> extends EventEmitter {
  metadata: K;
  baseUrl?: string;
  storageTransport: StorageTransport;
  parent: ServiceObjectParent;
  id?: string;
  name?: string;
  private createMethod?: Function;
  protected methods: Methods;
  interceptors: GaxiosInterceptor<GaxiosOptions>[];
  projectId?: string;

  /*
   * @constructor
   * @alias module:common/service-object
   *
   * @private
   *
   * @param {object} config - Configuration object.
   * @param {string} config.baseUrl - The base URL to make API requests to.
   * @param {string} config.createMethod - The method which creates this object.
   * @param {string=} config.id - The identifier of the object. For example, the
   *     name of a Storage bucket or Pub/Sub topic.
   * @param {object=} config.methods - A map of each method name that should be inherited.
   * @param {object} config.methods[].reqOpts - Default request options for this
   *     particular method. A common use case is when `setMetadata` requires a
   *     `PUT` method to override the default `PATCH`.
   * @param {object} config.parent - The parent service instance. For example, an
   *     instance of Storage if the object is Bucket.
   */
  constructor(config: ServiceObjectConfig) {
    super();
    this.metadata = {} as K;
    this.baseUrl = config.baseUrl;
    this.parent = config.parent; // Parent class.
    this.id = config.id; // Name or ID (e.g. dataset ID, bucket name, etc).
    this.createMethod = config.createMethod;
    this.methods = config.methods || {};
    this.interceptors = [];
    this.projectId = config.projectId;
    this.storageTransport = config.storageTransport;

    if (config.methods) {
      // This filters the ServiceObject instance (e.g. a "File") to only have
      // the configured methods. We make a couple of exceptions for core-
      // functionality ("request()" and "getRequestInterceptors()")
      Object.getOwnPropertyNames(ServiceObject.prototype)
        .filter(methodName => {
          return (
            // All ServiceObjects need `request` and `getRequestInterceptors`.
            // clang-format off
            !/^request/.test(methodName) &&
            !/^getRequestInterceptors/.test(methodName) &&
            // clang-format on
            // The ServiceObject didn't redefine the method.
            // eslint-disable-next-line @typescript-eslint/no-explicit-any
            (this as any)[methodName] ===
              // eslint-disable-next-line @typescript-eslint/no-explicit-any
              (ServiceObject.prototype as any)[methodName] &&
            // This method isn't wanted.
            !config.methods![methodName]
          );
        })
        .forEach(methodName => {
          // eslint-disable-next-line @typescript-eslint/no-explicit-any
          (this as any)[methodName] = undefined;
        });
    }
  }

  /**
   * Create the object.
   *
   * @param {object=} options - Configuration object.
   * @param {function} callback - The callback function.
   * @param {?error} callback.err - An error returned while making this request.
   * @param {object} callback.instance - The instance.
   * @param {object} callback.apiResponse - The full API response.
   */
  create(options?: CreateOptions): Promise<CreateResponse<T>>;
  create(options: CreateOptions, callback: CreateCallback<T>): void;
  create(callback: CreateCallback<T>): void;
  create(
    optionsOrCallback?: CreateOptions | CreateCallback<T>,
    callback?: CreateCallback<T>,
  ): void | Promise<CreateResponse<T>> {
    // eslint-disable-next-line @typescript-eslint/no-this-alias
    const self = this;
    const args = [this.id] as Array<{}>;

    if (typeof optionsOrCallback === 'function') {
      callback = optionsOrCallback as CreateCallback<T>;
    }

    if (typeof optionsOrCallback === 'object') {
      args.push(optionsOrCallback);
    }

    // Wrap the callback to return *this* instance of the object, not the
    // newly-created one.
    // tslint: disable-next-line no-any
    function onCreate(...args: [GaxiosError, ServiceObject<T, K>]) {
      const [err, instance] = args;
      if (!err) {
        self.metadata = instance.metadata;
        if (self.id && instance.metadata) {
          self.id = instance.metadata.id;
        }
        args[1] = self; // replace the created `instance` with this one.
      }
      callback!(...(args as {} as [GaxiosError, T]));
    }
    args.push(onCreate);
    // eslint-disable-next-line prefer-spread
    this.createMethod!.apply(null, args);
  }

  /**
   * Delete the object.
   *
   * @param {function=} callback - The callback function.
   * @param {?error} callback.err - An error returned while making this request.
   * @param {object} callback.apiResponse - The full API response.
   */
  delete(options?: DeleteOptions): Promise<[GaxiosResponse]>;
  delete(options: DeleteOptions, callback: DeleteCallback): void;
  delete(callback: DeleteCallback): void;
  delete(
    optionsOrCallback?: DeleteOptions | DeleteCallback,
    cb?: DeleteCallback,
  ): Promise<[GaxiosResponse]> | void {
    const [options, callback] = util.maybeOptionsOrCallback<
      DeleteOptions,
      DeleteCallback
    >(optionsOrCallback, cb);

    const ignoreNotFound = options.ignoreNotFound!;
    delete options.ignoreNotFound;

    const methodConfig =
      (typeof this.methods.delete === 'object' && this.methods.delete) || {};

    let url = `${this.baseUrl}/${this.id}`;
    if (this.parent instanceof Bucket) {
      url = `${this.parent.baseUrl}/${this.parent.id}/${url}`;
    }

    this.storageTransport
      .makeRequest({
        method: 'DELETE',
        responseType: 'json',
        url,
        ...methodConfig.reqOpts,
        queryParameters: {
          ...methodConfig.reqOpts?.queryParameters,
          ...options,
        },
      })
      .catch(({err, resp}) => {
        if (err) {
          if (err.status === 404 && ignoreNotFound) {
            err = null;
          }
        }
        callback(err, resp);
      });
  }

  /**
   * Check if the object exists.
   *
   * @param {function} callback - The callback function.
   * @param {?error} callback.err - An error returned while making this request.
   * @param {boolean} callback.exists - Whether the object exists or not.
   */
  exists(options?: ExistsOptions): Promise<[boolean]>;
  exists(options: ExistsOptions, callback: ExistsCallback): void;
  exists(callback: ExistsCallback): void;
  exists(
    optionsOrCallback?: ExistsOptions | ExistsCallback,
    cb?: ExistsCallback,
  ): void | Promise<[boolean]> {
    const [options, callback] = util.maybeOptionsOrCallback<
      ExistsOptions,
      ExistsCallback
    >(optionsOrCallback, cb);

    this.get(options, err => {
      if (err) {
        if (err.status === 404) {
          callback!(null, false);
        } else {
          callback!(err);
        }
        return;
      }
      callback!(null, true);
    });
  }

  /**
   * Get the object if it exists. Optionally have the object created if an
   * options object is provided with `autoCreate: true`.
   *
   * @param {object=} options - The configuration object that will be used to
   *     create the object if necessary.
   * @param {boolean} options.autoCreate - Create the object if it doesn't already exist.
   * @param {function} callback - The callback function.
   * @param {?error} callback.err - An error returned while making this request.
   * @param {object} callback.instance - The instance.
   * @param {object} callback.apiResponse - The full API response.
   */
  get(options?: GetOrCreateOptions): Promise<GetResponse<T>>;
  get(callback: InstanceResponseCallback<T>): void;
  get(options: GetOrCreateOptions, callback: InstanceResponseCallback<T>): void;
  get(
    optionsOrCallback?: GetOrCreateOptions | InstanceResponseCallback<T>,
    cb?: InstanceResponseCallback<T>,
  ): Promise<GetResponse<T>> | void {
    // eslint-disable-next-line @typescript-eslint/no-this-alias
    const self = this;

    const [opts, callback] = util.maybeOptionsOrCallback<
      GetOrCreateOptions,
      InstanceResponseCallback<T>
    >(optionsOrCallback, cb);
    const options = Object.assign({}, opts);

    const autoCreate = options.autoCreate && typeof this.create === 'function';
    delete options.autoCreate;

    function onCreate(err: GaxiosError | null, instance: T) {
      if (err) {
        if (err.status === 409) {
          self.get(options, callback!);
          return;
        }
        callback!(err);
        return;
      }
      callback!(null, instance);
    }

    this.getMetadata(options, async err => {
      if (err) {
        if (err.status === 404 && autoCreate) {
          const args: Array<Function | GetOrCreateOptions> = [];
          if (Object.keys(options).length > 0) {
            args.push(options);
          }
          args.push(onCreate);
          await self.create(...args);
          return;
        }
        callback!(err as GaxiosError);
        return;
      }
      callback!(null, self as {} as T);
    });
  }

  /**
   * Get the metadata of this object.
   *
   * @param {function} callback - The callback function.
   * @param {?error} callback.err - An error returned while making this request.
   * @param {object} callback.metadata - The metadata for this object.
   * @param {object} callback.apiResponse - The full API response.
   */
  getMetadata(options?: GetMetadataOptions): Promise<MetadataResponse<K>>;
  getMetadata(options: GetMetadataOptions, callback: MetadataCallback<K>): void;
  getMetadata(callback: MetadataCallback<K>): void;
  getMetadata(
    optionsOrCallback: GetMetadataOptions | MetadataCallback<K>,
    cb?: MetadataCallback<K>,
  ): Promise<MetadataResponse<K>> | void {
    const [options, callback] = util.maybeOptionsOrCallback<
      GetMetadataOptions,
      MetadataCallback<K>
    >(optionsOrCallback, cb);

    const methodConfig =
      (typeof this.methods.getMetadata === 'object' &&
        this.methods.getMetadata) ||
      {};

    let url = `${this.baseUrl}/${this.id}`;
    if (this.parent instanceof Bucket) {
      url = `${this.parent.baseUrl}/${this.parent.id}/${url}`;
    }

    this.storageTransport
      .makeRequest<K>(
        {
          method: 'GET',
          responseType: 'json',
          url,
          ...methodConfig.reqOpts,
          queryParameters: {
            ...methodConfig.reqOpts?.queryParameters,
            ...options,
          },
        },
        (err, data, resp) => {
          this.metadata = data!;
          callback(err, data!, resp);
        },
      )
      .catch(err => callback!(err));
  }

  /**
   * Set the metadata for this object.
   *
   * @param {object} metadata - The metadata to set on this object.
   * @param {object=} options - Configuration options.
   * @param {function=} callback - The callback function.
   * @param {?error} callback.err - An error returned while making this request.
   * @param {object} callback.apiResponse - The full API response.
   */
  setMetadata(
    metadata: K,
    options?: SetMetadataOptions,
  ): Promise<SetMetadataResponse<K>>;
  setMetadata(metadata: K, callback: MetadataCallback<K>): void;
  setMetadata(
    metadata: K,
    options: SetMetadataOptions,
    callback: MetadataCallback<K>,
  ): void;
  setMetadata(
    metadata: K,
    optionsOrCallback: SetMetadataOptions | MetadataCallback<K>,
    cb?: MetadataCallback<K>,
  ): Promise<SetMetadataResponse<K>> | void {
    const [options, callback] = util.maybeOptionsOrCallback<
      SetMetadataOptions,
      MetadataCallback<K>
    >(optionsOrCallback, cb);
    const methodConfig =
      (typeof this.methods.setMetadata === 'object' &&
        this.methods.setMetadata) ||
      {};

    let url = `${this.baseUrl}/${this.name}`;
    if (this.parent instanceof Bucket) {
      url = `${this.parent.baseUrl}/${this.parent.name}/${url}`;
    }

    this.storageTransport
      .makeRequest<K>(
        {
          method: 'PATCH',
          responseType: 'json',
          url,
          ...methodConfig.reqOpts,
<<<<<<< HEAD
          body: {
            ...methodConfig.reqOpts?.body,
            ...metadata,
          },
=======
          body: JSON.stringify({
            ...methodConfig.reqOpts?.body,
            ...metadata,
          }),
>>>>>>> 6d94e45e
          queryParameters: {
            ...methodConfig.reqOpts?.queryParameters,
            ...options,
          },
<<<<<<< HEAD
=======
          headers: {
            'Content-Type': 'application/json',
          },
>>>>>>> 6d94e45e
        },
        (err, data, resp) => {
          this.metadata = data!;
          callback(err, this.metadata, resp);
        },
      )
      .catch(err => callback(err));
  }
}

promisifyAll(ServiceObject, {exclude: ['getRequestInterceptors']});

export {ServiceObject};<|MERGE_RESOLUTION|>--- conflicted
+++ resolved
@@ -506,27 +506,17 @@
           responseType: 'json',
           url,
           ...methodConfig.reqOpts,
-<<<<<<< HEAD
-          body: {
-            ...methodConfig.reqOpts?.body,
-            ...metadata,
-          },
-=======
           body: JSON.stringify({
             ...methodConfig.reqOpts?.body,
             ...metadata,
           }),
->>>>>>> 6d94e45e
           queryParameters: {
             ...methodConfig.reqOpts?.queryParameters,
             ...options,
           },
-<<<<<<< HEAD
-=======
           headers: {
             'Content-Type': 'application/json',
           },
->>>>>>> 6d94e45e
         },
         (err, data, resp) => {
           this.metadata = data!;
