--- conflicted
+++ resolved
@@ -584,21 +584,12 @@
     const regex = new RegExp(stripRegexString, 'g');
 
     for (const file of files) {
-<<<<<<< HEAD
-      const passThroughOptionsCopy = extend(
-        true,
-        {},
-        options.passthroughOptions
-      );
-      if (options.prefix || passThroughOptionsCopy.destination) {
-=======
       const passThroughOptionsCopy = {
         ...options.passthroughOptions,
         [GCCL_GCS_CMD_KEY]: GCCL_GCS_CMD_FEATURE.DOWNLOAD_MANY,
       };
 
       if (options.prefix) {
->>>>>>> 13e29f76
         passThroughOptionsCopy.destination = path.join(
           options.prefix || '',
           passThroughOptionsCopy.destination || '',
