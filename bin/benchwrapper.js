--- conflicted
+++ resolved
@@ -1,7 +1,3 @@
-<<<<<<< HEAD
-const fs = require('fs');
-const path = require('path');
-=======
 /**
  * Copyright 2019 Google LLC
  *
@@ -18,7 +14,8 @@
  * limitations under the License.
  */
 
->>>>>>> 02cc8316
+const fs = require('fs');
+const path = require('path');
 const grpc = require('grpc');
 const protoLoader = require('@grpc/proto-loader');
 const {Storage} = require('../build/src');
