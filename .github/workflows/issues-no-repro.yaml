--- conflicted
+++ resolved
@@ -10,13 +10,8 @@
       issues: write
       pull-requests: write
     steps:
-<<<<<<< HEAD
-      - uses: actions/checkout@v4
-      - uses: actions/setup-node@v3
-=======
       - uses: actions/checkout@v5
       - uses: actions/setup-node@v6
->>>>>>> 3477d1e2
         with:
           node-version: 18
       - run: npm install
