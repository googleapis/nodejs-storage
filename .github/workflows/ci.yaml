--- conflicted
+++ resolved
@@ -45,20 +45,4 @@
         with:
           node-version: 18
       - run: npm install
-<<<<<<< HEAD
       - run: npm run lint
-  docs:
-    runs-on: ubuntu-latest
-    steps:
-      - uses: actions/checkout@v4
-      - uses: actions/setup-node@v4
-        with:
-          node-version: 18
-      - run: npm install
-      - run: npm run docs
-      - uses: JustinBeckwith/linkinator-action@v1
-        with:
-          paths: docs/
-=======
-      - run: npm run lint
->>>>>>> 7bcb04f4
