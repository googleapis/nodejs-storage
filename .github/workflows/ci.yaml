--- conflicted
+++ resolved
@@ -50,7 +50,6 @@
     runs-on: ubuntu-latest
     steps:
       - uses: actions/checkout@v2
-<<<<<<< HEAD
       - uses: actions/setup-node@v1
         with:
           node-version: 14
@@ -58,7 +57,4 @@
       - run: npm run docs
       - uses: JustinBeckwith/linkinator-action@v1
         with:
-          paths: docs/
-=======
-      - uses: JustinBeckwith/linkinator-action@v1
->>>>>>> 2cde351b
+          paths: docs/