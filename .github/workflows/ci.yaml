on:
  push:
    branches:
      - main
  pull_request:
name: ci
jobs:
  test:
    runs-on: ubuntu-latest
    strategy:
      matrix:
        node: [14, 16, 18]
    steps:
<<<<<<< HEAD
      - uses: actions/checkout@v5
=======
      - uses: actions/checkout@v4
>>>>>>> 15da2826
      - uses: actions/setup-node@v4
        with:
          node-version: ${{ matrix.node }}
      - run: node --version
      # The first installation step ensures that all of our production
      # dependencies work on the given Node.js version, this helps us find
      # dependencies that don't match our engines field:
      - run: npm install --production --engine-strict --ignore-scripts --no-package-lock
      # Clean up the production install, before installing dev/production:
      - run: rm -rf node_modules
      - run: npm install --engine-strict
      - run: npm test
        env:
          MOCHA_THROW_DEPRECATION: false
  test-script:
    runs-on: ubuntu-latest
    steps:
      - uses: actions/checkout@v5
      - uses: actions/setup-node@v4
        with:
          node-version: 18
      - run: node --version
      - run: npm install --engine-strict
        working-directory: .github/scripts
      - run: npm test
        working-directory: .github/scripts
        env:
          MOCHA_THROW_DEPRECATION: false
  windows:
    runs-on: windows-latest
    steps:
<<<<<<< HEAD
      - uses: actions/checkout@v5
=======
      - uses: actions/checkout@v4
>>>>>>> 15da2826
      - uses: actions/setup-node@v4
        with:
          node-version: 18
      - run: npm install --engine-strict
      - run: npm test
        env:
          MOCHA_THROW_DEPRECATION: false
  lint:
    runs-on: ubuntu-latest
    steps:
<<<<<<< HEAD
      - uses: actions/checkout@v5
=======
      - uses: actions/checkout@v4
>>>>>>> 15da2826
      - uses: actions/setup-node@v4
        with:
          node-version: 18
      - run: npm install
<<<<<<< HEAD
      - run: npm run lint
  docs:
    runs-on: ubuntu-latest
    steps:
      - uses: actions/checkout@v5
      - uses: actions/setup-node@v4
        with:
          node-version: 18
      - run: npm install
      - run: npm run docs
      - uses: JustinBeckwith/linkinator-action@v1
        with:
          paths: docs/
=======
      - run: npm run lint
>>>>>>> 15da2826
<|MERGE_RESOLUTION|>--- conflicted
+++ resolved
@@ -11,11 +11,7 @@
       matrix:
         node: [14, 16, 18]
     steps:
-<<<<<<< HEAD
       - uses: actions/checkout@v5
-=======
-      - uses: actions/checkout@v4
->>>>>>> 15da2826
       - uses: actions/setup-node@v4
         with:
           node-version: ${{ matrix.node }}
@@ -47,11 +43,7 @@
   windows:
     runs-on: windows-latest
     steps:
-<<<<<<< HEAD
       - uses: actions/checkout@v5
-=======
-      - uses: actions/checkout@v4
->>>>>>> 15da2826
       - uses: actions/setup-node@v4
         with:
           node-version: 18
@@ -62,29 +54,9 @@
   lint:
     runs-on: ubuntu-latest
     steps:
-<<<<<<< HEAD
-      - uses: actions/checkout@v5
-=======
-      - uses: actions/checkout@v4
->>>>>>> 15da2826
-      - uses: actions/setup-node@v4
-        with:
-          node-version: 18
-      - run: npm install
-<<<<<<< HEAD
-      - run: npm run lint
-  docs:
-    runs-on: ubuntu-latest
-    steps:
       - uses: actions/checkout@v5
       - uses: actions/setup-node@v4
         with:
           node-version: 18
       - run: npm install
-      - run: npm run docs
-      - uses: JustinBeckwith/linkinator-action@v1
-        with:
-          paths: docs/
-=======
-      - run: npm run lint
->>>>>>> 15da2826
+      - run: npm run lint