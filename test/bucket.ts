// Copyright 2019 Google LLC
//
// Licensed under the Apache License, Version 2.0 (the "License");
// you may not use this file except in compliance with the License.
// You may obtain a copy of the License at
//
//      http://www.apache.org/licenses/LICENSE-2.0
//
// Unless required by applicable law or agreed to in writing, software
// distributed under the License is distributed on an "AS IS" BASIS,
// WITHOUT WARRANTIES OR CONDITIONS OF ANY KIND, either express or implied.
// See the License for the specific language governing permissions and
// limitations under the License.

import assert from 'assert';
import {describe, it, before, beforeEach, afterEach} from 'mocha';
import {
  File,
  Bucket,
  Storage,
  CRC32C,
  GaxiosError,
  Notification,
  IdempotencyStrategy,
  CreateWriteStreamOptions,
} from '../src/index.js';
import sinon from 'sinon';
import {StorageTransport} from '../src/storage-transport.js';
import {
  AvailableServiceObjectMethods,
  BucketExceptionMessages,
  EnableLoggingOptions,
  GetBucketSignedUrlConfig,
  LifecycleRule,
} from '../src/bucket.js';
import mime from 'mime';
import {convertObjKeysToSnakeCase, getDirName} from '../src/util.js';
<<<<<<< HEAD
import {util} from '../src/nodejs-common/index.js';
import path from 'path';
import * as stream from 'stream';
import {Transform} from 'stream';
=======
import {DEFAULT_UNIVERSE} from 'google-auth-library';

class FakeFile {
  calledWith_: IArguments;
  bucket: Bucket;
  name: string;
  options: FileOptions;
  metadata: FileMetadata;
  createWriteStream: Function;
  delete: Function;
  isSameFile = () => false;
  constructor(bucket: Bucket, name: string, options?: FileOptions) {
    // eslint-disable-next-line prefer-rest-params
    this.calledWith_ = arguments;
    this.bucket = bucket;
    this.name = name;
    this.options = options || {};
    this.metadata = {};

    this.createWriteStream = (options: CreateWriteStreamOptions) => {
      this.metadata = options.metadata!;
      const ws = new stream.Writable();
      ws.write = () => {
        ws.emit('complete');
        ws.end();
        return true;
      };
      return ws;
    };

    this.delete = () => {
      return Promise.resolve();
    };
  }
}

class FakeNotification {
  bucket: Bucket;
  id: string;
  constructor(bucket: Bucket, id: string) {
    this.bucket = bucket;
    this.id = id;
  }
}

let fsStatOverride: Function | null;
const fakeFs = {
  ...fs,
  stat: (filePath: string, callback: Function) => {
    return (fsStatOverride || fs.stat)(filePath, callback);
  },
};

let pLimitOverride: Function | null;
const fakePLimit = (limit: number) => (pLimitOverride || pLimit)(limit);

let promisified = false;
const fakePromisify = {
  // tslint:disable-next-line:variable-name
  promisifyAll(Class: Function, options: PromisifyAllOptions) {
    if (Class.name !== 'Bucket') {
      return;
    }

    promisified = true;
    assert.deepStrictEqual(options.exclude, [
      'cloudStorageURI',
      'request',
      'file',
      'notification',
      'restore',
    ]);
  },
};

const fakeUtil = Object.assign({}, util);
fakeUtil.noop = util.noop;

let extended = false;
const fakePaginator = {
  paginator: {
    // tslint:disable-next-line:variable-name
    extend(Class: Function, methods: string[]) {
      if (Class.name !== 'Bucket') {
        return;
      }
      methods = Array.isArray(methods) ? methods : [methods];
      assert.strictEqual(Class.name, 'Bucket');
      assert.deepStrictEqual(methods, ['getFiles']);
      extended = true;
    },
    streamify(methodName: string) {
      return methodName;
    },
  },
};

class FakeAcl {
  calledWith_: Array<{}>;
  constructor(...args: Array<{}>) {
    this.calledWith_ = args;
  }
}

class FakeIam {
  calledWith_: Array<{}>;
  constructor(...args: Array<{}>) {
    this.calledWith_ = args;
  }
}

class FakeServiceObject extends ServiceObject<FakeServiceObject, BaseMetadata> {
  calledWith_: IArguments;
  constructor(config: ServiceObjectConfig) {
    super(config);
    // eslint-disable-next-line prefer-rest-params
    this.calledWith_ = arguments;
  }
}

const fakeSigner = {
  URLSigner: () => {},
};
>>>>>>> 4481456c

class HTTPError extends Error {
  code: number;
  constructor(message: string, code: number) {
    super(message);
    this.code = code;
  }
}

describe('Bucket', () => {
  let bucket: Bucket;
  let STORAGE: Storage;
  let sandbox: sinon.SinonSandbox;
  let storageTransport: StorageTransport;
  const PROJECT_ID = 'project-id';
  const BUCKET_NAME = 'test-bucket';

  before(() => {
    sandbox = sinon.createSandbox();
    STORAGE = new Storage({projectId: PROJECT_ID});
    storageTransport = sandbox.createStubInstance(StorageTransport);
    STORAGE.storageTransport = storageTransport;
    STORAGE.retryOptions.autoRetry = true;
  });

  beforeEach(() => {
    bucket = new Bucket(STORAGE, BUCKET_NAME);
  });

  afterEach(() => {
    sandbox.restore();
  });

  describe('instantiation', () => {
    it('should remove a leading gs://', () => {
      const bucket = new Bucket(STORAGE, 'gs://bucket-name');
      assert.strictEqual(bucket.name, 'bucket-name');
    });

    it('should remove a trailing /', () => {
      const bucket = new Bucket(STORAGE, 'bucket-name/');
      assert.strictEqual(bucket.name, 'bucket-name');
    });

    it('should localize the name', () => {
      assert.strictEqual(bucket.name, BUCKET_NAME);
    });

    it('should localize the storage instance', () => {
      assert.strictEqual(bucket.storage, STORAGE);
    });

    describe('create', () => {
      it('should make the correct request', async () => {
        const options = {userProject: 'user-project'};
        STORAGE.storageTransport.makeRequest = sandbox
          .stub()
          .callsFake(reqOpts => {
            assert.strictEqual(reqOpts.method, 'POST');
            assert.strictEqual(reqOpts.url, '/b');
            assert.deepStrictEqual(
              reqOpts.queryParameters!.userProject,
              options.userProject,
            );
            return Promise.resolve({data: {}});
          });
        await bucket.create(options);
      });

      it('should return an error if the request fails', async () => {
        const error = new GaxiosError('err', {});

        STORAGE.storageTransport.makeRequest = sandbox.stub().rejects(error);
        await bucket.create((err: GaxiosError | null) => {
          assert.strictEqual(err, error);
        });
      });
    });

    describe('delete', () => {
      it('should make the correct request', () => {
        const options = {userProject: 'user-project'};
        STORAGE.storageTransport.makeRequest = sandbox
          .stub()
          .callsFake(reqOpts => {
            assert.strictEqual(reqOpts.method, 'DELETE');
            assert.strictEqual(reqOpts.url, '/b/test-bucket');
            assert.deepStrictEqual(
              reqOpts.queryParameters!.userProject,
              options.userProject,
            );
            return Promise.resolve();
          });
        bucket.delete(options, err => {
          assert.ifError(err);
        });
      });

      it('should return an error if the request fails', async () => {
        const error = new GaxiosError('err', {});

        STORAGE.storageTransport.makeRequest = sandbox.stub().rejects(error);
        await bucket.delete((err: GaxiosError | null) => {
          assert.strictEqual(err, error);
        });
      });
    });

    describe('exists', () => {
      it('should make the correct request', () => {
        const options = {userProject: 'user-project'};
        STORAGE.storageTransport.makeRequest = sandbox
          .stub()
          .callsFake(reqOpts => {
            assert.strictEqual(reqOpts.method, 'GET');
            assert.strictEqual(reqOpts.url, '/b/test-bucket');
            assert.deepStrictEqual(
              reqOpts.queryParameters!.userProject,
              options.userProject,
            );
            return Promise.resolve();
          });
        bucket.exists(options, err => {
          assert.ifError(err);
        });
      });

      it('should return an error if the request fails', async () => {
        const error = new GaxiosError('err', {});

        STORAGE.storageTransport.makeRequest = sandbox.stub().rejects(error);
        await bucket.exists((err: GaxiosError | null) => {
          assert.strictEqual(err, error);
        });
      });
    });

    describe('get', () => {
      it('should make the correct request', () => {
        const options = {userProject: 'user-project'};
        STORAGE.storageTransport.makeRequest = sandbox
          .stub()
          .callsFake(reqOpts => {
            assert.strictEqual(reqOpts.method, 'GET');
            assert.strictEqual(reqOpts.url, '/b/test-bucket');
            assert.deepStrictEqual(
              reqOpts.queryParameters!.userProject,
              options.userProject,
            );
            return Promise.resolve();
          });
        bucket.get(options, err => {
          assert.ifError(err);
        });
      });

      it('should return an error if the request fails', () => {
        const error = new GaxiosError('err', {});

        STORAGE.storageTransport.makeRequest = sandbox.stub().rejects(error);
        bucket.get((err: GaxiosError | null) => {
          assert.strictEqual(err, error);
        });
      });
    });

    describe('getMetadata', () => {
      it('should make the correct request', () => {
        const options = {userProject: 'user-project'};
        STORAGE.storageTransport.makeRequest = sandbox
          .stub()
          .callsFake(reqOpts => {
            assert.strictEqual(reqOpts.method, 'GET');
            assert.strictEqual(reqOpts.url, '/b/test-bucket');
            assert.deepStrictEqual(
              reqOpts.queryParameters!.userProject,
              options.userProject,
            );
            return Promise.resolve();
          });
        bucket.getMetadata(options, err => {
          assert.ifError(err);
        });
      });

      it('should return an error if the request fails', async () => {
        const error = new GaxiosError('err', {});

        STORAGE.storageTransport.makeRequest = sandbox.stub().rejects(error);
        await bucket.getMetadata((err: GaxiosError | null) => {
          assert.strictEqual(err, error);
        });
      });
    });

    describe('setMetadata', () => {
      it('should make the correct request', async () => {
        const options = {
          versioning: {
            enabled: true,
          },
        };
        STORAGE.storageTransport.makeRequest = sandbox
          .stub()
          .callsFake(reqOpts => {
            assert.strictEqual(reqOpts.method, 'PATCH');
            assert.strictEqual(reqOpts.url, '/b/test-bucket');
            assert.deepStrictEqual(
              reqOpts.queryParameters!.versioning,
              options.versioning,
            );
            return Promise.resolve();
          });
        await bucket.setMetadata(options, assert.ifError);
      });
    });

    describe('ACL objects', () => {
      it('should create an ACL object', () => {
        assert.strictEqual(bucket.acl.pathPrefix, '/acl');
        assert.strictEqual(bucket.acl.parent, bucket);
        assert.strictEqual(bucket.acl.storageTransport, storageTransport);
      });

      it('should create a default ACL object', () => {
        assert.strictEqual(bucket.acl.default.pathPrefix, '/defaultObjectAcl');
        assert.strictEqual(bucket.acl.default.parent, bucket);
        assert.strictEqual(
          bucket.acl.default.storageTransport,
          storageTransport,
        );
      });
    });

    it('should accept a `crc32cGenerator`', () => {
      const crc32cGenerator = () => {
        return new CRC32C();
      };

      const bucket = new Bucket(STORAGE, 'bucket-name', {crc32cGenerator});
      assert.strictEqual(bucket.crc32cGenerator, crc32cGenerator);
    });

    it("should use storage's `crc32cGenerator` by default", () => {
      assert.strictEqual(bucket.crc32cGenerator, STORAGE.crc32cGenerator);
    });
  });

  describe('cloudStorageURI', () => {
    it('should return the appropriate `gs://` URI', () => {
      const bucket = new Bucket(STORAGE, BUCKET_NAME);

      assert(bucket.cloudStorageURI instanceof URL);
      assert.equal(bucket.cloudStorageURI.host, BUCKET_NAME);
    });
  });

  describe('addLifecycleRule', () => {
    beforeEach(() => {
      bucket.getMetadata = sandbox.stub().callsFake(callback => {
        callback(null, {}, {});
      });
    });

    it('should accept raw input', done => {
      const rule: LifecycleRule = {
        action: {
          type: 'Delete',
        },
        condition: {},
      };

      bucket.setMetadata = sandbox
        .stub()
        .callsFake((metadata, options, callback) => {
          assert.deepStrictEqual(metadata.lifecycle!.rule, [rule]);
          callback(null);
          done();
        });

      bucket.addLifecycleRule(rule, assert.ifError);
    });

    it('should properly set condition', done => {
      const rule: LifecycleRule = {
        action: {
          type: 'Delete',
        },
        condition: {
          age: 30,
        },
      };

      bucket.setMetadata = sandbox
        .stub()
        .callsFake((metadata, options, callback) => {
          assert.deepStrictEqual(metadata.lifecycle?.rule, [
            {
              action: {
                type: 'Delete',
              },
              condition: rule.condition,
            },
          ]);
          callback(null);
          done();
        });

      bucket.addLifecycleRule(rule, assert.ifError);
    });

    it('should convert Date object to date string for condition', done => {
      const date = new Date();

      const rule: LifecycleRule = {
        action: {
          type: 'Delete',
        },
        condition: {
          createdBefore: date,
        },
      };

      bucket.setMetadata = sandbox
        .stub()
        .callsFake((metadata, options, callback) => {
          const expectedDateString = date.toISOString().replace(/T.+$/, '');

          const rule = metadata!.lifecycle!.rule![0];
          assert.strictEqual(rule.condition.createdBefore, expectedDateString);
          callback(null);
          done();
        });

      bucket.addLifecycleRule(rule, assert.ifError);
    });

    it('should optionally overwrite existing rules', done => {
      const rule: LifecycleRule = {
        action: {
          type: 'Delete',
        },
        condition: {},
      };

      const options = {
        append: false,
      };

      bucket.getMetadata = sandbox.stub().callsFake(() => {
        done(new GaxiosError('Metadata should not be refreshed.', {}));
      });

      bucket.setMetadata = sandbox
        .stub()
        .callsFake((metadata, options, callback) => {
          assert.strictEqual(metadata!.lifecycle!.rule!.length, 1);
          assert.deepStrictEqual(metadata.lifecycle?.rule, [rule]);
          callback(null);
          done();
        });

      bucket.addLifecycleRule(rule, options, assert.ifError);
    });

    it('should combine rule with existing rules by default', done => {
      const existingRule: LifecycleRule = {
        action: {
          type: 'Delete',
        },
        condition: {},
      };

      const newRule: LifecycleRule = {
        action: {
          type: 'Delete',
        },
        condition: {},
      };

      bucket.getMetadata = sandbox.stub().callsFake(callback => {
        callback(null, {lifecycle: {rule: [existingRule]}});
      });

      bucket.setMetadata = sandbox
        .stub()
        .callsFake((metadata, options, callback) => {
          assert.strictEqual(metadata!.lifecycle!.rule!.length, 2);
          assert.deepStrictEqual(metadata.lifecycle?.rule, [
            existingRule,
            newRule,
          ]);
          callback(null);
          done();
        });

      bucket.addLifecycleRule(newRule, assert.ifError);
    });

    it('should accept multiple rules', done => {
      const existingRule: LifecycleRule = {
        action: {
          type: 'Delete',
        },
        condition: {},
      };

      const newRules: LifecycleRule[] = [
        {
          action: {
            type: 'Delete',
          },
          condition: {},
        },
        {
          action: {
            type: 'Delete',
          },
          condition: {},
        },
      ];

      bucket.getMetadata = sandbox.stub().callsFake(callback => {
        callback(null, {lifecycle: {rule: [existingRule]}}, {});
      });

      bucket.setMetadata = sandbox
        .stub()
        .callsFake((metadata, options, callback) => {
          assert.strictEqual(metadata!.lifecycle!.rule!.length, 3);
          assert.deepStrictEqual(metadata.lifecycle?.rule, [
            existingRule,
            newRules[0],
            newRules[1],
          ]);
          callback(null);
          done();
        });

      bucket.addLifecycleRule(newRules, assert.ifError);
    });

    it('should pass error from getMetadata to callback', done => {
      const error = new GaxiosError('from getMetadata', {});
      const rule: LifecycleRule = {
        action: {
          type: 'Delete',
        },
        condition: {},
      };

      bucket.getMetadata = sandbox.stub().callsFake(callback => {
        callback(error);
      });

      bucket.addLifecycleRule(rule, err => {
        assert.strictEqual(err, error);
        done();
      });
    });

    it('should pass error from setMetadata to callback', done => {
      const error = new GaxiosError('from setMetadata', {});
      const rule: LifecycleRule = {
        action: {
          type: 'Delete',
        },
        condition: {},
      };

      bucket.getMetadata = sandbox.stub().callsFake(callback => {
        callback(null, {lifecycle: {rule: []}});
      });

      bucket.setMetadata = sandbox
        .stub()
        .callsFake((metadata, options, callback) => {
          callback(error);
        });

      bucket.addLifecycleRule(rule, err => {
        assert.strictEqual(err, error);
        done();
      });
    });
  });

  describe('combine', () => {
    it('should throw if invalid sources are provided', () => {
      // eslint-disable-next-line @typescript-eslint/no-floating-promises
      assert.rejects(bucket.combine([], 'destination-file'), (err: Error) => {
        assert.strictEqual(
          err.message,
          BucketExceptionMessages.PROVIDE_SOURCE_FILE,
        );
      });
    });

    it('should throw if a destination is not provided', () => {
      // eslint-disable-next-line @typescript-eslint/no-floating-promises
      assert.rejects(bucket.combine(['1', '2'], ''), (err: Error) => {
        assert.strictEqual(
          err.message,
          BucketExceptionMessages.DESTINATION_FILE_NOT_SPECIFIED,
        );
      });
    });

    it('should accept string or file input for sources', done => {
      const file1 = bucket.file('1.txt');
      const file2 = bucket.file('2.txt');
      const destinationFileName = bucket.file('destination.txt');

      bucket.storageTransport.makeRequest = sandbox
        .stub()
        .callsFake(reqOpts => {
          assert.strictEqual(reqOpts.method, 'POST');
          assert.strictEqual(reqOpts.url, '/compose');
          assert.strictEqual(reqOpts.body.sourceObjects[0].name, file1.name);
          assert.strictEqual(reqOpts.body.sourceObjects[1].name, file2.name);
          done();
        });

      bucket.combine([file1, file2], destinationFileName, done);
    });

    it('should use content type from the destination metadata', async () => {
      const destination = bucket.file('destination.txt');

      storageTransport.makeRequest = sandbox.stub().callsFake(reqOpts => {
        assert.strictEqual(
          reqOpts.body.destination.contentType,
          mime.getType(destination.name),
        );
        return Promise.resolve({});
      });

      await bucket.combine(['1', '2'], destination);
    });

    it('should use content type from the destination metadata', async () => {
      const destination = bucket.file('destination.txt');
      destination.metadata = {contentType: 'content-type'};

      storageTransport.makeRequest = sandbox.stub().callsFake(reqOpts => {
        assert.strictEqual(
          reqOpts.body.destination.contentType,
          destination.metadata.contentType,
        );
        return Promise.resolve({});
      });

      await bucket.combine(['1', '2'], destination);
    });

    it('should detect dest content type if not in metadata', async () => {
      const destination = bucket.file('destination.txt');

      storageTransport.makeRequest = sandbox.stub().callsFake(reqOpts => {
        assert.strictEqual(
          reqOpts.body.destination.contentType,
          mime.getType(destination.name),
        );
        return Promise.resolve({});
      });

      await bucket.combine(['1', '2'], destination);
    });

    it('should make correct API request', done => {
      const sources = [bucket.file('1.foo'), bucket.file('2.foo')];
      const destination = bucket.file('destination.foo');

      storageTransport.makeRequest = sandbox.stub().callsFake(reqOpts => {
        assert.strictEqual(reqOpts.url, '/compose');
        assert.deepStrictEqual(reqOpts.body, {
          destination: {
            contentType: mime.getType(destination.name) || undefined,
            contentEncoding: undefined,
          },
          sourceObjects: [{name: sources[0].name}, {name: sources[1].name}],
        });
        done();
      });

      bucket.combine(sources, destination, done);
    });

    it('should encode the destination file name', done => {
      const sources = [bucket.file('1.txt'), bucket.file('2.txt')];
      const destination = bucket.file('needs encoding.jpg');

      storageTransport.makeRequest = sandbox.stub().callsFake(reqOpts => {
        assert.strictEqual(reqOpts.url.indexOf(destination), -1);
        done();
      });

      bucket.combine(sources, destination, done);
    });

    it('should send a source generation value if available', done => {
      const sources = [bucket.file('1.txt'), bucket.file('2.txt')];
      sources[0].metadata = {generation: 1};
      sources[1].metadata = {generation: 2};

      const destination = bucket.file('destination.txt');

      storageTransport.makeRequest = sandbox.stub().callsFake(reqOpts => {
        assert.deepStrictEqual(reqOpts.body.sourceObjects, [
          {name: sources[0].name, generation: sources[0].metadata.generation},
          {name: sources[1].name, generation: sources[1].metadata.generation},
        ]);
        done();
      });

      bucket.combine(sources, destination, done);
    });

    it('should accept userProject option', () => {
      const options = {
        userProject: 'user-project-id',
      };

      const sources = [bucket.file('1.txt'), bucket.file('2.txt')];
      const destination = bucket.file('destination.txt');

      storageTransport.makeRequest = sandbox.stub().callsFake(reqOpts => {
        assert.strictEqual(reqOpts.queryParameters, options);
        return Promise.resolve({});
      });

      bucket.combine(sources, destination, options, assert.ifError);
    });

    it('should accept precondition options', () => {
      const options = {
        ifGenerationMatch: 100,
        ifGenerationNotMatch: 101,
        ifMetagenerationMatch: 102,
        ifMetagenerationNotMatch: 103,
      };

      const sources = [bucket.file('1.txt'), bucket.file('2.txt')];
      const destination = bucket.file('destination.txt');

      storageTransport.makeRequest = sandbox.stub().callsFake(reqOpts => {
        assert.strictEqual(
          reqOpts.queryParameters.ifGenerationMatch,
          options.ifGenerationMatch,
        );
        assert.strictEqual(
          reqOpts.queryParameters.ifGenerationNotMatch,
          options.ifGenerationNotMatch,
        );
        assert.strictEqual(
          reqOpts.queryParameters.ifMetagenerationMatch,
          options.ifMetagenerationMatch,
        );
        assert.strictEqual(
          reqOpts.queryParameters.ifMetagenerationNotMatch,
          options.ifMetagenerationNotMatch,
        );
        return Promise.resolve({});
      });

      bucket.combine(sources, destination, options, assert.ifError);
    });

    it('should execute the promise', done => {
      const sources = [bucket.file('1.txt'), bucket.file('2.txt')];
      const destination = bucket.file('destination.txt');

      storageTransport.makeRequest = sandbox.stub().resolves();

      bucket.combine(sources, destination, done);
    });

    it('should reject with an error', () => {
      const sources = [bucket.file('1.txt'), bucket.file('2.txt')];
      const destination = bucket.file('destination.txt');

      const error = new GaxiosError('Error.', {});

      storageTransport.makeRequest = sandbox.stub().rejects(error);

      bucket.combine(sources, destination, err => {
        assert.strictEqual(err, error);
      });
    });

    it('should execute the promise with apiResponse', () => {
      const sources = [bucket.file('1.txt'), bucket.file('2.txt')];
      const destination = bucket.file('destination.txt');
      const resp = {success: true};

      storageTransport.makeRequest = sandbox.stub().resolves(resp);

      bucket.combine(sources, destination, apiResponse => {
        assert.strictEqual(resp, apiResponse);
      });
    });

    it('should set maxRetries to 0 when ifGenerationMatch is undefined', done => {
      const sources = [bucket.file('1.txt'), bucket.file('2.txt')];
      const destination = bucket.file('destination.txt');

      storageTransport.makeRequest = sandbox
        .stub()
        .callsFake(reqOpts => {
          assert.strictEqual(reqOpts.maxRetries, 0);
        })
        .resolves();

      bucket.combine(sources, destination, done);
    });
  });

  describe('createChannel', () => {
    const ID = 'id';
    const CONFIG = {
      address: 'https://...',
    };

    it('should throw if an ID is not provided', () => {
      // eslint-disable-next-line @typescript-eslint/no-floating-promises
      assert.rejects(
        bucket.createChannel(undefined as unknown as string, CONFIG),
        (err: Error) => {
          assert.strictEqual(
            err.message,
            BucketExceptionMessages.CHANNEL_ID_REQUIRED,
          );
        },
      );
    });

    it('should make the correct request', done => {
      const config = Object.assign({}, CONFIG, {
        a: 'b',
        c: 'd',
      });
      const originalConfig = Object.assign({}, config);

      bucket.storageTransport.makeRequest = sandbox
        .stub()
        .callsFake(reqOpts => {
          assert.strictEqual(reqOpts.method, 'POST');
          assert.strictEqual(reqOpts.url, '/b/o/watch');

          const expectedJson = Object.assign({}, config, {
            id: ID,
            type: 'web_hook',
          });
          assert.deepStrictEqual(reqOpts.body, expectedJson);
          assert.deepStrictEqual(config, originalConfig);

          done();
        });

      bucket.createChannel(ID, config, assert.ifError);
    });

    it('should accept userProject option', done => {
      const options = {
        userProject: 'user-project-id',
      };

      bucket.storageTransport.makeRequest = sandbox
        .stub()
        .callsFake(reqOpts => {
          assert.strictEqual(reqOpts.queryParameters, options);
          done();
        });

      bucket.createChannel(ID, CONFIG, options, assert.ifError);
    });

    describe('error', () => {
      const error = new GaxiosError('Error.', {});
      const apiResponse = {};

      beforeEach(() => {
        bucket.storageTransport.makeRequest = sandbox
          .stub()
          .rejects({error, apiResponse});
      });

      it('should execute callback with error & API response', () => {
        bucket.createChannel(ID, CONFIG, {}, (err, channel, apiResponse_) => {
          assert.strictEqual(err, error);
          assert.strictEqual(channel, null);
          assert.strictEqual(apiResponse_, apiResponse);
        });
      });
    });

    describe('success', () => {
      const apiResponse = {
        resourceId: 'resource-id',
      };

      beforeEach(() => {
        bucket.storageTransport.makeRequest = sandbox
          .stub()
          .resolves(apiResponse);
      });

      it('should exec a callback with Channel & API response', () => {
        const channel = {};

        bucket.storage.channel = sandbox
          .stub()
          .callsFake((id: string, resourceId: string) => {
            assert.strictEqual(id, ID);
            assert.strictEqual(resourceId, apiResponse.resourceId);
            return channel;
          });

        bucket.createChannel(ID, CONFIG, {}, (err, channel_, apiResponse_) => {
          assert.ifError(err);
          assert.strictEqual(channel_, channel);
          assert.strictEqual(channel_.metadata, apiResponse);
          assert.strictEqual(apiResponse_, apiResponse);
        });
      });
    });
  });

  describe('createNotification', () => {
    const PUBSUB_SERVICE_PATH = '//pubsub.googleapis.com/';
    const TOPIC = 'my-topic';
    const FULL_TOPIC_NAME =
      PUBSUB_SERVICE_PATH + 'projects/{{projectId}}/topics/' + TOPIC;

    it('should throw an error if a valid topic is not provided', () => {
      // eslint-disable-next-line @typescript-eslint/no-floating-promises
      assert.rejects(
        bucket.createNotification(undefined as unknown as string),
        (err: Error) => {
          assert.strictEqual(
            err.message,
            BucketExceptionMessages.TOPIC_NAME_REQUIRED,
          );
        },
      );
    });

    it('should throw an error if topic is not a string', () => {
      // eslint-disable-next-line @typescript-eslint/no-floating-promises
      assert.rejects(
        bucket.createNotification(123 as unknown as string),
        (err: Error) => {
          assert.strictEqual(
            err.message,
            BucketExceptionMessages.TOPIC_NAME_REQUIRED,
          );
        },
      );
    });

    it('should make the correct request', done => {
      const topic = 'projects/my-project/topics/my-topic';
      const options = {payloadFormat: 'NONE'};
      const expectedTopic = PUBSUB_SERVICE_PATH + topic;
      const expectedJson = Object.assign(
        {topic: expectedTopic},
        convertObjKeysToSnakeCase(options),
      );

      bucket.storageTransport.makeRequest = sandbox
        .stub()
        .callsFake(reqOpts => {
          assert.strictEqual(reqOpts.method, 'POST');
          assert.strictEqual(reqOpts.url, '/b/notificationConfigs');
          assert.deepStrictEqual(reqOpts.body, expectedJson);
          assert.notStrictEqual(reqOpts.body, options);
          done();
        });

      bucket.createNotification(topic, options, assert.ifError);
    });

    it('should accept incomplete topic names', done => {
      bucket.storageTransport.makeRequest = sandbox
        .stub()
        .callsFake(reqOpts => {
          assert.strictEqual(reqOpts.body.topic, FULL_TOPIC_NAME);
          done();
        });

      bucket.createNotification(TOPIC, {}, assert.ifError);
    });

    it('should set a default payload format', done => {
      bucket.storageTransport.makeRequest = sandbox
        .stub()
        .callsFake(reqOpts => {
          assert.strictEqual(reqOpts.body.payload_format, 'JSON_API_V1');
          done();
        });

      bucket.createNotification(TOPIC, {}, assert.ifError);
    });

    it('should optionally accept options', done => {
      const expectedJson = {
        topic: FULL_TOPIC_NAME,
        payload_format: 'JSON_API_V1',
      };

      bucket.storageTransport.makeRequest = sandbox
        .stub()
        .callsFake(reqOpts => {
          assert.deepStrictEqual(reqOpts.body, expectedJson);
          done();
        });

      bucket.createNotification(TOPIC, assert.ifError);
    });

    it('should accept a userProject', done => {
      const options = {
        userProject: 'grape-spaceship-123',
      };

      bucket.storageTransport.makeRequest = sandbox
        .stub()
        .callsFake(reqOpts => {
          assert.strictEqual(
            reqOpts.queryParameters.userProject,
            options.userProject,
          );
          done();
        });

      bucket.createNotification(TOPIC, options, assert.ifError);
    });

    it('should return errors to the callback', () => {
      const error = new GaxiosError('err', {});
      const response = {};

      bucket.storageTransport.makeRequest = sandbox
        .stub()
        .rejects({error, response});

      bucket.createNotification(TOPIC, {}, (err, notification, resp) => {
        assert.strictEqual(err, error);
        assert.strictEqual(notification, null);
        assert.strictEqual(resp, response);
      });
    });

    it('should return a notification object', () => {
      const fakeId = '123';
      const response = {id: fakeId};
      const fakeNotification = {};

      bucket.storageTransport.makeRequest = sandbox.stub().resolves(response);

      bucket.notification = sandbox.stub().callsFake(id => {
        assert.strictEqual(id, fakeId);
        return fakeNotification;
      });

      bucket.createNotification(TOPIC, {}, (err, notification) => {
        assert.ifError(err);
        assert.strictEqual(notification, fakeNotification);
        assert.strictEqual(notification.metadata, response);
      });
    });
  });

  describe('deleteLabels', () => {
    describe('all labels', () => {
      it('should get all of the label names', done => {
        sandbox.stub(bucket, 'getLabels').callsFake(() => {
          done();
        });

        bucket.deleteLabels(assert.ifError);
      });

      it('should return an error from getLabels()', () => {
        const error = new GaxiosError('Error.', {});

        bucket.getLabels = sandbox.stub().rejects(error);

        bucket.deleteLabels(err => {
          assert.strictEqual(err, error);
        });
      });

      it('should call setLabels with all label names', done => {
        const labels = {
          labelone: 'labelonevalue',
          labeltwo: 'labeltwovalue',
        };

        bucket.getLabels = sandbox.stub().callsFake(callback => {
          callback(null, labels);
        });

        bucket.setLabels = sandbox.stub().callsFake((labels, callback) => {
          assert.deepStrictEqual(labels, {
            labelone: null,
            labeltwo: null,
          });
          callback();
        });

        bucket.deleteLabels(done);
      });
    });

    describe('single label', () => {
      const LABEL = 'labelname';

      it('should call setLabels with a single label', done => {
        bucket.setLabels = sandbox.stub().callsFake((labels, callback) => {
          assert.deepStrictEqual(labels, {
            [LABEL]: null,
          });
          callback();
        });

        bucket.deleteLabels(LABEL, done);
      });
    });

    describe('multiple labels', () => {
      const LABELS = ['labelonename', 'labeltwoname'];

      it('should call setLabels with multiple labels', done => {
        bucket.setLabels = sandbox.stub().callsFake((labels, callback) => {
          assert.deepStrictEqual(labels, {
            labelonename: null,
            labeltwoname: null,
          });
          callback();
        });

        bucket.deleteLabels(LABELS, done);
      });
    });
  });

  describe('disableRequesterPays', () => {
    it('should call setMetadata correctly', done => {
      bucket.setMetadata = sandbox
        .stub()
        .callsFake(
          (metadata: {}, _optionsOrCallback: {}, callback: Function) => {
            assert.deepStrictEqual(metadata, {
              billing: {
                requesterPays: false,
              },
            });
            Promise.resolve([])
              .then(resp => callback(null, ...resp))
              .catch(() => {});
          },
        );

      bucket.disableRequesterPays(done);
    });

    it('should not require a callback', () => {
      bucket.setMetadata = sandbox
        .stub()
        .callsFake(
          (metadata: {}, optionsOrCallback: {}, callback: Function) => {
            assert.equal(callback, undefined);
          },
        );

      void bucket.disableRequesterPays();
    });

    it('should set autoRetry to false when ifMetagenerationMatch is undefined', async done => {
      bucket.setMetadata = sandbox.stub().callsFake(() => {
        assert.strictEqual(bucket.storage.retryOptions.autoRetry, false);
        done();
        return Promise.resolve();
      });
      await bucket.disableRequesterPays();
    });
  });

  describe('enableLogging', () => {
    const PREFIX = 'prefix';

    beforeEach(() => {
      sandbox.stub(bucket.iam, 'getPolicy').resolves([{bindings: []}]);
      sandbox.stub(bucket.iam, 'setPolicy').resolves();
      sandbox.stub(bucket, 'setMetadata').resolves([]);
    });

    it('should throw if a config object is not provided', () => {
      // eslint-disable-next-line @typescript-eslint/no-floating-promises
      assert.rejects(
        bucket.enableLogging(undefined as unknown as EnableLoggingOptions),
        (err: Error) => {
          assert.strictEqual(
            err.message,
            BucketExceptionMessages.CONFIGURATION_OBJECT_PREFIX_REQUIRED,
          );
        },
      );
    });

    it('should throw if config is a function', () => {
      // eslint-disable-next-line @typescript-eslint/no-floating-promises, @typescript-eslint/no-explicit-any
      assert.rejects(bucket.enableLogging({} as any), (err: Error) => {
        assert.strictEqual(
          err.message,
          BucketExceptionMessages.CONFIGURATION_OBJECT_PREFIX_REQUIRED,
        );
      });
    });

    it('should throw if a prefix is not provided', () => {
      // eslint-disable-next-line @typescript-eslint/no-floating-promises
      assert.rejects(
        bucket.enableLogging({
          bucket: 'bucket-name',
        } as unknown as EnableLoggingOptions),
        (err: Error) => {
          assert.strictEqual(
            err.message,
            BucketExceptionMessages.CONFIGURATION_OBJECT_PREFIX_REQUIRED,
          );
        },
      );
    });

    it('should add IAM permissions', () => {
      const policy = {
        bindings: [{}],
      };
      bucket.iam.setPolicy = sandbox.stub().callsFake(policy_ => {
        assert.deepStrictEqual(policy, policy_);
        assert.deepStrictEqual(policy_.bindings, [
          policy.bindings[0],
          {
            members: ['group:cloud-storage-analytics@google.com'],
            role: 'roles/storage.objectCreator',
          },
        ]);
        return Promise.resolve();
      });

      bucket.enableLogging({prefix: PREFIX}, assert.ifError);
    });

    it('should return an error from getting the IAM policy', done => {
      const error = new GaxiosError('Error.', {});

      bucket.iam.getPolicy = sandbox.stub().callsFake(() => {
        throw error;
      });

      bucket.enableLogging({prefix: PREFIX}, err => {
        assert.strictEqual(err, error);
        done();
      });
    });

    it('should return an error from setting the IAM policy', done => {
      const error = new GaxiosError('Error.', {});

      bucket.iam.setPolicy = sandbox.stub().callsFake(() => {
        throw error;
      });

      bucket.enableLogging({prefix: PREFIX}, err => {
        assert.strictEqual(err, error);
        done();
      });
    });

    it('should update the logging metadata configuration', done => {
      bucket.setMetadata = sandbox.stub().callsFake(metadata => {
        assert.deepStrictEqual(metadata.logging, {
          logBucket: bucket.id,
          logObjectPrefix: PREFIX,
        });
        setImmediate(done);
        return Promise.resolve([]);
      });

      bucket.enableLogging({prefix: PREFIX}, assert.ifError);
    });

    it('should allow a custom bucket to be provided', done => {
      const bucketName = 'bucket-name';

      bucket.setMetadata = sandbox.stub().callsFake(metadata => {
        assert.deepStrictEqual(metadata!.logging!.logBucket, bucketName);
        setImmediate(done);
        return Promise.resolve([]);
      });

      bucket.enableLogging(
        {
          prefix: PREFIX,
          bucket: bucketName,
        },
        assert.ifError,
      );
    });

    it('should accept a Bucket object', done => {
      const bucketForLogging = new Bucket(STORAGE, 'bucket-name');

      bucket.setMetadata = sandbox.stub().callsFake(metadata => {
        assert.deepStrictEqual(
          metadata!.logging!.logBucket,
          bucketForLogging.id,
        );
        setImmediate(done);
        return Promise.resolve([]);
      });

      bucket.enableLogging(
        {
          prefix: PREFIX,
          bucket: bucketForLogging,
        },
        assert.ifError,
      );
    });

    it('should execute the callback with the setMetadata response', done => {
      const setMetadataResponse = {};

      bucket.setMetadata = sandbox
        .stub()
        .callsFake(
          (metadata: {}, optionsOrCallback: {}, callback: Function) => {
            Promise.resolve([setMetadataResponse])
              .then(resp => callback(null, ...resp))
              .catch(() => {});
          },
        );

      bucket.enableLogging({prefix: PREFIX}, (err, response) => {
        assert.ifError(err);
        assert.strictEqual(response, setMetadataResponse);
        done();
      });
    });

    it('should return an error from the setMetadata call failing', done => {
      const error = new GaxiosError('Error.', {});

      bucket.setMetadata = sandbox.stub().callsFake(() => {
        throw error;
      });

      bucket.enableLogging({prefix: PREFIX}, err => {
        assert.strictEqual(err, error);
        done();
      });
    });
  });

  describe('enableRequesterPays', () => {
    it('should call setMetadata correctly', done => {
      bucket.setMetadata = sandbox
        .stub()
        .callsFake(
          (metadata: {}, optionsOrCallback: {}, callback: Function) => {
            assert.deepStrictEqual(metadata, {
              billing: {
                requesterPays: true,
              },
            });
            Promise.resolve([])
              .then(resp => callback(null, ...resp))
              .catch(() => {});
          },
        );

      bucket.enableRequesterPays(done);
    });

    it('should not require a callback', () => {
      bucket.setMetadata = sandbox
        .stub()
        .callsFake(
          (metadata: {}, optionsOrCallback: {}, callback: Function) => {
            assert.equal(callback, undefined);
          },
        );

      void bucket.enableRequesterPays();
    });
  });

  describe('file', () => {
    const FILE_NAME = 'remote-file-name.jpg';
    let file: File;
    const options = {generation: 123};

    beforeEach(() => {
      file = bucket.file(FILE_NAME, options);
    });

    it('should throw if no name is provided', () => {
      assert.throws(
        () => {
          bucket.file('');
        },
        (err: Error) => {
          assert.strictEqual(
            err.message,
            BucketExceptionMessages.SPECIFY_FILE_NAME,
          );
          return true;
        },
      );
    });

    it('should return a File object', () => {
      assert(file instanceof File);
    });

    it('should pass bucket to File object', () => {
      assert.deepStrictEqual(file.bucket, bucket);
    });

    it('should pass filename to File object', () => {
      assert.strictEqual(file.name, FILE_NAME);
    });

    it('should pass configuration object to File', () => {
      assert.deepStrictEqual(file.generation, options.generation);
    });
  });

  describe('getFiles', () => {
    it('should get files without a query', () => {
      bucket.storageTransport.makeRequest = sandbox
        .stub()
        .callsFake(reqOpts => {
          assert.strictEqual(reqOpts.url, '/b/o');
          assert.deepStrictEqual(reqOpts.queryParameters, {});
        });

      bucket.getFiles(util.noop);
    });

    it('should get files with a query', done => {
      const token = 'next-page-token';
      bucket.storageTransport.makeRequest = sandbox
        .stub()
        .callsFake(reqOpts => {
          assert.deepStrictEqual(reqOpts.queryParameters, {
            maxResults: 5,
            pageToken: token,
            includeFoldersAsPrefixes: true,
            delimiter: '/',
            autoPaginate: false,
          });
          done();
        });
      bucket.getFiles(
        {
          maxResults: 5,
          pageToken: token,
          includeFoldersAsPrefixes: true,
          delimiter: '/',
          autoPaginate: false,
        },
        util.noop,
      );
    });

    it('should return nextQuery if more results exist', () => {
      const token = 'next-page-token';
      const nextQuery_ = {maxResults: 5, pageToken: token};

      bucket.storageTransport.makeRequest = sandbox.stub().callsFake(() => {
        return Promise.resolve({
          nextPageToken: token,
          items: [],
        });
      });

      bucket.getFiles(
        {maxResults: 5, pageToken: token},
        (err, results, nextQuery) => {
          assert.ifError(err);
          assert.deepStrictEqual(nextQuery, nextQuery_);
        },
      );
    });

    it('should return null nextQuery if there are no more results', () => {
      bucket.storageTransport.makeRequest = sandbox.stub().callsFake(() => {
        return Promise.resolve({
          items: [],
        });
      });
      bucket.getFiles({maxResults: 5}, (err, results, nextQuery) => {
        assert.strictEqual(nextQuery, null);
      });
    });

    it('should return File objects', () => {
      bucket.storageTransport.makeRequest = sandbox
        .stub()
        .resolves({items: [{name: 'fake-file-name', generation: 1}]});
      bucket.getFiles((err, files) => {
        assert.ifError(err);
        assert(files instanceof File);
        assert.strictEqual(typeof files[0].generation, 'undefined');
      });
    });

    it('should return versioned Files if queried for versions', () => {
      bucket.storageTransport.makeRequest = sandbox
        .stub()
        .resolves({items: [{name: 'fake-file-name', generation: 1}]});

      bucket.getFiles({versions: true}, (err, files) => {
        assert.ifError(err);
        assert(files instanceof File);
        assert.strictEqual(files[0].generation, 1);
      });
    });

    it('should return Files with specified values if queried for fields', () => {
      bucket.storageTransport.makeRequest = sandbox.stub().resolves({
        items: [{name: 'fake-file-name'}],
      });

      bucket.getFiles({fields: 'items(name)'}, (err, files) => {
        assert.ifError(err);
        assert(files instanceof File);
        assert.strictEqual(files[0].name, 'fake-file-name');
      });
    });

<<<<<<< HEAD
    it('should return soft-deleted Files if queried for softDeleted', () => {
=======
    it('should add nextPageToken to fields for autoPaginate', done => {
      bucket.request = (
        reqOpts: DecorateRequestOptions,
        callback: Function
      ) => {
        assert.strictEqual(reqOpts.qs.fields, 'items(name),nextPageToken');
        callback(null, {
          items: [{name: 'fake-file-name'}],
          nextPageToken: 'fake-page-token',
        });
      };

      bucket.getFiles(
        {fields: 'items(name)', autoPaginate: true},
        (err: Error, files: FakeFile[], nextQuery: {pageToken: string}) => {
          assert.ifError(err);
          assert.strictEqual(files[0].name, 'fake-file-name');
          assert.strictEqual(nextQuery.pageToken, 'fake-page-token');
          done();
        }
      );
    });

    it('should return soft-deleted Files if queried for softDeleted', done => {
>>>>>>> 4481456c
      const softDeletedTime = new Date('1/1/2024').toISOString();
      bucket.storageTransport.makeRequest = sandbox.stub().resolves({
        items: [{name: 'fake-file-name', generation: 1, softDeletedTime}],
      });

      bucket.getFiles({softDeleted: true}, (err, files) => {
        assert.ifError(err);
        assert(files instanceof File);
        assert.strictEqual(files[0].metadata.softDeletedTime, softDeletedTime);
      });
    });

    it('should set kmsKeyName on file', () => {
      const kmsKeyName = 'kms-key-name';

      bucket.storageTransport.makeRequest = sandbox.stub().resolves({
        items: [{name: 'fake-file-name', kmsKeyName}],
      });

      bucket.getFiles({versions: true}, (err, files) => {
        assert.ifError(err);
        assert(files instanceof File);
        assert.strictEqual(files[0].kmsKeyName, kmsKeyName);
      });
    });

    it('should return apiResponse in callback', () => {
      const resp = {items: [{name: 'fake-file-name'}]};
      bucket.storageTransport.makeRequest = sandbox.stub().resolves(resp);
      bucket.getFiles((err, files, nextQuery, apiResponse) => {
        assert.deepStrictEqual(resp, apiResponse);
      });
    });

    it('should execute callback with error & API response', () => {
      const error = new GaxiosError('Error.', {});
      const apiResponse = {};

      bucket.storageTransport.makeRequest = sandbox
        .stub()
        .rejects({error, apiResponse});

      bucket.getFiles((err, files, nextQuery, apiResponse_) => {
        assert.strictEqual(err, error);
        assert.strictEqual(files, null);
        assert.strictEqual(nextQuery, null);
        assert.strictEqual(apiResponse_, apiResponse);
      });
    });

    it('should populate returned File object with metadata', () => {
      const fileMetadata = {
        name: 'filename',
        contentType: 'x-zebra',
        metadata: {
          my: 'custom metadata',
        },
      };
      bucket.storageTransport.makeRequest = sandbox
        .stub()
        .resolves({items: [fileMetadata]});
      bucket.getFiles((err, files) => {
        assert.ifError(err);
        assert(files instanceof File);
        assert.deepStrictEqual(files[0].metadata, fileMetadata);
      });
    });
  });

  describe('getLabels', () => {
    it('should refresh metadata', done => {
      bucket.getMetadata = sandbox.stub().callsFake(() => {
        done();
      });

      bucket.getLabels(assert.ifError);
    });

    it('should accept an options object', done => {
      const options = {};

      bucket.getMetadata = sandbox.stub().callsFake((options_: {}) => {
        assert.strictEqual(options_, options);
        done();
      });

      bucket.getLabels(options, assert.ifError);
    });

    it('should return error from getMetadata', done => {
      const error = new GaxiosError('Error.', {});

      bucket.getMetadata = sandbox
        .stub()
        .callsFake((options: {}, callback: Function) => {
          callback(error);
        });

      bucket.getLabels(err => {
        assert.strictEqual(err, error);
        done();
      });
    });

    it('should return labels metadata property', done => {
      const metadata = {
        labels: {
          label: 'labelvalue',
        },
      };

      bucket.getMetadata = sandbox
        .stub()
        .callsFake((options: {}, callback: Function) => {
          callback(null, metadata);
        });

      bucket.getLabels((err, labels) => {
        assert.ifError(err);
        assert.strictEqual(labels, metadata.labels);
        done();
      });
    });

    it('should return empty object if no labels exist', done => {
      const metadata = {};

      bucket.getMetadata = sandbox
        .stub()
        .callsFake((options: {}, callback: Function) => {
          callback(null, metadata);
        });

      bucket.getLabels((err, labels) => {
        assert.ifError(err);
        assert.deepStrictEqual(labels, {});
        done();
      });
    });
  });

  describe('getNotifications', () => {
    it('should make the correct request', done => {
      const options = {};

      bucket.storageTransport.makeRequest = sandbox
        .stub()
        .callsFake(reqOpts => {
          assert.strictEqual(reqOpts.url, '/b/notificationConfigs');
          assert.strictEqual(reqOpts.queryParameters, options);
          done();
        });

      bucket.getNotifications(options, assert.ifError);
    });

    it('should optionally accept options', done => {
      bucket.storageTransport.makeRequest = sandbox
        .stub()
        .callsFake(reqOpts => {
          assert.deepStrictEqual(reqOpts.queryParameters, {});
          done();
        });

      bucket.getNotifications(assert.ifError);
    });

    it('should return any errors to the callback', () => {
      const error = new GaxiosError('err', {});
      const response = {};

      bucket.storageTransport.makeRequest = sandbox
        .stub()
        .rejects({error, response});

      bucket.getNotifications((err, notifications, resp) => {
        assert.strictEqual(err, error);
        assert.strictEqual(notifications, null);
        assert.strictEqual(resp, response);
      });
    });

    it('should return a list of notification objects', done => {
      const fakeItems = [{id: '1'}, {id: '2'}, {id: '3'}];
      const response = {items: fakeItems};

      bucket.storageTransport.makeRequest = sandbox.stub().resolves(response);

      let callCount = 0;
      const fakeNotifications = [{}, {}, {}];

      bucket.notification = sandbox.stub().callsFake(id => {
        const expectedId = fakeItems[callCount].id;
        assert.strictEqual(id, expectedId);
        return fakeNotifications[callCount++];
      });

      bucket.getNotifications((err, notifications) => {
        assert.ifError(err);
        if (notifications) {
          notifications.forEach((notification, i) => {
            assert.strictEqual(notification, fakeNotifications[i]);
            assert.strictEqual(notification.metadata, fakeItems[i]);
          });
        }
        done();
      });
    });
  });

  describe('getSignedUrl', () => {
    const EXPECTED_SIGNED_URL = 'signed-url';
    const CNAME = 'https://www.example.com';
    const fakeSigner = {
      URLSigner: () => {},
    };

    let sandbox: sinon.SinonSandbox;
    let signer: {getSignedUrl: Function};
    let signerGetSignedUrlStub: sinon.SinonStub;
    let urlSignerStub: sinon.SinonStub;
    let SIGNED_URL_CONFIG: GetBucketSignedUrlConfig;

    beforeEach(() => {
      sandbox = sinon.createSandbox();

      signerGetSignedUrlStub = sandbox.stub().resolves(EXPECTED_SIGNED_URL);

      signer = {
        getSignedUrl: signerGetSignedUrlStub,
      };

      // eslint-disable-next-line @typescript-eslint/no-explicit-any
      urlSignerStub = (sandbox.stub as any)(fakeSigner, 'URLSigner').returns(
        signer,
      );

      SIGNED_URL_CONFIG = {
        version: 'v4',
        expires: new Date().valueOf() + 2000,
        action: 'list',
        cname: CNAME,
      };
    });

    afterEach(() => sandbox.restore());

    it('should construct a URLSigner and call getSignedUrl', done => {
      assert.strictEqual(bucket.signer, undefined);

      bucket.getSignedUrl(SIGNED_URL_CONFIG, (err, signedUrl) => {
        assert.ifError(err);
        assert.strictEqual(bucket.signer, signer);
        assert.strictEqual(signedUrl, EXPECTED_SIGNED_URL);

        const ctorArgs = urlSignerStub.getCall(0).args;
        assert.strictEqual(
          ctorArgs[0],
          bucket.storage.storageTransport.authClient,
        );
        assert.strictEqual(ctorArgs[0], bucket);

        const getSignedUrlArgs = signerGetSignedUrlStub.getCall(0).args;
        assert.deepStrictEqual(getSignedUrlArgs[0], {
          method: 'GET',
          version: 'v4',
          expires: SIGNED_URL_CONFIG.expires,
          extensionHeaders: {},
          host: undefined,
          queryParams: {},
          cname: CNAME,
          signingEndpoint: undefined,
        });
      });
      done();
    });
  });

  describe('lock', () => {
    it('should throw if a metageneration is not provided', () => {
      // eslint-disable-next-line @typescript-eslint/no-floating-promises
      assert.rejects(bucket.lock({} as unknown as string), (err: Error) => {
        assert.strictEqual(
          err.message,
          BucketExceptionMessages.METAGENERATION_NOT_PROVIDED,
        );
      });
    });

    it('should make the correct request', done => {
      const metageneration = 8;

      bucket.storageTransport.makeRequest = sandbox
        .stub()
        .callsFake(reqOpts => {
          assert.deepStrictEqual(reqOpts, {
            method: 'POST',
            url: '/b/lockRetentionPolicy',
            queryParameters: {
              ifMetagenerationMatch: metageneration,
            },
          });
          return Promise.resolve({});
        });

      bucket.lock(metageneration, done);
    });
  });

  describe('makePrivate', () => {
    it('should set predefinedAcl & privatize files', done => {
      let didSetPredefinedAcl = false;
      let didMakeFilesPrivate = false;
      const opts = {
        includeFiles: true,
        force: true,
      };

      bucket.setMetadata = sandbox
        .stub()
        .callsFake((metadata: {}, options: {}, callback) => {
          assert.deepStrictEqual(metadata, {acl: null});
          assert.deepStrictEqual(options, {predefinedAcl: 'projectPrivate'});

          didSetPredefinedAcl = true;
          bucket.makeAllFilesPublicPrivate_(opts, callback);
        });

      bucket.makeAllFilesPublicPrivate_ = sandbox
        .stub()
        .callsFake((opts, callback) => {
          assert.strictEqual(opts.private, true);
          assert.strictEqual(opts.force, true);
          didMakeFilesPrivate = true;
          callback();
        });

      bucket.makePrivate(opts, err => {
        assert.ifError(err);
        assert(didSetPredefinedAcl);
        assert(didMakeFilesPrivate);
        done();
      });
    });

    it('should accept metadata', done => {
      const options = {
        metadata: {a: 'b', c: 'd'},
      };
      bucket.setMetadata = sandbox.stub().callsFake(metadata => {
        assert.deepStrictEqual(metadata, {
          acl: null,
          ...options.metadata,
        });
        // eslint-disable-next-line @typescript-eslint/no-explicit-any
        assert.strictEqual(typeof (options.metadata as any).acl, 'undefined');
        done();
      });
      bucket.makePrivate(options, assert.ifError);
    });

    it('should accept userProject', done => {
      const options = {
        userProject: 'user-project-id',
      };
      bucket.setMetadata = sandbox.stub().callsFake((metadata, options_) => {
        assert.strictEqual(options_.userProject, options.userProject);
        done();
      });
      bucket.makePrivate(options, done);
    });

    it('should not make files private by default', done => {
      bucket.setMetadata = sandbox
        .stub()
        .callsFake((metadata: {}, options: {}, callback) => {
          callback();
        });

      bucket.makeAllFilesPublicPrivate_ = () => {
        throw new Error('Please, no. I do not want to be called.');
      };

      bucket.makePrivate(done);
    });

    it('should execute callback with error', done => {
      const error = new GaxiosError('Error.', {});

      bucket.setMetadata = sandbox
        .stub()
        .callsFake((metadata: {}, options: {}, callback) => {
          callback(error);
        });

      bucket.makePrivate(err => {
        assert.strictEqual(err, error);
        done();
      });
    });
  });

  describe('makePublic', () => {
    it('should set ACL, default ACL, and publicize files', done => {
      let didSetAcl = false;
      let didSetDefaultAcl = false;
      let didMakeFilesPublic = false;

      bucket.acl.add = sandbox.stub().callsFake(opts => {
        assert.strictEqual(opts.entity, 'allUsers');
        assert.strictEqual(opts.role, 'READER');
        didSetAcl = true;
        return Promise.resolve();
      });

      bucket.acl.default.add = sandbox.stub().callsFake(opts => {
        assert.strictEqual(opts.entity, 'allUsers');
        assert.strictEqual(opts.role, 'READER');
        didSetDefaultAcl = true;
        return Promise.resolve();
      });

      bucket.makeAllFilesPublicPrivate_ = sandbox
        .stub()
        .callsFake((opts, callback) => {
          assert.strictEqual(opts.public, true);
          assert.strictEqual(opts.force, true);
          didMakeFilesPublic = true;
          callback();
        });

      bucket.makePublic(
        {
          includeFiles: true,
          force: true,
        },
        err => {
          assert.ifError(err);
          assert(didSetAcl);
          assert(didSetDefaultAcl);
          assert(didMakeFilesPublic);
          done();
        },
      );
    });

    it('should not make files public by default', done => {
      bucket.acl.add = sandbox.stub().callsFake(() => Promise.resolve());
      bucket.acl.default.add = sandbox
        .stub()
        .callsFake(() => Promise.resolve());
      bucket.makeAllFilesPublicPrivate_ = () => {
        throw new Error('Please, no. I do not want to be called.');
      };
      bucket.makePublic(done);
    });

    it('should execute callback with error', done => {
      const error = new GaxiosError('Error.', {});
      bucket.acl.add = sandbox.stub().callsFake(() => Promise.reject(error));
      bucket.makePublic(err => {
        assert.strictEqual(err, error);
        done();
      });
    });
  });

  describe('notification', () => {
    it('should throw an error if an id is not provided', () => {
      assert.throws(
        () => {
          bucket.notification(undefined as unknown as string);
        },
        (err: Error) => {
          assert.strictEqual(
            err.message,
            BucketExceptionMessages.SUPPLY_NOTIFICATION_ID,
          );
          return true;
        },
      );
    });

    it('should return a Notification object', () => {
      const fakeId = '123';
      const notification = bucket.notification(fakeId);

      assert(notification instanceof Notification);
      assert.strictEqual(notification.id, fakeId);
    });
  });

  describe('removeRetentionPeriod', () => {
    it('should call setMetadata correctly', done => {
      bucket.setMetadata = sandbox
        .stub()
        .callsFake((metadata, _optionsOrCallback, callback) => {
          assert.deepStrictEqual(metadata, {
            retentionPolicy: null,
          });

          Promise.resolve([])
            .then(resp => callback(null, ...resp))
            .catch(() => {});
        });

      bucket.removeRetentionPeriod(done);
    });
  });

<<<<<<< HEAD
=======
  describe('restore', () => {
    it('should pass options to underlying request call', async () => {
      bucket.request = function (
        reqOpts: DecorateRequestOptions,
        callback_: Function
      ) {
        assert.strictEqual(this, bucket);
        assert.deepStrictEqual(reqOpts, {
          method: 'POST',
          uri: '/restore',
          qs: {generation: 123456789},
        });
        assert.strictEqual(callback_, undefined);
        return [];
      };

      await bucket.restore({generation: 123456789});
    });
  });

  describe('request', () => {
    const USER_PROJECT = 'grape-spaceship-123';

    beforeEach(() => {
      bucket.userProject = USER_PROJECT;
    });

    it('should set the userProject if qs is undefined', done => {
      FakeServiceObject.prototype.request = ((
        reqOpts: DecorateRequestOptions
      ) => {
        assert.strictEqual(reqOpts.qs.userProject, USER_PROJECT);
        done();
        // eslint-disable-next-line @typescript-eslint/no-explicit-any
      }) as any;

      bucket.request({}, assert.ifError);
    });

    it('should set the userProject if field is undefined', done => {
      const options = {
        qs: {
          foo: 'bar',
        },
      };

      FakeServiceObject.prototype.request = ((
        reqOpts: DecorateRequestOptions
      ) => {
        assert.strictEqual(reqOpts.qs.userProject, USER_PROJECT);
        assert.strictEqual(reqOpts.qs, options.qs);
        done();
        // eslint-disable-next-line @typescript-eslint/no-explicit-any
      }) as any;

      bucket.request(options, assert.ifError);
    });

    it('should not overwrite the userProject', done => {
      const fakeUserProject = 'not-grape-spaceship-123';
      const options = {
        qs: {
          userProject: fakeUserProject,
        },
      };

      FakeServiceObject.prototype.request = ((
        reqOpts: DecorateRequestOptions
      ) => {
        assert.strictEqual(reqOpts.qs.userProject, fakeUserProject);
        done();
        // eslint-disable-next-line @typescript-eslint/no-explicit-any
      }) as any;

      bucket.request(options, assert.ifError);
    });

    it('should call ServiceObject#request correctly', done => {
      const options = {};

      Object.assign(FakeServiceObject.prototype, {
        request(reqOpts: DecorateRequestOptions, callback: Function) {
          assert.strictEqual(this, bucket);
          assert.strictEqual(reqOpts, options);
          callback(); // done fn
        },
      });

      bucket.request(options, done);
    });
  });

>>>>>>> 4481456c
  describe('setLabels', () => {
    it('should correctly call setMetadata', done => {
      const labels = {};
      bucket.setMetadata = sandbox
        .stub()
        .callsFake((metadata, _callbackOrOptions, callback) => {
          assert.strictEqual(metadata.labels, labels);
          Promise.resolve([])
            .then(resp => callback(null, ...resp))
            .catch(() => {});
        });
      bucket.setLabels(labels, done);
    });

    it('should accept an options object', done => {
      const labels = {};
      const options = {};
      bucket.setMetadata = sandbox.stub().callsFake((metadata, options_) => {
        assert.strictEqual(options_, options);
        done();
      });
      bucket.setLabels(labels, options, done);
    });
  });

  describe('setRetentionPeriod', () => {
    it('should call setMetadata correctly', done => {
      const duration = 90000;

      bucket.setMetadata = sandbox
        .stub()
        .callsFake((metadata, _callbackOrOptions, callback) => {
          assert.deepStrictEqual(metadata, {
            retentionPolicy: {
              retentionPeriod: `${duration}`,
            },
          });

          Promise.resolve([])
            .then(resp => callback(null, ...resp))
            .catch(() => {});
        });

      bucket.setRetentionPeriod(duration, done);
    });
  });

  describe('setCorsConfiguration', () => {
    it('should call setMetadata correctly', done => {
      const corsConfiguration = [{maxAgeSeconds: 3600}];

      bucket.setMetadata = sandbox
        .stub()
        .callsFake((metadata, _callbackOrOptions, callback) => {
          assert.deepStrictEqual(metadata, {
            cors: corsConfiguration,
          });

          return Promise.resolve([]).then(resp => callback(null, ...resp));
        });

      bucket.setCorsConfiguration(corsConfiguration, done);
    });
  });

  describe('setStorageClass', () => {
    const STORAGE_CLASS = 'NEW_STORAGE_CLASS';
    const OPTIONS = {};
    const CALLBACK = util.noop;

    it('should convert camelCase to snake_case', done => {
      bucket.setMetadata = sandbox.stub().callsFake(metadata => {
        assert.strictEqual(metadata.storageClass, 'CAMEL_CASE');
        done();
      });

      bucket.setStorageClass('camelCase', OPTIONS, CALLBACK);
    });

    it('should convert hyphenate to snake_case', done => {
      bucket.setMetadata = sandbox.stub().callsFake(metadata => {
        assert.strictEqual(metadata.storageClass, 'HYPHENATED_CLASS');
        done();
      });

      bucket.setStorageClass('hyphenated-class', OPTIONS, CALLBACK);
    });

    it('should call setMetdata correctly', () => {
      bucket.setMetadata = sandbox
        .stub()
        .callsFake((metadata, options, callback) => {
          assert.deepStrictEqual(metadata, {storageClass: STORAGE_CLASS});
          assert.strictEqual(options, OPTIONS);
          Promise.resolve([])
            .then(resp => callback(null, ...resp))
            .catch(() => {});
        });

      bucket.setStorageClass(STORAGE_CLASS, OPTIONS, CALLBACK);
    });
  });

  describe('setUserProject', () => {
    const USER_PROJECT = 'grape-spaceship-123';

    it('should set the userProject property', () => {
      bucket.setUserProject(USER_PROJECT);
      assert.strictEqual(bucket.userProject, USER_PROJECT);
    });
  });

  describe('upload', () => {
    const basename = 'testfile.json';
    const filepath = path.join(
      getDirName(),
      '../../../test/testdata/' + basename,
    );
    const nonExistentFilePath = path.join(
      getDirName(),
      '../../../test/testdata/',
      'non-existent-file',
    );
    const metadata = {
      metadata: {
        a: 'b',
        c: 'd',
      },
    };

    beforeEach(() => {
      sandbox.stub(bucket, 'file').returns(new File(bucket, basename));
    });

    it('should return early in snippet sandbox', () => {
      // eslint-disable-next-line @typescript-eslint/no-explicit-any
      (global as any)['GCLOUD_SANDBOX_ENV'] = true;
      const returnValue = bucket.upload(filepath, assert.ifError);
      // eslint-disable-next-line @typescript-eslint/no-explicit-any
      delete (global as any)['GCLOUD_SANDBOX_ENV'];
      assert.strictEqual(returnValue, undefined);
    });

    it('should accept a path & cb', () => {
      bucket.upload(filepath, (err, file) => {
        assert.ifError(err);
        assert.strictEqual(file?.bucket.name, bucket.name);
        assert.strictEqual(file.name, basename);
      });
    });

    it('should accept a path, metadata, & cb', async () => {
      const options = {
        metadata,
        encryptionKey: 'key',
        kmsKeyName: 'kms-key-name',
      };
      await bucket.upload(filepath, options, (err, file) => {
        assert.ifError(err);
        assert.strictEqual(file?.bucket.name, bucket.name);
        assert.deepStrictEqual(file.metadata, metadata);
        assert.strictEqual(file.kmsKeyName, options.kmsKeyName);
      });
    });

    it('should accept a path, a string dest, & cb', async () => {
      const newFileName = 'new-file-name.png';
      const options = {
        destination: newFileName,
        encryptionKey: 'key',
        kmsKeyName: 'kms-key-name',
      };
      await bucket.upload(filepath, options, (err, file) => {
        assert.ifError(err);
        assert.strictEqual(file?.bucket.name, bucket.name);
        assert.strictEqual(file.name, newFileName);
        assert.strictEqual(file.kmsKeyName, options.kmsKeyName);
      });
    });

    it('should accept a path, a string dest, metadata, & cb', async () => {
      const newFileName = 'new-file-name.png';
      const options = {
        destination: newFileName,
        metadata,
        encryptionKey: 'key',
        kmsKeyName: 'kms-key-name',
      };
      await bucket.upload(filepath, options, (err, file) => {
        assert.ifError(err);
        assert.strictEqual(file?.bucket.name, bucket.name);
        assert.strictEqual(file.name, newFileName);
        assert.deepStrictEqual(file.metadata, metadata);
        assert.strictEqual(file.kmsKeyName, options.kmsKeyName);
      });
    });

    it('should accept a path, a File dest, & cb', async () => {
      const fakeFile = new File(bucket, 'file-name');
      const options = {destination: fakeFile};
      await bucket.upload(filepath, options, (err, file) => {
        assert.ifError(err);
        assert.strictEqual(file, fakeFile);
      });
    });

    it('should accept a path, a File dest, metadata, & cb', async () => {
      const fakeFile = new File(bucket, 'file-name');
      const options = {destination: fakeFile, metadata};
      await bucket.upload(filepath, options, (err, file) => {
        assert.ifError(err);
        assert.deepStrictEqual(file?.metadata, metadata);
      });
    });

    describe('resumable uploads', () => {
      class DelayedStream500Error extends Transform {
        retryCount: number;
        constructor(retryCount: number) {
          super();
          this.retryCount = retryCount;
        }
        _transform(chunk: string | Buffer, _encoding: string, done: Function) {
          this.push(chunk);
          setTimeout(() => {
            if (this.retryCount === 1) {
              done(new HTTPError('first error', 500));
            } else {
              done();
            }
          }, 5);
        }
      }

      beforeEach(() => {
        sandbox.stub().callsFake((path, callback) => {
          callback(null, {size: 1});
        });
      });

      it('should respect setting a resumable upload to false', done => {
        const fakeFile = new File(bucket, 'file-name');
        const options = {destination: fakeFile, resumable: false};
        fakeFile.createWriteStream = (options_: CreateWriteStreamOptions) => {
          const ws = new stream.Writable();
          ws.write = () => true;
          setImmediate(() => {
            assert.strictEqual(options_.resumable, options.resumable);
            done();
          });
          return ws;
        };
        bucket.upload(filepath, options, assert.ifError);
      });

      it('should not retry a nonretryable error code', done => {
        const fakeFile = new File(bucket, 'file-name');
        const options = {destination: fakeFile, resumable: true};
        let retryCount = 0;
        fakeFile.createWriteStream = (options_: CreateWriteStreamOptions) => {
          class DelayedStream403Error extends Transform {
            _transform(
              chunk: string | Buffer,
              _encoding: string,
              done: Function,
            ) {
              this.push(chunk);
              setTimeout(() => {
                retryCount++;
                if (retryCount === 1) {
                  done(new HTTPError('first error', 403));
                } else {
                  done();
                }
              }, 5);
            }
          }
          setImmediate(() => {
            assert.strictEqual(options_.resumable, true);
            retryCount++;
            done();
          });
          return new DelayedStream403Error();
        };

        bucket.upload(filepath, options, err => {
          assert.strictEqual(err?.message, 'first error');
          assert.ok(retryCount === 2);
          done();
        });
      });

      it('resumable upload should retry', done => {
        const fakeFile = new File(bucket, 'file-name');
        const options = {destination: fakeFile, resumable: true};
        let retryCount = 0;
        fakeFile.createWriteStream = (options_: CreateWriteStreamOptions) => {
          setImmediate(() => {
            assert.strictEqual(options_.resumable, true);
            retryCount++;
            done();
          });
          return new DelayedStream500Error(retryCount);
        };
        bucket.upload(filepath, options, err => {
          assert.strictEqual(err?.message, 'first error');
          assert.ok(retryCount === 1);
          done();
        });
      });
    });

    describe('multipart uploads', () => {
      class DelayedStream500Error extends Transform {
        retryCount: number;
        constructor(retryCount: number) {
          super();
          this.retryCount = retryCount;
        }
        _transform(chunk: string | Buffer, _encoding: string, done: Function) {
          this.push(chunk);
          setTimeout(() => {
            if (this.retryCount === 1) {
              done(new HTTPError('first error', 500));
            } else {
              done();
            }
          }, 5);
        }
      }

      beforeEach(() => {
        sandbox.stub().callsFake((path, callback) => {
          callback(null, {size: 1});
        });
      });

      it('should save with no errors', done => {
        const fakeFile = new File(bucket, 'file-name');
        const options = {destination: fakeFile, resumable: false};
        fakeFile.createWriteStream = (options_: CreateWriteStreamOptions) => {
          class DelayedStreamNoError extends Transform {
            _transform(
              chunk: string | Buffer,
              _encoding: string,
              done: Function,
            ) {
              this.push(chunk);
              setTimeout(() => {
                done();
              }, 5);
            }
          }
          assert.strictEqual(options_.resumable, false);
          return new DelayedStreamNoError();
        };
        bucket.upload(filepath, options, err => {
          assert.ifError(err);
          done();
        });
      });

      it('should retry on first failure', done => {
        const fakeFile = new File(bucket, 'file-name');
        const options = {destination: fakeFile, resumable: false};
        let retryCount = 0;
        fakeFile.createWriteStream = (options_: CreateWriteStreamOptions) => {
          setImmediate(() => {
            assert.strictEqual(options_.resumable, false);
            retryCount++;
            done();
          });
          return new DelayedStream500Error(retryCount);
        };
        bucket.upload(filepath, options, (err, file) => {
          assert.ifError(err);
          assert.deepStrictEqual(file?.metadata, metadata);
          assert.ok(retryCount === 2);
          done();
        });
      });

      it('should not retry if nonretryable error code', done => {
        const fakeFile = new File(bucket, 'file-name');
        const options = {destination: fakeFile, resumable: false};
        let retryCount = 0;
        fakeFile.createWriteStream = (options_: CreateWriteStreamOptions) => {
          class DelayedStream403Error extends Transform {
            _transform(
              chunk: string | Buffer,
              _encoding: string,
              done: Function,
            ) {
              this.push(chunk);
              setTimeout(() => {
                retryCount++;
                if (retryCount === 1) {
                  done(new HTTPError('first error', 403));
                } else {
                  done();
                }
              }, 5);
            }
          }
          setImmediate(() => {
            assert.strictEqual(options_.resumable, false);
            retryCount++;
            done();
          });
          return new DelayedStream403Error();
        };

        bucket.upload(filepath, options, err => {
          assert.strictEqual(err?.message, 'first error');
          assert.ok(retryCount === 2);
          done();
        });
      });

      it('non-multipart upload should not retry', done => {
        const fakeFile = new File(bucket, 'file-name');
        const options = {destination: fakeFile, resumable: true};
        let retryCount = 0;
        fakeFile.createWriteStream = (options_: CreateWriteStreamOptions) => {
          setImmediate(() => {
            assert.strictEqual(options_.resumable, true);
            retryCount++;
            done();
          });
          return new DelayedStream500Error(retryCount);
        };
        bucket.upload(filepath, options, err => {
          assert.strictEqual(err?.message, 'first error');
          assert.ok(retryCount === 1);
          done();
        });
      });
    });

    it('should allow overriding content type', done => {
      const fakeFile = new File(bucket, 'file-name');
      const metadata = {contentType: 'made-up-content-type'};
      const options = {destination: fakeFile, metadata};
      fakeFile.createWriteStream = (options: CreateWriteStreamOptions) => {
        const ws = new stream.Writable();
        ws.write = () => true;
        setImmediate(() => {
          assert.strictEqual(
            options!.metadata!.contentType,
            metadata.contentType,
          );
          done();
        });
        return ws;
      };
      bucket.upload(filepath, options, assert.ifError);
    });

    it('should execute callback on error', done => {
      const error = new GaxiosError('Error.', {});
      const fakeFile = new File(bucket, 'file-name');
      const options = {destination: fakeFile};
      fakeFile.createWriteStream = () => {
        const ws = new stream.PassThrough();
        setImmediate(() => {
          ws.destroy(error);
        });
        return ws;
      };
      bucket.upload(filepath, options, err => {
        assert.strictEqual(err, error);
        done();
      });
    });

    it('should return file and metadata', done => {
      const fakeFile = new File(bucket, 'file-name');
      const options = {destination: fakeFile};
      const metadata = {};

      fakeFile.createWriteStream = () => {
        const ws = new stream.PassThrough();
        setImmediate(() => {
          fakeFile.metadata = metadata;
          ws.end();
        });
        return ws;
      };

      bucket.upload(filepath, options, (err, file, apiResponse) => {
        assert.ifError(err);
        assert.strictEqual(file, fakeFile);
        assert.strictEqual(apiResponse, metadata);
        done();
      });
    });

    it('should capture and throw on non-existent files', done => {
      bucket.upload(nonExistentFilePath, err => {
        assert(err);
        assert(err.message.includes('ENOENT'));
        done();
      });
    });
  });

  describe('makeAllFilesPublicPrivate_', () => {
    it('should get all files from the bucket', done => {
      const options = {};
      bucket.getFiles = sandbox.stub().callsFake(options_ => {
        assert.strictEqual(options_, options);
        return Promise.resolve([[]]);
      });
      bucket.makeAllFilesPublicPrivate_(options, done);
    });

    it('should process 10 files at a time', done => {
      sandbox.stub().callsFake(limit => {
        assert.strictEqual(limit, 10);
        setImmediate(done);
        return () => {};
      });

      bucket.getFiles = sandbox.stub().callsFake(() => Promise.resolve([[]]));
      bucket.makeAllFilesPublicPrivate_({}, done);
    });

    it('should make files public', done => {
      let timesCalled = 0;
      const files = [bucket.file('1'), bucket.file('2')].map(file => {
        file.makePublic = sandbox.stub().callsFake(() => {
          timesCalled++;
          return Promise.resolve();
        });
        return file;
      });
      bucket.getFiles = sandbox
        .stub()
        .callsFake(() => Promise.resolve([files]));
      bucket.makeAllFilesPublicPrivate_({public: true}, err => {
        assert.ifError(err);
        assert.strictEqual(timesCalled, files.length);
        done();
      });
    });

    it('should make files private', done => {
      const options = {
        private: true,
      };
      let timesCalled = 0;

      const files = [bucket.file('1'), bucket.file('2')].map(file => {
        file.makePrivate = sandbox.stub().callsFake(() => {
          timesCalled++;
          return Promise.resolve();
        });
        return file;
      });

      bucket.getFiles = sandbox
        .stub()
        .callsFake(() => Promise.resolve([files]));
      bucket.makeAllFilesPublicPrivate_(options, err => {
        assert.ifError(err);
        assert.strictEqual(timesCalled, files.length);
        done();
      });
    });

    it('should execute callback with error from getting files', done => {
      const error = new GaxiosError('Error.', {});
      bucket.getFiles = sandbox.stub().callsFake(() => Promise.reject(error));
      bucket.makeAllFilesPublicPrivate_({}, err => {
        assert.strictEqual(err, error);
        done();
      });
    });

    it('should execute callback with error from changing file', done => {
      const error = new Error('Error.');
      const files = [bucket.file('1'), bucket.file('2')].map(file => {
        file.makePublic = sandbox.stub().callsFake(() => Promise.reject(error));
        return file;
      });
      bucket.getFiles = sandbox
        .stub()
        .callsFake(() => Promise.resolve([files]));
      bucket.makeAllFilesPublicPrivate_({public: true}, err => {
        assert.strictEqual(err, error);
        done();
      });
    });

    it('should execute callback with queued errors', done => {
      const error = new Error('Error.');
      const files = [bucket.file('1'), bucket.file('2')].map(file => {
        file.makePublic = sandbox.stub().callsFake(() => Promise.reject(error));
        return file;
      });
      bucket.getFiles = sandbox
        .stub()
        .callsFake(() => Promise.resolve([files]));
      bucket.makeAllFilesPublicPrivate_(
        {
          public: true,
          force: true,
        },
        errs => {
          assert.deepStrictEqual(errs, [error, error]);
          done();
        },
      );
    });

    it('should execute callback with files changed', done => {
      const error = new Error('Error.');
      const successFiles = [bucket.file('1'), bucket.file('2')].map(file => {
        file.makePublic = sandbox.stub().callsFake(() => Promise.resolve());
        return file;
      });
      const errorFiles = [bucket.file('3'), bucket.file('4')].map(file => {
        file.makePublic = sandbox.stub().callsFake(() => Promise.reject(error));
        return file;
      });

      bucket.getFiles = sandbox.stub().callsFake(() => {
        const files = successFiles.concat(errorFiles);
        return Promise.resolve([files]);
      });

      bucket.makeAllFilesPublicPrivate_(
        {
          public: true,
          force: true,
        },
        (errs, files) => {
          assert.deepStrictEqual(errs, [error, error]);
          assert.deepStrictEqual(files, successFiles);
          done();
        },
      );
    });
  });

  describe('disableAutoRetryConditionallyIdempotent_', () => {
    beforeEach(() => {
      bucket.storage.retryOptions.autoRetry = true;
      STORAGE.retryOptions.idempotencyStrategy =
        IdempotencyStrategy.RetryConditional;
    });

    it('should set autoRetry to false when IdempotencyStrategy is set to RetryNever', done => {
      STORAGE.retryOptions.idempotencyStrategy = IdempotencyStrategy.RetryNever;
      bucket = new Bucket(STORAGE, BUCKET_NAME, {
        preconditionOpts: {
          ifMetagenerationMatch: 100,
        },
      });
      bucket.disableAutoRetryConditionallyIdempotent_(
        bucket.delete,
        AvailableServiceObjectMethods.delete,
      );
      assert.strictEqual(bucket.storage.retryOptions.autoRetry, false);
      done();
    });

    it('autoRetry should remain true when ifMetagenerationMatch is not undefined', done => {
      bucket = new Bucket(STORAGE, BUCKET_NAME, {
        preconditionOpts: {
          ifMetagenerationMatch: 100,
        },
      });
      bucket.disableAutoRetryConditionallyIdempotent_(
        bucket.delete,
        AvailableServiceObjectMethods.delete,
      );
      assert.strictEqual(bucket.storage.retryOptions.autoRetry, true);
      done();
    });
  });
});<|MERGE_RESOLUTION|>--- conflicted
+++ resolved
@@ -35,136 +35,10 @@
 } from '../src/bucket.js';
 import mime from 'mime';
 import {convertObjKeysToSnakeCase, getDirName} from '../src/util.js';
-<<<<<<< HEAD
 import {util} from '../src/nodejs-common/index.js';
 import path from 'path';
 import * as stream from 'stream';
 import {Transform} from 'stream';
-=======
-import {DEFAULT_UNIVERSE} from 'google-auth-library';
-
-class FakeFile {
-  calledWith_: IArguments;
-  bucket: Bucket;
-  name: string;
-  options: FileOptions;
-  metadata: FileMetadata;
-  createWriteStream: Function;
-  delete: Function;
-  isSameFile = () => false;
-  constructor(bucket: Bucket, name: string, options?: FileOptions) {
-    // eslint-disable-next-line prefer-rest-params
-    this.calledWith_ = arguments;
-    this.bucket = bucket;
-    this.name = name;
-    this.options = options || {};
-    this.metadata = {};
-
-    this.createWriteStream = (options: CreateWriteStreamOptions) => {
-      this.metadata = options.metadata!;
-      const ws = new stream.Writable();
-      ws.write = () => {
-        ws.emit('complete');
-        ws.end();
-        return true;
-      };
-      return ws;
-    };
-
-    this.delete = () => {
-      return Promise.resolve();
-    };
-  }
-}
-
-class FakeNotification {
-  bucket: Bucket;
-  id: string;
-  constructor(bucket: Bucket, id: string) {
-    this.bucket = bucket;
-    this.id = id;
-  }
-}
-
-let fsStatOverride: Function | null;
-const fakeFs = {
-  ...fs,
-  stat: (filePath: string, callback: Function) => {
-    return (fsStatOverride || fs.stat)(filePath, callback);
-  },
-};
-
-let pLimitOverride: Function | null;
-const fakePLimit = (limit: number) => (pLimitOverride || pLimit)(limit);
-
-let promisified = false;
-const fakePromisify = {
-  // tslint:disable-next-line:variable-name
-  promisifyAll(Class: Function, options: PromisifyAllOptions) {
-    if (Class.name !== 'Bucket') {
-      return;
-    }
-
-    promisified = true;
-    assert.deepStrictEqual(options.exclude, [
-      'cloudStorageURI',
-      'request',
-      'file',
-      'notification',
-      'restore',
-    ]);
-  },
-};
-
-const fakeUtil = Object.assign({}, util);
-fakeUtil.noop = util.noop;
-
-let extended = false;
-const fakePaginator = {
-  paginator: {
-    // tslint:disable-next-line:variable-name
-    extend(Class: Function, methods: string[]) {
-      if (Class.name !== 'Bucket') {
-        return;
-      }
-      methods = Array.isArray(methods) ? methods : [methods];
-      assert.strictEqual(Class.name, 'Bucket');
-      assert.deepStrictEqual(methods, ['getFiles']);
-      extended = true;
-    },
-    streamify(methodName: string) {
-      return methodName;
-    },
-  },
-};
-
-class FakeAcl {
-  calledWith_: Array<{}>;
-  constructor(...args: Array<{}>) {
-    this.calledWith_ = args;
-  }
-}
-
-class FakeIam {
-  calledWith_: Array<{}>;
-  constructor(...args: Array<{}>) {
-    this.calledWith_ = args;
-  }
-}
-
-class FakeServiceObject extends ServiceObject<FakeServiceObject, BaseMetadata> {
-  calledWith_: IArguments;
-  constructor(config: ServiceObjectConfig) {
-    super(config);
-    // eslint-disable-next-line prefer-rest-params
-    this.calledWith_ = arguments;
-  }
-}
-
-const fakeSigner = {
-  URLSigner: () => {},
-};
->>>>>>> 4481456c
 
 class HTTPError extends Error {
   code: number;
@@ -222,13 +96,14 @@
         const options = {userProject: 'user-project'};
         STORAGE.storageTransport.makeRequest = sandbox
           .stub()
-          .callsFake(reqOpts => {
+          .callsFake((reqOpts, callback) => {
             assert.strictEqual(reqOpts.method, 'POST');
             assert.strictEqual(reqOpts.url, '/b');
             assert.deepStrictEqual(
               reqOpts.queryParameters!.userProject,
               options.userProject,
             );
+            callback(null, {data: {}});
             return Promise.resolve({data: {}});
           });
         await bucket.create(options);
@@ -694,13 +569,16 @@
     it('should use content type from the destination metadata', async () => {
       const destination = bucket.file('destination.txt');
 
-      storageTransport.makeRequest = sandbox.stub().callsFake(reqOpts => {
-        assert.strictEqual(
-          reqOpts.body.destination.contentType,
-          mime.getType(destination.name),
-        );
-        return Promise.resolve({});
-      });
+      storageTransport.makeRequest = sandbox
+        .stub()
+        .callsFake((reqOpts, callback) => {
+          assert.strictEqual(
+            reqOpts.body.destination.contentType,
+            mime.getType(destination.name),
+          );
+          callback(null, {});
+          return Promise.resolve({});
+        });
 
       await bucket.combine(['1', '2'], destination);
     });
@@ -709,13 +587,16 @@
       const destination = bucket.file('destination.txt');
       destination.metadata = {contentType: 'content-type'};
 
-      storageTransport.makeRequest = sandbox.stub().callsFake(reqOpts => {
-        assert.strictEqual(
-          reqOpts.body.destination.contentType,
-          destination.metadata.contentType,
-        );
-        return Promise.resolve({});
-      });
+      storageTransport.makeRequest = sandbox
+        .stub()
+        .callsFake((reqOpts, callback) => {
+          assert.strictEqual(
+            reqOpts.body.destination.contentType,
+            destination.metadata.contentType,
+          );
+          callback(null, {});
+          return Promise.resolve({});
+        });
 
       await bucket.combine(['1', '2'], destination);
     });
@@ -723,13 +604,16 @@
     it('should detect dest content type if not in metadata', async () => {
       const destination = bucket.file('destination.txt');
 
-      storageTransport.makeRequest = sandbox.stub().callsFake(reqOpts => {
-        assert.strictEqual(
-          reqOpts.body.destination.contentType,
-          mime.getType(destination.name),
-        );
-        return Promise.resolve({});
-      });
+      storageTransport.makeRequest = sandbox
+        .stub()
+        .callsFake((reqOpts, callback) => {
+          assert.strictEqual(
+            reqOpts.body.destination.contentType,
+            mime.getType(destination.name),
+          );
+          callback(null, {});
+          return Promise.resolve({});
+        });
 
       await bucket.combine(['1', '2'], destination);
     });
@@ -833,36 +717,51 @@
       bucket.combine(sources, destination, options, assert.ifError);
     });
 
-    it('should execute the promise', done => {
+    it('should execute the callback', async () => {
       const sources = [bucket.file('1.txt'), bucket.file('2.txt')];
       const destination = bucket.file('destination.txt');
 
-      storageTransport.makeRequest = sandbox.stub().resolves();
-
-      bucket.combine(sources, destination, done);
-    });
-
-    it('should reject with an error', () => {
+      storageTransport.makeRequest = sandbox
+        .stub()
+        .callsFake((reqOpts, callback) => {
+          callback(null);
+          return Promise.resolve();
+        });
+
+      await bucket.combine(sources, destination);
+    });
+
+    it('should execute the callback with an error', () => {
       const sources = [bucket.file('1.txt'), bucket.file('2.txt')];
       const destination = bucket.file('destination.txt');
 
       const error = new GaxiosError('Error.', {});
 
-      storageTransport.makeRequest = sandbox.stub().rejects(error);
+      storageTransport.makeRequest = sandbox
+        .stub()
+        .callsFake((reqOpts, callback) => {
+          callback(error);
+          return Promise.resolve();
+        });
 
       bucket.combine(sources, destination, err => {
         assert.strictEqual(err, error);
       });
     });
 
-    it('should execute the promise with apiResponse', () => {
+    it('should execute the callback with apiResponse', () => {
       const sources = [bucket.file('1.txt'), bucket.file('2.txt')];
       const destination = bucket.file('destination.txt');
       const resp = {success: true};
 
-      storageTransport.makeRequest = sandbox.stub().resolves(resp);
-
-      bucket.combine(sources, destination, apiResponse => {
+      storageTransport.makeRequest = sandbox
+        .stub()
+        .callsFake((reqOpts, callback) => {
+          callback(null, resp);
+          return Promise.resolve();
+        });
+
+      bucket.combine(sources, destination, (err, obj, apiResponse) => {
         assert.strictEqual(resp, apiResponse);
       });
     });
@@ -873,10 +772,11 @@
 
       storageTransport.makeRequest = sandbox
         .stub()
-        .callsFake(reqOpts => {
+        .callsFake((reqOpts, callback) => {
           assert.strictEqual(reqOpts.maxRetries, 0);
-        })
-        .resolves();
+          callback(null);
+          return Promise.resolve();
+        });
 
       bucket.combine(sources, destination, done);
     });
@@ -1137,6 +1037,219 @@
       });
     });
   });
+
+  /* describe('deleteFiles', () => {
+    let readCount: number;
+
+    beforeEach(() => {
+      readCount = 0;
+    });
+
+    it('should accept only a callback', done => {
+      const files = [bucket.file('1'), bucket.file('2')].map(file => {
+        file.delete = () => {
+          return Promise.resolve();
+        };
+        return file;
+      });
+
+      const readable = new stream.Readable({
+        objectMode: true,
+        read() {
+          if (readCount < 1) {
+            this.push(files[readCount]);
+            readCount++;
+          } else {
+            this.push(null);
+          }
+        },
+      });
+
+      bucket.getFilesStream = (query: {}) => {
+        assert.deepStrictEqual(query, {});
+        return readable;
+      };
+
+      bucket.deleteFiles(done);
+    });
+
+    it('should get files from the bucket', done => {
+      const query = {a: 'b', c: 'd'};
+
+      const files = [bucket.file('1'), bucket.file('2')].map(file => {
+        file.delete = () => {
+          return Promise.resolve();
+        };
+        return file;
+      });
+
+      const readable = new stream.Readable({
+        objectMode: true,
+        read() {
+          if (readCount < 1) {
+            this.push(files[readCount]);
+            readCount++;
+          } else {
+            this.push(null);
+          }
+        },
+      });
+
+      bucket.getFilesStream = (query_: {}) => {
+        assert.deepStrictEqual(query_, query);
+        return readable;
+      };
+
+      bucket.deleteFiles(query, done);
+    });
+
+    it('should process 10 files at a time', done => {
+      pLimitOverride = (limit: number) => {
+        assert.strictEqual(limit, 10);
+        setImmediate(done);
+        return () => {};
+      };
+
+      const files = [bucket.file('1'), bucket.file('2')].map(file => {
+        file.delete = () => {
+          return Promise.resolve();
+        };
+        return file;
+      });
+
+      const readable = new stream.Readable({
+        objectMode: true,
+        read() {
+          if (readCount < 1) {
+            this.push(files[readCount]);
+            readCount++;
+          } else {
+            this.push(null);
+          }
+        },
+      });
+
+      bucket.getFilesStream = () => readable;
+      bucket.deleteFiles({}, assert.ifError);
+    });
+
+    it('should delete the files', done => {
+      const query = {};
+      let timesCalled = 0;
+
+      const files = [bucket.file('1'), bucket.file('2')].map(file => {
+        file.delete = (query_: {}) => {
+          timesCalled++;
+          assert.strictEqual(query_, query);
+          return Promise.resolve();
+        };
+        return file;
+      });
+
+      const readable = new stream.Readable({
+        objectMode: true,
+        read() {
+          if (readCount < files.length) {
+            this.push(files[readCount]);
+            readCount++;
+          } else {
+            this.push(null);
+          }
+        },
+      });
+
+      bucket.getFilesStream = (query_: {}) => {
+        assert.strictEqual(query_, query);
+        return readable;
+      };
+
+      bucket.deleteFiles(query, (err: Error) => {
+        assert.ifError(err);
+        assert.strictEqual(timesCalled, files.length);
+        done();
+      });
+    });
+
+    it('should execute callback with error from getting files', done => {
+      const error = new Error('Error.');
+      const readable = new stream.Readable({
+        objectMode: true,
+        read() {
+          this.destroy(error);
+        },
+      });
+
+      bucket.getFilesStream = () => {
+        return readable;
+      };
+
+      bucket.deleteFiles({}, (err: Error) => {
+        assert.strictEqual(err, error);
+        done();
+      });
+    });
+
+    it('should execute callback with error from deleting file', done => {
+      const error = new Error('Error.');
+
+      const files = [bucket.file('1'), bucket.file('2')].map(file => {
+        file.delete = () => Promise.reject(error);
+        return file;
+      });
+
+      const readable = new stream.Readable({
+        objectMode: true,
+        read() {
+          if (readCount < files.length) {
+            this.push(files[readCount]);
+            readCount++;
+          } else {
+            this.push(null);
+          }
+        },
+      });
+
+      bucket.getFilesStream = () => {
+        return readable;
+      };
+
+      bucket.deleteFiles({}, (err: Error) => {
+        assert.strictEqual(err, error);
+        done();
+      });
+    });
+
+    it('should execute callback with queued errors', done => {
+      const error = new Error('Error.');
+
+      const files = [bucket.file('1'), bucket.file('2')].map(file => {
+        file.delete = () => Promise.reject(error);
+        return file;
+      });
+
+      const readable = new stream.Readable({
+        objectMode: true,
+        read() {
+          if (readCount < files.length) {
+            this.push(files[readCount]);
+            readCount++;
+          } else {
+            this.push(null);
+          }
+        },
+      });
+
+      bucket.getFilesStream = () => {
+        return readable;
+      };
+
+      bucket.deleteFiles({force: true}, (errs: Array<{}>) => {
+        assert.strictEqual(errs[0], error);
+        assert.strictEqual(errs[1], error);
+        done();
+      });
+    });
+  }); */
 
   describe('deleteLabels', () => {
     describe('all labels', () => {
@@ -1610,13 +1723,10 @@
       });
     });
 
-<<<<<<< HEAD
-    it('should return soft-deleted Files if queried for softDeleted', () => {
-=======
-    it('should add nextPageToken to fields for autoPaginate', done => {
+    /* it('should add nextPageToken to fields for autoPaginate', done => {
       bucket.request = (
         reqOpts: DecorateRequestOptions,
-        callback: Function
+        callback: Function,
       ) => {
         assert.strictEqual(reqOpts.qs.fields, 'items(name),nextPageToken');
         callback(null, {
@@ -1632,12 +1742,11 @@
           assert.strictEqual(files[0].name, 'fake-file-name');
           assert.strictEqual(nextQuery.pageToken, 'fake-page-token');
           done();
-        }
+        },
       );
-    });
-
-    it('should return soft-deleted Files if queried for softDeleted', done => {
->>>>>>> 4481456c
+    }); */
+
+    it('should return soft-deleted Files if queried for softDeleted', () => {
       const softDeletedTime = new Date('1/1/2024').toISOString();
       bucket.storageTransport.makeRequest = sandbox.stub().resolves({
         items: [{name: 'fake-file-name', generation: 1, softDeletedTime}],
@@ -1824,7 +1933,12 @@
       const fakeItems = [{id: '1'}, {id: '2'}, {id: '3'}];
       const response = {items: fakeItems};
 
-      bucket.storageTransport.makeRequest = sandbox.stub().resolves(response);
+      bucket.storageTransport.makeRequest = sandbox
+        .stub()
+        .callsFake((reqOpts, callback) => {
+          callback(null, response);
+          return Promise.resolve();
+        });
 
       let callCount = 0;
       const fakeNotifications = [{}, {}, {}];
@@ -1932,7 +2046,7 @@
 
       bucket.storageTransport.makeRequest = sandbox
         .stub()
-        .callsFake(reqOpts => {
+        .callsFake((reqOpts, callback) => {
           assert.deepStrictEqual(reqOpts, {
             method: 'POST',
             url: '/b/lockRetentionPolicy',
@@ -1940,6 +2054,7 @@
               ifMetagenerationMatch: metageneration,
             },
           });
+          callback(null, {});
           return Promise.resolve({});
         });
 
@@ -2148,29 +2263,24 @@
     });
   });
 
-<<<<<<< HEAD
-=======
   describe('restore', () => {
     it('should pass options to underlying request call', async () => {
-      bucket.request = function (
-        reqOpts: DecorateRequestOptions,
-        callback_: Function
-      ) {
-        assert.strictEqual(this, bucket);
-        assert.deepStrictEqual(reqOpts, {
-          method: 'POST',
-          uri: '/restore',
-          qs: {generation: 123456789},
-        });
-        assert.strictEqual(callback_, undefined);
-        return [];
-      };
-
-      await bucket.restore({generation: 123456789});
-    });
-  });
-
-  describe('request', () => {
+      bucket.storageTransport.makeRequest = sandbox
+        .stub()
+        .callsFake(reqOpts => {
+          assert.deepStrictEqual(reqOpts, {
+            method: 'POST',
+            url: '/b/restore',
+            queryParameters: {generation: '123456789'},
+          });
+          return [];
+        });
+
+      await bucket.restore({generation: '123456789'});
+    });
+  });
+
+  /* describe('request', () => {
     const USER_PROJECT = 'grape-spaceship-123';
 
     beforeEach(() => {
@@ -2179,7 +2289,7 @@
 
     it('should set the userProject if qs is undefined', done => {
       FakeServiceObject.prototype.request = ((
-        reqOpts: DecorateRequestOptions
+        reqOpts: DecorateRequestOptions,
       ) => {
         assert.strictEqual(reqOpts.qs.userProject, USER_PROJECT);
         done();
@@ -2197,7 +2307,7 @@
       };
 
       FakeServiceObject.prototype.request = ((
-        reqOpts: DecorateRequestOptions
+        reqOpts: DecorateRequestOptions,
       ) => {
         assert.strictEqual(reqOpts.qs.userProject, USER_PROJECT);
         assert.strictEqual(reqOpts.qs, options.qs);
@@ -2217,7 +2327,7 @@
       };
 
       FakeServiceObject.prototype.request = ((
-        reqOpts: DecorateRequestOptions
+        reqOpts: DecorateRequestOptions,
       ) => {
         assert.strictEqual(reqOpts.qs.userProject, fakeUserProject);
         done();
@@ -2240,9 +2350,8 @@
 
       bucket.request(options, done);
     });
-  });
-
->>>>>>> 4481456c
+  }); */
+
   describe('setLabels', () => {
     it('should correctly call setMetadata', done => {
       const labels = {};
