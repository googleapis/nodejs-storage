--- conflicted
+++ resolved
@@ -1999,23 +1999,6 @@
       writable.write('data');
     });
 
-<<<<<<< HEAD
-=======
-    it('should start a resumable upload if configPath is provided', done => {
-      const options = {
-        metadata: METADATA,
-        configPath: '/config/path.json',
-      };
-      const writable = file.createWriteStream(options);
-
-      file.startResumableUpload_ = (stream: {}, options_: {}) => {
-        done();
-      };
-
-      writable.write('data');
-    });
-
->>>>>>> c3240060
     it('should start a resumable upload if specified', done => {
       const options = {
         metadata: METADATA,
@@ -2031,129 +2014,6 @@
       writable.write('data');
     });
 
-<<<<<<< HEAD
-=======
-    it('should check if xdg-basedir is writable', done => {
-      const fakeDir = 'fake-xdg-dir';
-
-      xdgConfigOverride = fakeDir;
-
-      Object.assign(fakeFs, {
-        access(dir: {}) {
-          assert.strictEqual(dir, fakeDir);
-          done();
-        },
-      });
-
-      file.createWriteStream({resumable: true}).write('data');
-    });
-
-    it('should fall back to checking tmpdir', done => {
-      const fakeDir = 'fake-tmp-dir';
-
-      xdgConfigOverride = false;
-
-      fakeOs.tmpdir = () => {
-        return fakeDir;
-      };
-
-      Object.assign(fakeFs, {
-        access(dir: {}) {
-          assert.strictEqual(dir, fakeDir);
-          done();
-        },
-      });
-
-      file.createWriteStream({resumable: true}).write('data');
-    });
-
-    describe('config directory does not exist', () => {
-      const CONFIG_DIR = path.join(os.tmpdir(), `/fake-xdg-dir/${Date.now()}`);
-
-      beforeEach(() => {
-        xdgConfigOverride = CONFIG_DIR;
-        fakeFs.access = fsCached.access;
-      });
-
-      it('should attempt to create the config directory', done => {
-        Object.assign(fakeFs, {
-          mkdir(dir: string, options: {}) {
-            assert.strictEqual(dir, CONFIG_DIR);
-            assert.deepStrictEqual(options, {mode: 0o0700});
-            done();
-          },
-        });
-
-        const writable = file.createWriteStream({resumable: true});
-        writable.write('data');
-      });
-
-      it('should start a resumable upload if config directory created successfully', done => {
-        Object.assign(fakeFs, {
-          mkdir(dir: string, options: {}, callback: Function) {
-            callback();
-          },
-        });
-
-        file.startResumableUpload_ = () => {
-          // If no error is thrown here, we know the request completed successfully.
-          done();
-        };
-
-        file.createWriteStream().write('data');
-      });
-
-      it('should return error if resumable was requested, but a config directory could not be created', done => {
-        Object.assign(fakeFs, {
-          mkdir(dir: string, options: {}, callback: Function) {
-            callback(new Error());
-          },
-        });
-
-        const writable = file.createWriteStream({resumable: true});
-
-        writable.on('error', (err: ResumableUploadError) => {
-          assert.strictEqual(err.name, 'ResumableUploadError');
-          assert.strictEqual(
-            err.message,
-            [
-              'A resumable upload could not be performed. The directory,',
-              `${CONFIG_DIR}, is not writable. You may try another upload,`,
-              'this time setting `options.resumable` to `false`.',
-            ].join(' ')
-          );
-          assert.strictEqual(
-            err.additionalInfo,
-            'The directory does not exist.'
-          );
-
-          done();
-        });
-
-        writable.write('data');
-      });
-
-      it('should fallback to a simple upload if the config directory could not be created', done => {
-        const options = {
-          metadata: METADATA,
-          customValue: true,
-        };
-
-        Object.assign(fakeFs, {
-          mkdir(dir: string, options: {}, callback: Function) {
-            callback(new Error());
-          },
-        });
-
-        file.startSimpleUpload_ = (stream: Stream, _options: {}) => {
-          done();
-        };
-
-        file.createWriteStream(options).write('data');
-      });
-    });
-
->>>>>>> c3240060
     it('should default to a resumable upload', done => {
       const writable = file.createWriteStream({
         metadata: METADATA,
