// Copyright 2019 Google LLC
//
// Licensed under the Apache License, Version 2.0 (the "License");
// you may not use this file except in compliance with the License.
// You may obtain a copy of the License at
//
//      http://www.apache.org/licenses/LICENSE-2.0
//
// Unless required by applicable law or agreed to in writing, software
// distributed under the License is distributed on an "AS IS" BASIS,
// WITHOUT WARRANTIES OR CONDITIONS OF ANY KIND, either express or implied.
// See the License for the specific language governing permissions and
// limitations under the License.

import {
  ApiError,
  DecorateRequestOptions,
  ServiceObject,
  ServiceObjectConfig,
  util,
} from '@google-cloud/common';
import {PromisifyAllOptions} from '@google-cloud/promisify';
import * as assert from 'assert';
import {describe, it} from 'mocha';
import * as crypto from 'crypto';
import * as duplexify from 'duplexify';
import * as extend from 'extend';
import * as fs from 'fs';
import * as resumableUpload from 'gcs-resumable-upload';
import * as proxyquire from 'proxyquire';
import * as sinon from 'sinon';
import * as stream from 'stream';
import {Readable} from 'stream';
import * as through from 'through2';
import * as tmp from 'tmp';
import * as zlib from 'zlib';
import * as gaxios from 'gaxios';

import {
  Bucket,
  File,
  FileOptions,
  GetFileMetadataOptions,
  PolicyDocument,
  SetFileMetadataOptions,
<<<<<<< HEAD
  GetSignedUrlConfig,
=======
  GetSignedPolicyOptions,
>>>>>>> 531050a0
} from '../src';

let promisified = false;
let makeWritableStreamOverride: Function | null;
let handleRespOverride: Function | null;
const fakeUtil = Object.assign({}, util, {
  handleResp() {
    (handleRespOverride || util.handleResp).apply(null, arguments);
  },

  makeWritableStream() {
    const args = arguments;
    (makeWritableStreamOverride || util.makeWritableStream).apply(null, args);
  },
});

const fakePromisify = {
  // tslint:disable-next-line:variable-name
  promisifyAll(Class: Function, options: PromisifyAllOptions) {
    if (Class.name !== 'File') {
      return;
    }

    promisified = true;
    assert.deepStrictEqual(options.exclude, ['request', 'setEncryptionKey']);
  },
};

const fsCached = extend(true, {}, fs);
const fakeFs = extend(true, {}, fsCached);

const zlibCached = extend(true, {}, zlib);
let createGunzipOverride: Function | null;
const fakeZlib = extend(true, {}, zlib, {
  createGunzip() {
    return (createGunzipOverride || zlibCached.createGunzip).apply(
      null,
      arguments
    );
  },
});

let hashStreamValidationOverride: Function | null;
const hashStreamValidation = require('hash-stream-validation');
function fakeHashStreamValidation() {
  return (hashStreamValidationOverride || hashStreamValidation).apply(
    null,
    arguments
  );
}

const osCached = extend(true, {}, require('os'));
const fakeOs = extend(true, {}, osCached);

// tslint:disable-next-line: no-any
let resumableUploadOverride: any;
function fakeResumableUpload() {
  return () => {
    return resumableUploadOverride || resumableUpload;
  };
}
Object.assign(fakeResumableUpload, {
  createURI(
    ...args: [resumableUpload.UploadConfig, resumableUpload.CreateUriCallback]
  ) {
    let createURI = resumableUpload.createURI;

    if (resumableUploadOverride && resumableUploadOverride.createURI) {
      createURI = resumableUploadOverride.createURI;
    }

    return createURI.apply(null, args);
  },
});
Object.assign(fakeResumableUpload, {
  upload(...args: [resumableUpload.UploadConfig]) {
    let upload = resumableUpload.upload;
    if (resumableUploadOverride && resumableUploadOverride.upload) {
      upload = resumableUploadOverride.upload;
    }
    return upload.apply(null, args);
  },
});

class FakeServiceObject extends ServiceObject {
  calledWith_: IArguments;
  constructor(config: ServiceObjectConfig) {
    super(config);
    this.calledWith_ = arguments;
  }
}

// tslint:disable-next-line: no-any
let xdgConfigOverride: any;
const xdgBasedirCached = require('xdg-basedir');
const fakeXdgBasedir = extend(true, {}, xdgBasedirCached);
Object.defineProperty(fakeXdgBasedir, 'config', {
  get() {
    return xdgConfigOverride === false
      ? false
      : xdgConfigOverride || xdgBasedirCached.config;
  },
});

const fakeSigner = {
  URLSigner: () => {},
};

describe('File', () => {
  // tslint:disable-next-line:variable-name no-any
  let File: any;
  // tslint:disable-next-line: no-any
  let file: any;

  const FILE_NAME = 'file-name.png';
  // tslint:disable-next-line: no-any
  let directoryFile: any;

  // tslint:disable-next-line: no-any
  let specialCharsFile: any;

  // tslint:disable-next-line: no-any
  let STORAGE: any;
  // tslint:disable-next-line: no-any
  let BUCKET: any;

  before(() => {
    File = proxyquire('../src/file.js', {
      '@google-cloud/common': {
        ServiceObject: FakeServiceObject,
        util: fakeUtil,
      },
      '@google-cloud/promisify': fakePromisify,
      fs: fakeFs,
      'gcs-resumable-upload': fakeResumableUpload,
      'hash-stream-validation': fakeHashStreamValidation,
      os: fakeOs,
      './signer': fakeSigner,
      'xdg-basedir': fakeXdgBasedir,
      zlib: fakeZlib,
    }).File;
  });

  beforeEach(() => {
    extend(true, fakeFs, fsCached);
    extend(true, fakeOs, osCached);
    xdgConfigOverride = null;
    // tslint:disable-next-line:no-any
    FakeServiceObject.prototype.request = util.noop as any;

    STORAGE = {
      createBucket: util.noop,
      request: util.noop,
      // tslint:disable-next-line: no-any
      makeAuthenticatedRequest(req: {}, callback: any) {
        if (callback) {
          (callback.onAuthenticated || callback)(null, req);
        }
      },
      bucket(name: string) {
        return new Bucket(this, name);
      },
    };

    BUCKET = new Bucket(STORAGE, 'bucket-name');
    file = new File(BUCKET, FILE_NAME);

    directoryFile = new File(BUCKET, 'directory/file.jpg');
    directoryFile.request = util.noop;

    specialCharsFile = new File(BUCKET, "special/azAZ!*'()*%/file.jpg");
    specialCharsFile.request = util.noop;

    createGunzipOverride = null;
    handleRespOverride = null;
    hashStreamValidationOverride = null;
    makeWritableStreamOverride = null;
    resumableUploadOverride = null;
  });

  describe('initialization', () => {
    it('should promisify all the things', () => {
      assert(promisified);
    });

    it('should assign file name', () => {
      assert.strictEqual(file.name, FILE_NAME);
    });

    it('should assign the bucket instance', () => {
      assert.strictEqual(file.bucket, BUCKET);
    });

    it('should assign the storage instance', () => {
      assert.strictEqual(file.storage, BUCKET.storage);
    });

    it('should not strip leading slashes', () => {
      const file = new File(BUCKET, '/name');
      assert.strictEqual(file.name, '/name');
    });

    it('should assign KMS key name', () => {
      const kmsKeyName = 'kms-key-name';
      const file = new File(BUCKET, '/name', {kmsKeyName});
      assert.strictEqual(file.kmsKeyName, kmsKeyName);
    });

    it('should accept specifying a generation', () => {
      const file = new File(BUCKET, 'name', {generation: 2});
      assert.strictEqual(file.generation, 2);
    });

    it('should inherit from ServiceObject', () => {
      assert(file instanceof ServiceObject);

      const calledWith = file.calledWith_[0];

      assert.strictEqual(calledWith.parent, BUCKET);
      assert.strictEqual(calledWith.baseUrl, '/o');
      assert.strictEqual(calledWith.id, encodeURIComponent(FILE_NAME));
      assert.deepStrictEqual(calledWith.methods, {
        delete: {reqOpts: {qs: {}}},
        exists: {reqOpts: {qs: {}}},
        get: {reqOpts: {qs: {}}},
        getMetadata: {reqOpts: {qs: {}}},
        setMetadata: {reqOpts: {qs: {}}},
      });
    });

    it('should set the correct query string with a generation', () => {
      const options = {generation: 2};
      const file = new File(BUCKET, 'name', options);

      const calledWith = file.calledWith_[0];

      assert.deepStrictEqual(calledWith.methods, {
        delete: {reqOpts: {qs: options}},
        exists: {reqOpts: {qs: options}},
        get: {reqOpts: {qs: options}},
        getMetadata: {reqOpts: {qs: options}},
        setMetadata: {reqOpts: {qs: options}},
      });
    });

    it('should set the correct query string with a userProject', () => {
      const options = {userProject: 'user-project'};
      const file = new File(BUCKET, 'name', options);

      const calledWith = file.calledWith_[0];

      assert.deepStrictEqual(calledWith.methods, {
        delete: {reqOpts: {qs: options}},
        exists: {reqOpts: {qs: options}},
        get: {reqOpts: {qs: options}},
        getMetadata: {reqOpts: {qs: options}},
        setMetadata: {reqOpts: {qs: options}},
      });
    });

    it('should not strip leading slash name in ServiceObject', () => {
      const file = new File(BUCKET, '/name');
      const calledWith = file.calledWith_[0];

      assert.strictEqual(calledWith.id, encodeURIComponent('/name'));
    });

    it('should set a custom encryption key', done => {
      const key = 'key';

      const setEncryptionKey = File.prototype.setEncryptionKey;
      File.prototype.setEncryptionKey = (key_: {}) => {
        File.prototype.setEncryptionKey = setEncryptionKey;
        assert.strictEqual(key_, key);
        done();
      };

      const _file = new File(BUCKET, FILE_NAME, {encryptionKey: key});
    });

    describe('userProject', () => {
      const USER_PROJECT = 'grapce-spaceship-123';

      it('should localize the Bucket#userProject', () => {
        const bucket = new Bucket(STORAGE, 'bucket-name', {
          userProject: USER_PROJECT,
        });

        const file = new File(bucket, '/name');
        assert.strictEqual(file.userProject, USER_PROJECT);
      });

      it('should accept a userProject option', () => {
        const file = new File(BUCKET, '/name', {
          userProject: USER_PROJECT,
        });

        assert.strictEqual(file.userProject, USER_PROJECT);
      });
    });
  });

  describe('copy', () => {
    describe('depricate `keepAcl`', () => {
      // tslint:disable-next-line: no-any
      let STORAGE2: any;
      // tslint:disable-next-line: no-any
      let BUCKET2: any;
      // tslint:disable-next-line: no-any
      let file2: any;
      beforeEach(() => {
        STORAGE2 = {
          createBucket: util.noop,
          request: util.noop,
          // tslint:disable-next-line: no-any
          makeAuthenticatedRequest(req: {}, callback: any) {
            if (callback) {
              (callback.onAuthenticated || callback)(null, req);
            }
          },
          bucket(name: string) {
            return new Bucket(this, name);
          },
        };
        BUCKET2 = new Bucket(STORAGE, 'bucket-name');
        file2 = new File(BUCKET, FILE_NAME);
      });

      it('should warn if `keepAcl` parameter is passed', done => {
        file.request = util.noop;

        // since --throw-deprication is enabled using try=>catch block
        try {
          file.copy('newFile', {keepAcl: 'private'}, assert.ifError);
        } catch (err) {
          assert.strictEqual(
            err.message,
            'keepAcl parameter is not supported and will be removed in the next major'
          );
          assert.strictEqual(err.name, 'DeprecationWarning');
          done();
        }
      });

      it('should warn only once `keepAcl` parameter is passed', done => {
        file.request = util.noop;

        // since --throw-deprication is enabled using try=>catch block
        try {
          file.copy('newFile', {keepAcl: 'private'}, assert.ifError);
        } catch (err) {
          assert.strictEqual(
            err.message,
            'keepAcl parameter is not supported and will be removed in the next major'
          );
          assert.strictEqual(err.name, 'DeprecationWarning');
        }
        file2.copy('newFile2', {keepAcl: 'private'}, assert.ifError);
        done();
      });
    });

    it('should throw if no destination is provided', () => {
      assert.throws(() => {
        file.copy();
      }, /Destination file should have a name\./);
    });

    it('should URI encode file names', done => {
      const newFile = new File(BUCKET, 'nested/file.jpg');

      const expectedPath = `/rewriteTo/b/${
        file.bucket.name
      }/o/${encodeURIComponent(newFile.name)}`;

      directoryFile.request = (reqOpts: DecorateRequestOptions) => {
        assert.strictEqual(reqOpts.uri, expectedPath);
        done();
      };

      directoryFile.copy(newFile);
    });

    it('should execute callback with error & API response', done => {
      const error = new Error('Error.');
      const apiResponse = {};

      const newFile = new File(BUCKET, 'new-file');

      file.request = (reqOpts: DecorateRequestOptions, callback: Function) => {
        callback(error, apiResponse);
      };

      file.copy(newFile, (err: Error, file: {}, apiResponse_: {}) => {
        assert.strictEqual(err, error);
        assert.strictEqual(file, null);
        assert.strictEqual(apiResponse_, apiResponse);

        done();
      });
    });

    it('should send query.sourceGeneration if File has one', done => {
      const versionedFile = new File(BUCKET, 'name', {generation: 1});
      const newFile = new File(BUCKET, 'new-file');

      versionedFile.request = (reqOpts: DecorateRequestOptions) => {
        assert.strictEqual(reqOpts.qs.sourceGeneration, 1);
        done();
      };

      versionedFile.copy(newFile, assert.ifError);
    });

    it('should accept an options object', done => {
      const newFile = new File(BUCKET, 'name');
      const options = {
        option: true,
      };

      file.request = (reqOpts: DecorateRequestOptions) => {
        assert.deepStrictEqual(reqOpts.json, options);
        done();
      };

      file.copy(newFile, options, assert.ifError);
    });

    it('should pass through userProject', done => {
      const options = {
        userProject: 'user-project',
      };
      const originalOptions = Object.assign({}, options);
      const newFile = new File(BUCKET, 'new-file');

      file.request = (reqOpts: DecorateRequestOptions) => {
        assert.strictEqual(reqOpts.qs.userProject, options.userProject);
        assert.strictEqual(reqOpts.json.userProject, undefined);
        assert.deepStrictEqual(options, originalOptions);
        done();
      };

      file.copy(newFile, options, assert.ifError);
    });

    it('should set correct headers when file is encrypted', done => {
      file.encryptionKey = {};
      file.encryptionKeyBase64 = 'base64';
      file.encryptionKeyHash = 'hash';

      const newFile = new File(BUCKET, 'new-file');

      file.request = (reqOpts: DecorateRequestOptions) => {
        assert.deepStrictEqual(reqOpts.headers, {
          'x-goog-copy-source-encryption-algorithm': 'AES256',
          'x-goog-copy-source-encryption-key': file.encryptionKeyBase64,
          'x-goog-copy-source-encryption-key-sha256': file.encryptionKeyHash,
        });
        done();
      };

      file.copy(newFile, assert.ifError);
    });

    it('should set encryption key on the new File instance', done => {
      const newFile = new File(BUCKET, 'new-file');
      newFile.encryptionKey = 'encryptionKey';

      file.setEncryptionKey = (encryptionKey: {}) => {
        assert.strictEqual(encryptionKey, newFile.encryptionKey);
        done();
      };

      file.copy(newFile, assert.ifError);
    });

    it('should set destination KMS key name', done => {
      const newFile = new File(BUCKET, 'new-file');
      newFile.kmsKeyName = 'kms-key-name';

      file.request = (reqOpts: DecorateRequestOptions) => {
        assert.strictEqual(
          reqOpts.qs.destinationKmsKeyName,
          newFile.kmsKeyName
        );
        assert.strictEqual(file.kmsKeyName, newFile.kmsKeyName);
        done();
      };

      file.copy(newFile, assert.ifError);
    });

    it('should set destination KMS key name from option', done => {
      const newFile = new File(BUCKET, 'new-file');
      const destinationKmsKeyName = 'destination-kms-key-name';

      file.request = (reqOpts: DecorateRequestOptions) => {
        assert.strictEqual(
          reqOpts.qs.destinationKmsKeyName,
          destinationKmsKeyName
        );
        assert.strictEqual(file.kmsKeyName, destinationKmsKeyName);
        done();
      };

      file.copy(newFile, {destinationKmsKeyName}, assert.ifError);
    });

    it('should accept predefined Acl', done => {
      const options = {
        predefinedAcl: 'authenticatedRead',
      };
      const newFile = new File(BUCKET, 'new-file');
      file.request = (reqOpts: DecorateRequestOptions) => {
        assert.strictEqual(
          reqOpts.qs.destinationPredefinedAcl,
          options.predefinedAcl
        );
        assert.strictEqual(reqOpts.json.destinationPredefinedAcl, undefined);
        done();
      };

      file.copy(newFile, options, assert.ifError);
    });

    it('should favor the option over the File KMS name', done => {
      const newFile = new File(BUCKET, 'new-file');
      newFile.kmsKeyName = 'incorrect-kms-key-name';
      const destinationKmsKeyName = 'correct-kms-key-name';

      file.request = (reqOpts: DecorateRequestOptions) => {
        assert.strictEqual(
          reqOpts.qs.destinationKmsKeyName,
          destinationKmsKeyName
        );
        assert.strictEqual(file.kmsKeyName, destinationKmsKeyName);
        done();
      };

      file.copy(newFile, {destinationKmsKeyName}, assert.ifError);
    });

    it('should remove custom encryption interceptor if rotating to KMS', done => {
      const newFile = new File(BUCKET, 'new-file');
      const destinationKmsKeyName = 'correct-kms-key-name';

      file.encryptionKeyInterceptor = {};
      file.interceptors = [{}, file.encryptionKeyInterceptor, {}];

      file.request = () => {
        assert.strictEqual(file.interceptors.length, 2);
        assert(file.interceptors.indexOf(file.encryptionKeyInterceptor) === -1);
        done();
      };

      file.copy(newFile, {destinationKmsKeyName}, assert.ifError);
    });

    describe('destination types', () => {
      function assertPathEquals(
        // tslint:disable-next-line no-any
        file: any,
        expectedPath: string,
        callback: Function
      ) {
        file.request = (reqOpts: DecorateRequestOptions) => {
          assert.strictEqual(reqOpts.uri, expectedPath);
          callback();
        };
      }

      it('should allow a string', done => {
        const newFileName = 'new-file-name.png';
        const newFile = new File(BUCKET, newFileName);
        const expectedPath = `/rewriteTo/b/${file.bucket.name}/o/${newFile.name}`;
        assertPathEquals(file, expectedPath, done);
        file.copy(newFileName);
      });

      it('should allow a string with leading slash.', done => {
        const newFileName = '/new-file-name.png';
        const newFile = new File(BUCKET, newFileName);
        // File uri encodes file name when calling this.request during copy
        const expectedPath = `/rewriteTo/b/${
          file.bucket.name
        }/o/${encodeURIComponent(newFile.name)}`;
        assertPathEquals(file, expectedPath, done);
        file.copy(newFileName);
      });

      it('should allow a "gs://..." string', done => {
        const newFileName = 'gs://other-bucket/new-file-name.png';
        const expectedPath = `/rewriteTo/b/other-bucket/o/new-file-name.png`;
        assertPathEquals(file, expectedPath, done);
        file.copy(newFileName);
      });

      it('should allow a Bucket', done => {
        const expectedPath = `/rewriteTo/b/${BUCKET.name}/o/${file.name}`;
        assertPathEquals(file, expectedPath, done);
        file.copy(BUCKET);
      });

      it('should allow a File', done => {
        const newFile = new File(BUCKET, 'new-file');
        const expectedPath = `/rewriteTo/b/${BUCKET.name}/o/${newFile.name}`;
        assertPathEquals(file, expectedPath, done);
        file.copy(newFile);
      });

      it('should throw if a destination cannot be parsed', () => {
        assert.throws(() => {
          file.copy(() => {});
        }, /Destination file should have a name\./);
      });
    });

    describe('not finished copying', () => {
      const apiResponse = {
        rewriteToken: '...',
      };

      beforeEach(() => {
        file.request = (
          reqOpts: DecorateRequestOptions,
          callback: Function
        ) => {
          callback(null, apiResponse);
        };
      });

      it('should continue attempting to copy', done => {
        const newFile = new File(BUCKET, 'new-file');

        file.request = (
          reqOpts: DecorateRequestOptions,
          callback: Function
        ) => {
          file.copy = (newFile_: {}, options: {}, callback: Function) => {
            assert.strictEqual(newFile_, newFile);
            assert.deepStrictEqual(options, {token: apiResponse.rewriteToken});
            callback(); // done()
          };

          callback(null, apiResponse);
        };

        file.copy(newFile, done);
      });

      it('should pass the userProject in subsequent requests', done => {
        const newFile = new File(BUCKET, 'new-file');
        const fakeOptions = {
          userProject: 'grapce-spaceship-123',
        };

        file.request = (
          reqOpts: DecorateRequestOptions,
          callback: Function
        ) => {
          // tslint:disable-next-line no-any
          file.copy = (newFile_: {}, options: any) => {
            assert.notStrictEqual(options, fakeOptions);
            assert.strictEqual(options.userProject, fakeOptions.userProject);
            done();
          };

          callback(null, apiResponse);
        };

        file.copy(newFile, fakeOptions, assert.ifError);
      });

      it('should pass the KMS key name in subsequent requests', done => {
        const newFile = new File(BUCKET, 'new-file');
        const fakeOptions = {
          destinationKmsKeyName: 'kms-key-name',
        };

        file.request = (
          reqOpts: DecorateRequestOptions,
          callback: Function
        ) => {
          // tslint:disable-next-line no-any
          file.copy = (newFile_: {}, options: any) => {
            assert.strictEqual(
              options.destinationKmsKeyName,
              fakeOptions.destinationKmsKeyName
            );
            done();
          };

          callback(null, apiResponse);
        };

        file.copy(newFile, fakeOptions, assert.ifError);
      });

      it('should make the subsequent correct API request', done => {
        const newFile = new File(BUCKET, 'new-file');

        file.request = (reqOpts: DecorateRequestOptions) => {
          assert.strictEqual(reqOpts.qs.rewriteToken, apiResponse.rewriteToken);
          done();
        };

        file.copy(newFile, {token: apiResponse.rewriteToken}, assert.ifError);
      });
    });

    describe('returned File object', () => {
      beforeEach(() => {
        const resp = {success: true};
        file.request = (
          reqOpts: DecorateRequestOptions,
          callback: Function
        ) => {
          callback(null, resp);
        };
      });

      it('should re-use file object if one is provided', done => {
        const newFile = new File(BUCKET, 'new-file');
        file.copy(newFile, (err: Error, copiedFile: {}) => {
          assert.ifError(err);
          assert.deepStrictEqual(copiedFile, newFile);
          done();
        });
      });

      it('should create new file on the same bucket', done => {
        const newFilename = 'new-filename';
        file.copy(newFilename, (err: Error, copiedFile: File) => {
          assert.ifError(err);
          assert.strictEqual(copiedFile.bucket.name, BUCKET.name);
          assert.strictEqual(copiedFile.name, newFilename);
          done();
        });
      });

      it('should create new file on the destination bucket', done => {
        file.copy(BUCKET, (err: Error, copiedFile: File) => {
          assert.ifError(err);
          assert.strictEqual(copiedFile.bucket.name, BUCKET.name);
          assert.strictEqual(copiedFile.name, file.name);
          done();
        });
      });

      it('should pass apiResponse into callback', done => {
        file.copy(BUCKET, (err: Error, copiedFile: File, apiResponse: {}) => {
          assert.ifError(err);
          assert.deepStrictEqual({success: true}, apiResponse);
          done();
        });
      });
    });
  });

  describe('createReadStream', () => {
    function getFakeRequest(data?: {}) {
      let requestOptions: DecorateRequestOptions | undefined;

      class FakeRequest extends stream.Readable {
        constructor(_requestOptions?: DecorateRequestOptions) {
          super();
          requestOptions = _requestOptions;
          this._read = () => {
            if (data) {
              this.push(data);
            }
            this.push(null);
          };
        }

        static getRequestOptions() {
          return requestOptions;
        }
      }

      // Return a Proxy of FakeRequest which can be instantiated
      // without new.
      return new Proxy(FakeRequest, {
        apply(target, _, argumentsList) {
          return new target(...argumentsList);
        },
      });
    }

    function getFakeSuccessfulRequest(data: {}) {
      // tslint:disable-next-line:variable-name
      const FakeRequest = getFakeRequest(data);

      class FakeSuccessfulRequest extends FakeRequest {
        constructor(req?: DecorateRequestOptions) {
          super(req);

          const self = this;

          setImmediate(() => {
            const stream = new FakeRequest();
            self.emit('response', stream);
          });
        }
      }

      // Return a Proxy of FakeSuccessfulRequest which can be instantiated
      // without new.
      return new Proxy(FakeSuccessfulRequest, {
        apply(target, _, argumentsList) {
          return new target(...argumentsList);
        },
      });
    }

    function getFakeFailedRequest(error: Error) {
      // tslint:disable-next-line:variable-name
      const FakeRequest = getFakeRequest();

      class FakeFailedRequest extends FakeRequest {
        constructor(_req?: DecorateRequestOptions) {
          super(_req);

          const self = this;

          setImmediate(() => {
            self.emit('error', error);
          });
        }
      }

      // Return a Proxy of FakeFailedRequest which can be instantiated
      // without new.
      return new Proxy(FakeFailedRequest, {
        apply(target, _, argumentsList) {
          return new target(...argumentsList);
        },
      });
    }

    beforeEach(() => {
      handleRespOverride = (
        err: Error,
        res: {},
        body: {},
        callback: Function
      ) => {
        const rawResponseStream = through();
        Object.assign(rawResponseStream, {
          toJSON() {
            return {headers: {}};
          },
        });
        callback(null, null, rawResponseStream);
        setImmediate(() => {
          rawResponseStream.end();
        });
      };
    });

    it('should throw if both a range and validation is given', () => {
      assert.throws(() => {
        file.createReadStream({
          validation: true,
          start: 3,
          end: 8,
        });
      }, /Cannot use validation with file ranges \(start\/end\)\./);

      assert.throws(() => {
        file.createReadStream({
          validation: true,
          start: 3,
        });
      }, /Cannot use validation with file ranges \(start\/end\)\./);

      assert.throws(() => {
        file.createReadStream({
          validation: true,
          end: 8,
        });
      }, /Cannot use validation with file ranges \(start\/end\)\./);

      assert.doesNotThrow(() => {
        file.createReadStream({
          start: 3,
          end: 8,
        });
      });
    });

    it('should send query.generation if File has one', done => {
      const versionedFile = new File(BUCKET, 'file.txt', {generation: 1});

      versionedFile.requestStream = (rOpts: DecorateRequestOptions) => {
        assert.strictEqual(rOpts.qs.generation, 1);
        setImmediate(done);
        return duplexify();
      };

      versionedFile.createReadStream().resume();
    });

    it('should send query.userProject if provided', done => {
      const options = {
        userProject: 'user-project-id',
      };

      file.requestStream = (rOpts: DecorateRequestOptions) => {
        assert.strictEqual(rOpts.qs.userProject, options.userProject);
        setImmediate(done);
        return duplexify();
      };

      file.createReadStream(options).resume();
    });

    describe('authenticating', () => {
      it('should create an authenticated request', done => {
        file.requestStream = (opts: DecorateRequestOptions) => {
          assert.deepStrictEqual(opts, {
            forever: false,
            uri: '',
            headers: {
              'Accept-Encoding': 'gzip',
              'Cache-Control': 'no-store',
            },
            qs: {
              alt: 'media',
            },
          });
          setImmediate(() => {
            done();
          });
          return duplexify();
        };

        file.createReadStream().resume();
      });

      describe('errors', () => {
        const ERROR = new Error('Error.');

        beforeEach(() => {
          file.requestStream = () => {
            const stream = through();

            setImmediate(() => {
              stream.emit('error', ERROR);
            });

            return stream;
          };
        });

        it('should emit an error from authenticating', done => {
          file
            .createReadStream()
            .once('error', (err: Error) => {
              assert.strictEqual(err, ERROR);
              done();
            })
            .resume();
        });
      });
    });

    describe('requestStream', () => {
      it('should get readable stream from request', done => {
        file.requestStream = () => {
          setImmediate(() => {
            done();
          });

          return through();
        };

        file.createReadStream().resume();
      });

      it('should emit response event from request', done => {
        file.requestStream = getFakeSuccessfulRequest('body');

        file
          .createReadStream({validation: false})
          .on('response', () => {
            done();
          })
          .resume();
      });

      it('should let util.handleResp handle the response', done => {
        const response = {a: 'b', c: 'd'};

        handleRespOverride = (err: Error, response_: {}, body: {}) => {
          assert.strictEqual(err, null);
          assert.strictEqual(response_, response);
          assert.strictEqual(body, null);
          done();
        };

        file.requestStream = () => {
          const stream = through();
          setImmediate(() => {
            stream.emit('response', response);
          });
          return stream;
        };

        file.createReadStream().resume();
      });

      describe('errors', () => {
        const ERROR = new Error('Error.');

        beforeEach(() => {
          file.requestStream = getFakeFailedRequest(ERROR);
        });

        it('should emit the error', done => {
          file
            .createReadStream()
            .once('error', (err: Error) => {
              assert.deepStrictEqual(err, ERROR);
              done();
            })
            .resume();
        });

        it('should parse a response stream for a better error', done => {
          const rawResponsePayload = 'error message from body';
          const rawResponseStream = through();
          const requestStream = through();

          handleRespOverride = (
            err: Error,
            res: {},
            body: {},
            callback: Function
          ) => {
            callback(ERROR, null, res);
            setImmediate(() => {
              rawResponseStream.end(rawResponsePayload);
            });
          };

          file.requestStream = () => {
            setImmediate(() => {
              requestStream.emit('response', rawResponseStream);
            });
            return requestStream;
          };

          file
            .createReadStream()
            .once('error', (err: Error) => {
              assert.strictEqual(err, ERROR);
              assert.strictEqual(err.message, rawResponsePayload);
              done();
            })
            .resume();
        });

        it('should emit errors from the request stream', done => {
          const error = new Error('Error.');
          const rawResponseStream = through();
          // tslint:disable-next-line:no-any
          (rawResponseStream as any).toJSON = () => {
            return {headers: {}};
          };
          const requestStream = through();

          handleRespOverride = (
            err: Error,
            res: {},
            body: {},
            callback: Function
          ) => {
            callback(null, null, rawResponseStream);
            setImmediate(() => {
              rawResponseStream.emit('error', error);
            });
          };

          file.requestStream = () => {
            setImmediate(() => {
              requestStream.emit('response', rawResponseStream);
            });
            return requestStream;
          };

          file
            .createReadStream()
            .on('error', (err: Error) => {
              assert.strictEqual(err, error);
              done();
            })
            .resume();
        });

        it('should not handle both error and end events', done => {
          const error = new Error('Error.');
          const rawResponseStream = through();
          // tslint:disable-next-line:no-any
          (rawResponseStream as any).toJSON = () => {
            return {headers: {}};
          };
          const requestStream = through();

          handleRespOverride = (
            err: Error,
            res: {},
            body: {},
            callback: Function
          ) => {
            callback(null, null, rawResponseStream);
            setImmediate(() => {
              rawResponseStream.emit('error', error);
            });
          };

          file.requestStream = () => {
            setImmediate(() => {
              requestStream.emit('response', rawResponseStream);
            });
            return requestStream;
          };

          file.getMetadata = (options: object, callback: Function) => {
            callback();
          };

          let errorReceived = false;
          file
            .createReadStream({validation: false})
            .on('error', (err: Error) => {
              errorReceived = true;
              assert.strictEqual(err, error);
              rawResponseStream.emit('end');
              setImmediate(done);
            })
            .on('end', () => {
              done(new Error('Should not have been called.'));
            })
            .resume();
        });
      });
    });

    describe('compression', () => {
      const DATA = 'test data';
      const GZIPPED_DATA = zlib.gzipSync(DATA);

      beforeEach(() => {
        handleRespOverride = (
          err: Error,
          res: {},
          body: {},
          callback: Function
        ) => {
          const rawResponseStream = through();
          Object.assign(rawResponseStream, {
            toJSON() {
              return {
                headers: {
                  'content-encoding': 'gzip',
                },
              };
            },
          });
          callback(null, null, rawResponseStream);
          setImmediate(() => {
            rawResponseStream.end(GZIPPED_DATA);
          });
        };
        file.requestStream = getFakeSuccessfulRequest(GZIPPED_DATA);
      });

      it('should gunzip the response', done => {
        file
          .createReadStream()
          .once('error', done)
          .on('data', (data: {}) => {
            assert.strictEqual(data.toString(), DATA);
            done();
          })
          .resume();
      });

      it('should not gunzip the response if "decompress: false" is passed', done => {
        file
          .createReadStream({decompress: false})
          .once('error', done)
          .on('data', (data: {}) => {
            assert.strictEqual(data, GZIPPED_DATA);
            done();
          })
          .resume();
      });

      it('should emit errors from the gunzip stream', done => {
        const error = new Error('Error.');
        const createGunzipStream = through();
        createGunzipOverride = () => {
          process.nextTick(() => {
            createGunzipStream.emit('error', error);
          });
          return createGunzipStream;
        };
        file
          .createReadStream()
          .on('error', (err: Error) => {
            assert.strictEqual(err, error);
            done();
          })
          .resume();
      });

      it('should not handle both error and end events', done => {
        const error = new Error('Error.');
        const createGunzipStream = through();
        createGunzipOverride = () => {
          process.nextTick(() => {
            createGunzipStream.emit('error', error);
          });
          return createGunzipStream;
        };
        file.getMetadata = (options: object, callback: Function) => {
          callback();
        };
        file
          .createReadStream({validation: false})
          .on('error', (err: Error) => {
            assert.strictEqual(err, error);
            createGunzipStream.emit('end');
            setImmediate(done);
          })
          .on('end', () => {
            done(new Error('Should not have been called.'));
          })
          .resume();
      });
    });

    describe('validation', () => {
      const data = 'test';
      let fakeValidationStream: stream.Stream & {test: Function};

      beforeEach(() => {
        file.metadata.mediaLink = 'http://uri';

        file.getMetadata = (options: {}, callback: Function) => {
          file.metadata = {
            crc32c: '####wA==',
            md5Hash: 'CY9rzUYh03PK3k6DJie09g==',
          };
          callback();
        };

        fakeValidationStream = Object.assign(through(), {test: () => true});
        hashStreamValidationOverride = () => {
          return fakeValidationStream;
        };
      });

      describe('server decompression', () => {
        beforeEach(() => {
          handleRespOverride = (
            err: Error,
            res: {},
            body: {},
            callback: Function
          ) => {
            const rawResponseStream = through();
            Object.assign(rawResponseStream, {
              toJSON() {
                return {
                  headers: {},
                };
              },
            });
            callback(null, null, rawResponseStream);
            setImmediate(() => {
              rawResponseStream.end(data);
            });
          };
          file.requestStream = getFakeSuccessfulRequest(data);
        });

        it('should skip validation if file was stored compressed', done => {
          const validateStub = sinon.stub().returns(true);
          fakeValidationStream.test = validateStub;

          file.getMetadata = (options: {}, callback: Function) => {
            file.metadata = {
              crc32c: '####wA==',
              md5Hash: 'CY9rzUYh03PK3k6DJie09g==',
              contentEncoding: 'gzip',
            };
            callback();
          };

          file
            .createReadStream({validation: 'crc32c'})
            .on('error', done)
            .on('end', () => {
              assert(validateStub.notCalled);
              done();
            })
            .resume();
        });
      });

      it('should emit errors from the validation stream', done => {
        const error = new Error('Error.');

        hashStreamValidationOverride = () => {
          setImmediate(() => {
            fakeValidationStream.emit('error', error);
          });
          return fakeValidationStream;
        };

        file.requestStream = getFakeSuccessfulRequest(data);

        file
          .createReadStream()
          .on('error', (err: Error) => {
            assert.strictEqual(err, error);
            done();
          })
          .resume();
      });

      it('should not handle both error and end events', done => {
        const error = new Error('Error.');

        hashStreamValidationOverride = () => {
          setImmediate(() => {
            fakeValidationStream.emit('error', error);
          });
          return fakeValidationStream;
        };

        file.requestStream = getFakeSuccessfulRequest(data);

        file
          .createReadStream()
          .on('error', (err: Error) => {
            assert.strictEqual(err, error);
            fakeValidationStream.emit('end');
            setImmediate(done);
          })
          .on('end', () => {
            done(new Error('Should not have been called.'));
          })
          .resume();
      });

      it('should pass the userProject to getMetadata', done => {
        const fakeOptions = {
          userProject: 'grapce-spaceship-123',
        };

        file.getMetadata = (options: GetFileMetadataOptions) => {
          assert.strictEqual(options.userProject, fakeOptions.userProject);
          done();
        };

        file.requestStream = getFakeSuccessfulRequest(data);

        file
          .createReadStream(fakeOptions)
          .on('error', done)
          .resume();
      });

      it('should destroy stream from failed metadata fetch', done => {
        const error = new Error('Error.');
        file.getMetadata = (options: {}, callback: Function) => {
          callback(error);
        };

        file.requestStream = getFakeSuccessfulRequest('data');

        file
          .createReadStream()
          .on('error', (err: Error) => {
            assert.strictEqual(err, error);
            done();
          })
          .resume();
      });

      it('should validate with crc32c', done => {
        file.requestStream = getFakeSuccessfulRequest(data);

        file
          .createReadStream({validation: 'crc32c'})
          .on('error', done)
          .on('end', done)
          .resume();
      });

      it('should emit an error if crc32c validation fails', done => {
        file.requestStream = getFakeSuccessfulRequest('bad-data');
        // tslint:disable-next-line no-any
        (fakeValidationStream as any).test = () => false;
        file
          .createReadStream({validation: 'crc32c'})
          .on('error', (err: ApiError) => {
            assert.strictEqual(err.code, 'CONTENT_DOWNLOAD_MISMATCH');
            done();
          })
          .resume();
      });

      it('should validate with md5', done => {
        file.requestStream = getFakeSuccessfulRequest(data);
        // tslint:disable-next-line no-any
        (fakeValidationStream as any).test = () => true;
        file
          .createReadStream({validation: 'md5'})
          .on('error', done)
          .on('end', done)
          .resume();
      });

      it('should emit an error if md5 validation fails', done => {
        file.requestStream = getFakeSuccessfulRequest('bad-data');
        // tslint:disable-next-line no-any
        (fakeValidationStream as any).test = () => false;
        file
          .createReadStream({validation: 'md5'})
          .on('error', (err: ApiError) => {
            assert.strictEqual(err.code, 'CONTENT_DOWNLOAD_MISMATCH');
            done();
          })
          .resume();
      });

      it('should default to crc32c validation', done => {
        file.getMetadata = (options: {}, callback: Function) => {
          file.metadata = {
            crc32c: file.metadata.crc32c,
          };
          callback();
        };
        file.requestStream = getFakeSuccessfulRequest(data);
        file
          .createReadStream()
          .on('error', (err: ApiError) => {
            assert.strictEqual(err.code, 'CONTENT_DOWNLOAD_MISMATCH');
            done();
          })
          .resume();
      });

      it('should ignore a data mismatch if validation: false', done => {
        file.requestStream = getFakeSuccessfulRequest(data);
        // tslint:disable-next-line no-any
        (fakeValidationStream as any).test = () => false;
        file
          .createReadStream({validation: false})
          .resume()
          .on('error', done)
          .on('end', done);
      });

      describe('destroying the through stream', () => {
        beforeEach(() => {
          // tslint:disable-next-line no-any
          (fakeValidationStream as any).test = () => false;
        });

        it('should destroy after failed validation', done => {
          file.requestStream = getFakeSuccessfulRequest('bad-data');

          const readStream = file.createReadStream({validation: 'md5'});
          readStream.destroy = (err: ApiError) => {
            assert.strictEqual(err.code, 'CONTENT_DOWNLOAD_MISMATCH');
            done();
          };
          readStream.resume();
        });

        it('should destroy if MD5 is requested but absent', done => {
          file.getMetadata = (options: {}, callback: Function) => {
            file.metadata = {
              crc32c: file.metadata.crc32c,
            };
            callback();
          };

          file.requestStream = getFakeSuccessfulRequest('bad-data');

          const readStream = file.createReadStream({validation: 'md5'});
          readStream.destroy = (err: ApiError) => {
            assert.strictEqual(err.code, 'MD5_NOT_AVAILABLE');
            done();
          };
          readStream.resume();
        });
      });
    });

    describe('range requests', () => {
      it('should accept a start range', done => {
        const startOffset = 100;

        file.requestStream = (opts: DecorateRequestOptions) => {
          setImmediate(() => {
            assert.strictEqual(
              opts.headers!.Range,
              'bytes=' + startOffset + '-'
            );
            done();
          });
          return duplexify();
        };

        file.createReadStream({start: startOffset}).resume();
      });

      it('should accept an end range and set start to 0', done => {
        const endOffset = 100;

        file.requestStream = (opts: DecorateRequestOptions) => {
          setImmediate(() => {
            assert.strictEqual(opts.headers!.Range, 'bytes=0-' + endOffset);
            done();
          });
          return duplexify();
        };

        file.createReadStream({end: endOffset}).resume();
      });

      it('should accept both a start and end range', done => {
        const startOffset = 100;
        const endOffset = 101;

        file.requestStream = (opts: DecorateRequestOptions) => {
          setImmediate(() => {
            const expectedRange = 'bytes=' + startOffset + '-' + endOffset;
            assert.strictEqual(opts.headers!.Range, expectedRange);
            done();
          });
          return duplexify();
        };

        file.createReadStream({start: startOffset, end: endOffset}).resume();
      });

      it('should accept range start and end as 0', done => {
        const startOffset = 0;
        const endOffset = 0;

        file.requestStream = (opts: DecorateRequestOptions) => {
          setImmediate(() => {
            const expectedRange = 'bytes=0-0';
            assert.strictEqual(opts.headers!.Range, expectedRange);
            done();
          });
          return duplexify();
        };

        file.createReadStream({start: startOffset, end: endOffset}).resume();
      });

      it('should end the through stream', done => {
        file.requestStream = getFakeSuccessfulRequest('body');

        const readStream = file.createReadStream({start: 100});
        readStream.end = done;
        readStream.resume();
      });
    });

    describe('tail requests', () => {
      it('should make a request for the tail bytes', done => {
        const endOffset = -10;

        file.requestStream = (opts: DecorateRequestOptions) => {
          setImmediate(() => {
            assert.strictEqual(opts.headers!.Range, 'bytes=' + endOffset);
            done();
          });
          return duplexify();
        };

        file.createReadStream({end: endOffset}).resume();
      });
    });
  });

  describe('createResumableUpload', () => {
    it('should not require options', done => {
      resumableUploadOverride = {
        // tslint:disable-next-line no-any
        createURI(opts: any, callback: Function) {
          assert.strictEqual(opts.metadata, undefined);
          callback();
        },
      };

      file.createResumableUpload(done);
    });

    it('should create a resumable upload URI', done => {
      const options = {
        configPath: '/Users/user/.config/here',
        metadata: {
          contentType: 'application/json',
        },
        origin: '*',
        predefinedAcl: 'predefined-acl',
        private: 'private',
        public: 'public',
        userProject: 'user-project-id',
      };

      file.generation = 3;
      file.encryptionKey = 'encryption-key';
      file.kmsKeyName = 'kms-key-name';

      resumableUploadOverride = {
        // tslint:disable-next-line no-any
        createURI(opts: any, callback: Function) {
          const bucket = file.bucket;
          const storage = bucket.storage;

          assert.strictEqual(opts.authClient, storage.authClient);
          assert.strictEqual(opts.bucket, bucket.name);
          assert.strictEqual(opts.configPath, options.configPath);
          assert.strictEqual(opts.file, file.name);
          assert.strictEqual(opts.generation, file.generation);
          assert.strictEqual(opts.key, file.encryptionKey);
          assert.strictEqual(opts.kmsKeyName, file.kmsKeyName);
          assert.strictEqual(opts.metadata, options.metadata);
          assert.strictEqual(opts.origin, options.origin);
          assert.strictEqual(opts.predefinedAcl, options.predefinedAcl);
          assert.strictEqual(opts.private, options.private);
          assert.strictEqual(opts.public, options.public);
          assert.strictEqual(opts.userProject, options.userProject);

          callback();
        },
      };

      file.createResumableUpload(options, done);
    });
  });

  describe('createWriteStream', () => {
    const METADATA = {a: 'b', c: 'd'};

    beforeEach(() => {
      Object.assign(fakeFs, {
        access(dir: string, check: {}, callback: Function) {
          // Assume that the required config directory is writable.
          callback();
        },
      });
    });

    it('should return a stream', () => {
      assert(file.createWriteStream() instanceof stream);
    });

    it('should emit errors', done => {
      const error = new Error('Error.');
      const uploadStream = new stream.PassThrough();

      file.startResumableUpload_ = (dup: duplexify.Duplexify) => {
        dup.setWritable(uploadStream);
        uploadStream.emit('error', error);
      };

      const writable = file.createWriteStream();

      writable.on('error', (err: Error) => {
        assert.strictEqual(err, error);
        done();
      });

      writable.write('data');
    });

    it('should start a simple upload if specified', done => {
      const options = {
        metadata: METADATA,
        resumable: false,
        customValue: true,
      };
      const writable = file.createWriteStream(options);

      file.startSimpleUpload_ = (stream: {}, options_: {}) => {
        assert.deepStrictEqual(options_, options);
        done();
      };

      writable.write('data');
    });

    it('should start a resumable upload if configPath is provided', done => {
      const options = {
        metadata: METADATA,
        configPath: '/config/path.json',
      };
      const writable = file.createWriteStream(options);

      file.startResumableUpload_ = (stream: {}, options_: {}) => {
        assert.deepStrictEqual(options_, options);
        done();
      };

      writable.write('data');
    });

    it('should start a resumable upload if specified', done => {
      const options = {
        metadata: METADATA,
        resumable: true,
        customValue: true,
      };
      const writable = file.createWriteStream(options);

      file.startResumableUpload_ = (stream: {}, options_: {}) => {
        assert.deepStrictEqual(options_, options);
        done();
      };

      writable.write('data');
    });

    it('should check if xdg-basedir is writable', done => {
      const fakeDir = 'fake-xdg-dir';

      xdgConfigOverride = fakeDir;

      Object.assign(fakeFs, {
        access(dir: {}) {
          assert.strictEqual(dir, fakeDir);
          done();
        },
      });

      file.createWriteStream({resumable: true}).write('data');
    });

    it('should fall back to checking tmpdir', done => {
      const fakeDir = 'fake-tmp-dir';

      xdgConfigOverride = false;

      fakeOs.tmpdir = () => {
        return fakeDir;
      };

      Object.assign(fakeFs, {
        access(dir: {}) {
          assert.strictEqual(dir, fakeDir);
          done();
        },
      });

      file.createWriteStream({resumable: true}).write('data');
    });

    it('should fail if resumable requested but not writable', done => {
      const error = new Error('Error.');

      Object.assign(fakeFs, {
        access(dir: {}, check: {}, callback: Function) {
          callback(error);
        },
      });

      const writable = file.createWriteStream({resumable: true});

      writable.on('error', (err: Error) => {
        assert.notStrictEqual(err, error);

        assert.strictEqual(err.name, 'ResumableUploadError');

        const configDir = xdgBasedirCached.config;

        assert.strictEqual(
          err.message,
          [
            'A resumable upload could not be performed. The directory,',
            `${configDir}, is not writable. You may try another upload,`,
            'this time setting `options.resumable` to `false`.',
          ].join(' ')
        );

        done();
      });

      writable.write('data');
    });

    it('should fall back to simple if not writable', done => {
      const options = {
        metadata: METADATA,
        customValue: true,
      };

      file.startSimpleUpload_ = (stream: {}, options_: {}) => {
        assert.deepStrictEqual(options_, options);
        done();
      };

      Object.assign(fakeFs, {
        access(dir: {}, check: {}, callback: Function) {
          callback(new Error('Error.'));
        },
      });

      file.createWriteStream(options).write('data');
    });

    it('should default to a resumable upload', done => {
      const writable = file.createWriteStream({
        metadata: METADATA,
      });

      // tslint:disable-next-line no-any
      file.startResumableUpload_ = (stream: {}, options: any) => {
        assert.deepStrictEqual(options.metadata, METADATA);
        done();
      };

      writable.write('data');
    });

    it('should alias contentType to metadata object', done => {
      const contentType = 'text/html';
      const writable = file.createWriteStream({contentType});
      // tslint:disable-next-line no-any
      file.startResumableUpload_ = (stream: {}, options: any) => {
        assert.strictEqual(options.metadata.contentType, contentType);
        done();
      };

      writable.write('data');
    });

    it('should detect contentType with contentType:auto', done => {
      const writable = file.createWriteStream({contentType: 'auto'});
      // tslint:disable-next-line no-any
      file.startResumableUpload_ = (stream: {}, options: any) => {
        assert.strictEqual(options.metadata.contentType, 'image/png');
        done();
      };

      writable.write('data');
    });

    it('should set encoding with gzip:true', done => {
      const writable = file.createWriteStream({gzip: true});
      // tslint:disable-next-line no-any
      file.startResumableUpload_ = (stream: {}, options: any) => {
        assert.strictEqual(options.metadata.contentEncoding, 'gzip');
        done();
      };

      writable.write('data');
    });

    it('should set encoding with gzip:auto & compressible', done => {
      const writable = file.createWriteStream({
        gzip: 'auto',
        contentType: 'text/html', // (compressible)
      });

      // tslint:disable-next-line no-any
      file.startResumableUpload_ = (stream: {}, options: any) => {
        assert.strictEqual(options.metadata.contentEncoding, 'gzip');
        done();
      };

      writable.write('data');
    });

    it('should not set encoding with gzip:auto & non-compressible', done => {
      const writable = file.createWriteStream({gzip: 'auto'});
      // tslint:disable-next-line no-any
      file.startResumableUpload_ = (stream: {}, options: any) => {
        assert.strictEqual(options.metadata.contentEncoding, undefined);
        done();
      };
      writable.write('data');
    });

    it('should re-emit response event', done => {
      const writable = file.createWriteStream();
      const resp = {};

      file.startResumableUpload_ = (stream: stream.Duplex) => {
        stream.emit('response', resp);
      };

      writable.on('response', (resp_: {}) => {
        assert.strictEqual(resp_, resp);
        done();
      });

      writable.write('data');
    });

    it('should cork data on prefinish', done => {
      const writable = file.createWriteStream({resumable: false});

      file.startSimpleUpload_ = (stream: stream.Duplex) => {
        assert.strictEqual(writable._corked, 0);
        stream.emit('prefinish');
        assert.strictEqual(writable._corked, 1);
        done();
      };

      writable.end('data');
    });

    describe('validation', () => {
      const data = 'test';

      const fakeMetadata = {
        crc32c: {crc32c: '####wA=='},
        md5: {md5Hash: 'CY9rzUYh03PK3k6DJie09g=='},
      };

      it('should uncork after successful write', done => {
        const writable = file.createWriteStream({validation: 'crc32c'});

        file.startResumableUpload_ = (stream: stream.Duplex) => {
          setImmediate(() => {
            assert.strictEqual(writable._corked, 1);

            file.metadata = fakeMetadata.crc32c;
            stream.emit('complete');

            assert.strictEqual(writable._corked, 0);
            done();
          });
        };

        writable.end(data);

        writable.on('error', done);
      });

      it('should validate with crc32c', done => {
        const writable = file.createWriteStream({validation: 'crc32c'});

        file.startResumableUpload_ = (stream: stream.Duplex) => {
          setImmediate(() => {
            file.metadata = fakeMetadata.crc32c;
            stream.emit('complete');
          });
        };

        writable.end(data);

        writable.on('error', done).on('finish', done);
      });

      it('should emit an error if crc32c validation fails', done => {
        const writable = file.createWriteStream({validation: 'crc32c'});

        file.startResumableUpload_ = (stream: stream.Duplex) => {
          setImmediate(() => {
            file.metadata = fakeMetadata.crc32c;
            stream.emit('complete');
          });
        };

        file.delete = (cb: Function) => {
          cb();
        };

        writable.write('bad-data');
        writable.end();

        writable.on('error', (err: ApiError) => {
          assert.strictEqual(err.code, 'FILE_NO_UPLOAD');
          done();
        });
      });

      it('should validate with md5', done => {
        const writable = file.createWriteStream({validation: 'md5'});

        file.startResumableUpload_ = (stream: stream.Duplex) => {
          setImmediate(() => {
            file.metadata = fakeMetadata.md5;
            stream.emit('complete');
          });
        };

        writable.write(data);
        writable.end();

        writable.on('error', done).on('finish', done);
      });

      it('should emit an error if md5 validation fails', done => {
        const writable = file.createWriteStream({validation: 'md5'});

        file.startResumableUpload_ = (stream: stream.Duplex) => {
          setImmediate(() => {
            file.metadata = fakeMetadata.md5;
            stream.emit('complete');
          });
        };

        file.delete = (cb: Function) => {
          cb();
        };

        writable.write('bad-data');
        writable.end();

        writable.on('error', (err: ApiError) => {
          assert.strictEqual(err.code, 'FILE_NO_UPLOAD');
          done();
        });
      });

      it('should default to md5 validation', done => {
        const writable = file.createWriteStream();

        file.startResumableUpload_ = (stream: stream.Duplex) => {
          setImmediate(() => {
            file.metadata = {md5Hash: 'bad-hash'};
            stream.emit('complete');
          });
        };

        file.delete = (cb: Function) => {
          cb();
        };

        writable.write(data);
        writable.end();

        writable.on('error', (err: ApiError) => {
          assert.strictEqual(err.code, 'FILE_NO_UPLOAD');
          done();
        });
      });

      it('should ignore a data mismatch if validation: false', done => {
        const writable = file.createWriteStream({validation: false});

        file.startResumableUpload_ = (stream: stream.Duplex) => {
          setImmediate(() => {
            file.metadata = {md5Hash: 'bad-hash'};
            stream.emit('complete');
          });
        };

        writable.write(data);
        writable.end();

        writable.on('error', done);
        writable.on('finish', done);
      });

      it('should delete the file if validation fails', done => {
        const writable = file.createWriteStream();

        file.startResumableUpload_ = (stream: stream.Duplex) => {
          setImmediate(() => {
            file.metadata = {md5Hash: 'bad-hash'};
            stream.emit('complete');
          });
        };

        file.delete = () => {
          done();
        };

        writable.write(data);
        writable.end();
      });

      it('should emit an error if MD5 is requested but absent', done => {
        const writable = file.createWriteStream({validation: 'md5'});

        file.startResumableUpload_ = (stream: stream.Duplex) => {
          setImmediate(() => {
            file.metadata = {crc32c: 'not-md5'};
            stream.emit('complete');
          });
        };

        file.delete = (cb: Function) => {
          cb();
        };

        writable.write(data);
        writable.end();

        writable.on('error', (err: ApiError) => {
          assert.strictEqual(err.code, 'MD5_NOT_AVAILABLE');
          done();
        });
      });

      it('should emit a different error if delete fails', done => {
        const writable = file.createWriteStream();

        file.startResumableUpload_ = (stream: stream.Duplex) => {
          setImmediate(() => {
            file.metadata = {md5Hash: 'bad-hash'};
            stream.emit('complete');
          });
        };

        const deleteErrorMessage = 'Delete error message.';
        const deleteError = new Error(deleteErrorMessage);
        file.delete = (cb: Function) => {
          cb(deleteError);
        };

        writable.write(data);
        writable.end();

        writable.on('error', (err: ApiError) => {
          assert.strictEqual(err.code, 'FILE_NO_UPLOAD_DELETE');
          assert(err.message.indexOf(deleteErrorMessage) > -1);
          done();
        });
      });
    });
  });

  describe('deleteResumableCache', () => {
    it('should delete resumable file upload cache', done => {
      file.generation = 123;

      resumableUploadOverride = {
        // tslint:disable-next-line no-any
        upload(opts: any) {
          assert.strictEqual(opts.bucket, file.bucket.name);
          assert.strictEqual(opts.file, file.name);
          assert.strictEqual(opts.generation, file.generation);

          return {
            deleteConfig: () => {
              done();
            },
          };
        },
      };
      file.deleteResumableCache();
    });
  });

  describe('download', () => {
    let fileReadStream: Readable;

    beforeEach(() => {
      fileReadStream = new stream.Readable();
      fileReadStream._read = util.noop;

      fileReadStream.on('end', () => {
        fileReadStream.emit('complete');
      });

      file.createReadStream = () => {
        return fileReadStream;
      };
    });

    it('should accept just a callback', done => {
      fileReadStream._read = () => {
        done();
      };

      file.download(assert.ifError);
    });

    it('should accept an options object and callback', done => {
      fileReadStream._read = () => {
        done();
      };

      file.download({}, assert.ifError);
    });

    it('should pass the provided options to createReadStream', done => {
      const readOptions = {start: 100, end: 200};

      file.createReadStream = (options: {}) => {
        assert.deepStrictEqual(options, readOptions);
        done();
        return fileReadStream;
      };

      file.download(readOptions, assert.ifError);
    });

    it('should only execute callback once', done => {
      Object.assign(fileReadStream, {
        _read(this: Readable) {
          this.emit('error', new Error('Error.'));
          this.emit('error', new Error('Error.'));
        },
      });

      file.download(() => {
        done();
      });
    });

    describe('into memory', () => {
      it('should buffer a file into memory if no destination', done => {
        const fileContents = 'abcdefghijklmnopqrstuvwxyz';

        Object.assign(fileReadStream, {
          _read(this: Readable) {
            this.push(fileContents);
            this.push(null);
          },
        });

        file.download((err: Error, remoteFileContents: {}) => {
          assert.ifError(err);

          assert.strictEqual(fileContents, remoteFileContents.toString());
          done();
        });
      });

      it('should execute callback with error', done => {
        const error = new Error('Error.');

        Object.assign(fileReadStream, {
          _read(this: Readable) {
            this.emit('error', error);
          },
        });

        file.download((err: Error) => {
          assert.strictEqual(err, error);
          done();
        });
      });
    });

    describe('with destination', () => {
      it('should write the file to a destination if provided', done => {
        tmp.setGracefulCleanup();
        tmp.file(function _tempFileCreated(err, tmpFilePath) {
          assert.ifError(err);

          const fileContents = 'abcdefghijklmnopqrstuvwxyz';

          Object.assign(fileReadStream, {
            _read(this: Readable) {
              this.push(fileContents);
              this.push(null);
            },
          });

          file.download({destination: tmpFilePath}, (err: Error) => {
            assert.ifError(err);

            fs.readFile(tmpFilePath, (err, tmpFileContents) => {
              assert.ifError(err);

              assert.strictEqual(fileContents, tmpFileContents.toString());
              done();
            });
          });
        });
      });

      it('should execute callback with error', done => {
        tmp.setGracefulCleanup();
        tmp.file(function _tempFileCreated(err, tmpFilePath) {
          assert.ifError(err);

          const error = new Error('Error.');

          Object.assign(fileReadStream, {
            _read(this: Readable) {
              this.emit('error', error);
            },
          });

          file.download({destination: tmpFilePath}, (err: Error) => {
            assert.strictEqual(err, error);
            done();
          });
        });
      });
    });
  });

  describe('getExpirationDate', () => {
    it('should refresh metadata', done => {
      file.getMetadata = () => {
        done();
      };

      file.getExpirationDate(assert.ifError);
    });

    it('should return error from getMetadata', done => {
      const error = new Error('Error.');
      const apiResponse = {};

      file.getMetadata = (callback: Function) => {
        callback(error, null, apiResponse);
      };

      file.getExpirationDate(
        (err: Error, expirationDate: {}, apiResponse_: {}) => {
          assert.strictEqual(err, error);
          assert.strictEqual(expirationDate, null);
          assert.strictEqual(apiResponse_, apiResponse);
          done();
        }
      );
    });

    it('should return an error if there is no expiration time', done => {
      const apiResponse = {};

      file.getMetadata = (callback: Function) => {
        callback(null, {}, apiResponse);
      };

      file.getExpirationDate(
        (err: Error, expirationDate: {}, apiResponse_: {}) => {
          assert.strictEqual(
            err.message,
            `An expiration time is not available.`
          );
          assert.strictEqual(expirationDate, null);
          assert.strictEqual(apiResponse_, apiResponse);
          done();
        }
      );
    });

    it('should return the expiration time as a Date object', done => {
      const expirationTime = new Date();

      const apiResponse = {
        retentionExpirationTime: expirationTime.toJSON(),
      };

      file.getMetadata = (callback: Function) => {
        callback(null, apiResponse, apiResponse);
      };

      file.getExpirationDate(
        (err: Error, expirationDate: {}, apiResponse_: {}) => {
          assert.ifError(err);
          assert.deepStrictEqual(expirationDate, expirationTime);
          assert.strictEqual(apiResponse_, apiResponse);
          done();
        }
      );
    });
  });

  describe('getSignedPolicy', () => {
    let CONFIG: GetSignedPolicyOptions;

    beforeEach(() => {
      CONFIG = {
        expires: Date.now() + 2000,
      };

      BUCKET.storage.authClient = {
        sign: () => {
          return Promise.resolve('signature');
        },
      };
    });

    it('should create a signed policy', done => {
      BUCKET.storage.authClient.sign = (blobToSign: string) => {
        const policy = Buffer.from(blobToSign, 'base64').toString();
        assert.strictEqual(typeof JSON.parse(policy), 'object');
        return Promise.resolve('signature');
      };

      // tslint:disable-next-line no-any
      file.getSignedPolicy(CONFIG, (err: Error, signedPolicy: any) => {
        assert.ifError(err);
        assert.strictEqual(typeof signedPolicy.string, 'string');
        assert.strictEqual(typeof signedPolicy.base64, 'string');
        assert.strictEqual(typeof signedPolicy.signature, 'string');
        done();
      });
    });

    it('should not modify the configuration object', done => {
      const originalConfig = Object.assign({}, CONFIG);

      file.getSignedPolicy(CONFIG, (err: Error) => {
        assert.ifError(err);
        assert.deepStrictEqual(CONFIG, originalConfig);
        done();
      });
    });

    it('should return an error if signBlob errors', done => {
      const error = new Error('Error.');

      BUCKET.storage.authClient.sign = () => {
        return Promise.reject(error);
      };

      file.getSignedPolicy(CONFIG, (err: Error) => {
        assert.strictEqual(err.name, 'SigningError');
        assert.strictEqual(err.message, error.message);
        done();
      });
    });

    it('should add key equality condition', done => {
      file.getSignedPolicy(
        CONFIG,
        (err: Error, signedPolicy: PolicyDocument) => {
          const conditionString = '["eq","$key","' + file.name + '"]';
          assert.ifError(err);
          assert(signedPolicy.string.indexOf(conditionString) > -1);
          done();
        }
      );
    });

    it('should add ACL condtion', done => {
      file.getSignedPolicy(
        {
          expires: Date.now() + 2000,
          acl: '<acl>',
        },
        (err: Error, signedPolicy: PolicyDocument) => {
          const conditionString = '{"acl":"<acl>"}';
          assert.ifError(err);
          assert(signedPolicy.string.indexOf(conditionString) > -1);
          done();
        }
      );
    });

    it('should add success redirect', done => {
      const redirectUrl = 'http://redirect';

      file.getSignedPolicy(
        {
          expires: Date.now() + 2000,
          successRedirect: redirectUrl,
        },
        (err: Error, signedPolicy: PolicyDocument) => {
          assert.ifError(err);

          const policy = JSON.parse(signedPolicy.string);

          assert(
            // tslint:disable-next-line no-any
            policy.conditions.some((condition: any) => {
              return condition.success_action_redirect === redirectUrl;
            })
          );

          done();
        }
      );
    });

    it('should add success status', done => {
      const successStatus = '200';

      file.getSignedPolicy(
        {
          expires: Date.now() + 2000,
          successStatus,
        },
        (err: Error, signedPolicy: PolicyDocument) => {
          assert.ifError(err);

          const policy = JSON.parse(signedPolicy.string);

          assert(
            // tslint:disable-next-line no-any
            policy.conditions.some((condition: any) => {
              return condition.success_action_status === successStatus;
            })
          );

          done();
        }
      );
    });

    describe('expires', () => {
      it('should accept Date objects', done => {
        const expires = new Date(Date.now() + 1000 * 60);

        file.getSignedPolicy(
          {
            expires,
          },
          (err: Error, policy: PolicyDocument) => {
            assert.ifError(err);
            const expires_ = JSON.parse(policy.string).expiration;
            assert.strictEqual(expires_, expires.toISOString());
            done();
          }
        );
      });

      it('should accept numbers', done => {
        const expires = Date.now() + 1000 * 60;

        file.getSignedPolicy(
          {
            expires,
          },
          (err: Error, policy: PolicyDocument) => {
            assert.ifError(err);
            const expires_ = JSON.parse(policy.string).expiration;
            assert.strictEqual(expires_, new Date(expires).toISOString());
            done();
          }
        );
      });

      it('should accept strings', done => {
        const expires = '12-12-2099';

        file.getSignedPolicy(
          {
            expires,
          },
          (err: Error, policy: PolicyDocument) => {
            assert.ifError(err);
            const expires_ = JSON.parse(policy.string).expiration;
            assert.strictEqual(expires_, new Date(expires).toISOString());
            done();
          }
        );
      });

      it('should throw if a date is invalid', () => {
        const expires = new Date('31-12-2019');

        assert.throws(() => {
          file.getSignedPolicy(
            {
              expires,
            },
            () => {}
          );
        }, /The expiration date provided was invalid\./);
      });

      it('should throw if a date from the past is given', () => {
        const expires = Date.now() - 5;

        assert.throws(() => {
          file.getSignedPolicy(
            {
              expires,
            },
            () => {}
          );
        }, /An expiration date cannot be in the past\./);
      });
    });

    describe('equality condition', () => {
      it('should add equality conditions (array of arrays)', done => {
        file.getSignedPolicy(
          {
            expires: Date.now() + 2000,
            equals: [['$<field>', '<value>']],
          },
          (err: Error, signedPolicy: PolicyDocument) => {
            const conditionString = '["eq","$<field>","<value>"]';
            assert.ifError(err);
            assert(signedPolicy.string.indexOf(conditionString) > -1);
            done();
          }
        );
      });

      it('should add equality condition (array)', done => {
        file.getSignedPolicy(
          {
            expires: Date.now() + 2000,
            equals: ['$<field>', '<value>'],
          },
          (err: Error, signedPolicy: PolicyDocument) => {
            const conditionString = '["eq","$<field>","<value>"]';
            assert.ifError(err);
            assert(signedPolicy.string.indexOf(conditionString) > -1);
            done();
          }
        );
      });

      it('should throw if equal condition is not an array', () => {
        assert.throws(() => {
          file.getSignedPolicy(
            {
              expires: Date.now() + 2000,
              equals: [{}],
            },
            () => {}
          );
        }, /Equals condition must be an array of 2 elements\./);
      });

      it('should throw if equal condition length is not 2', () => {
        assert.throws(() => {
          file.getSignedPolicy(
            {
              expires: Date.now() + 2000,
              equals: [['1', '2', '3']],
            },
            () => {}
          );
        }, /Equals condition must be an array of 2 elements\./);
      });
    });

    describe('prefix conditions', () => {
      it('should add prefix conditions (array of arrays)', done => {
        file.getSignedPolicy(
          {
            expires: Date.now() + 2000,
            startsWith: [['$<field>', '<value>']],
          },
          (err: Error, signedPolicy: PolicyDocument) => {
            const conditionString = '["starts-with","$<field>","<value>"]';
            assert.ifError(err);
            assert(signedPolicy.string.indexOf(conditionString) > -1);
            done();
          }
        );
      });

      it('should add prefix condition (array)', done => {
        file.getSignedPolicy(
          {
            expires: Date.now() + 2000,
            startsWith: ['$<field>', '<value>'],
          },
          (err: Error, signedPolicy: PolicyDocument) => {
            const conditionString = '["starts-with","$<field>","<value>"]';
            assert.ifError(err);
            assert(signedPolicy.string.indexOf(conditionString) > -1);
            done();
          }
        );
      });

      it('should throw if prexif condition is not an array', () => {
        assert.throws(() => {
          file.getSignedPolicy(
            {
              expires: Date.now() + 2000,
              startsWith: [{}],
            },
            () => {}
          );
        }, /StartsWith condition must be an array of 2 elements\./);
      });

      it('should throw if prefix condition length is not 2', () => {
        assert.throws(() => {
          file.getSignedPolicy(
            {
              expires: Date.now() + 2000,
              startsWith: [['1', '2', '3']],
            },
            () => {}
          );
        }, /StartsWith condition must be an array of 2 elements\./);
      });
    });

    describe('content length', () => {
      it('should add content length condition', done => {
        file.getSignedPolicy(
          {
            expires: Date.now() + 2000,
            contentLengthRange: {min: 0, max: 1},
          },
          (err: Error, signedPolicy: PolicyDocument) => {
            const conditionString = '["content-length-range",0,1]';
            assert.ifError(err);
            assert(signedPolicy.string.indexOf(conditionString) > -1);
            done();
          }
        );
      });

      it('should throw if content length has no min', () => {
        assert.throws(() => {
          file.getSignedPolicy(
            {
              expires: Date.now() + 2000,
              contentLengthRange: [{max: 1}],
            },
            () => {}
          );
        }, /ContentLengthRange must have numeric min & max fields\./);
      });

      it('should throw if content length has no max', () => {
        assert.throws(() => {
          file.getSignedPolicy(
            {
              expires: Date.now() + 2000,
              contentLengthRange: [{min: 0}],
            },
            () => {}
          );
        }, /ContentLengthRange must have numeric min & max fields\./);
      });
    });
  });

  describe('getSignedUrl', () => {
    const EXPECTED_SIGNED_URL = 'signed-url';
    const CNAME = 'https://www.example.com';

    let sandbox: sinon.SinonSandbox;
    let signer: {getSignedUrl: Function};
    let signerGetSignedUrlStub: sinon.SinonStub;
    let urlSignerStub: sinon.SinonStub;
    let SIGNED_URL_CONFIG: GetSignedUrlConfig;

    beforeEach(() => {
      sandbox = sinon.createSandbox();

      signerGetSignedUrlStub = sandbox.stub().resolves(EXPECTED_SIGNED_URL);

      signer = {
        getSignedUrl: signerGetSignedUrlStub,
      };

      // tslint:disable-next-line no-any
      urlSignerStub = (sandbox.stub as any)(fakeSigner, 'URLSigner').returns(
        signer
      );

      SIGNED_URL_CONFIG = {
        version: 'v4',
        expires: new Date(),
        action: 'read',
        cname: CNAME,
      };
    });

    afterEach(() => sandbox.restore());

    it('should construct a URLSigner and call getSignedUrl', done => {
      const config = {
        contentMd5: 'md5-hash',
        contentType: 'application/json',
        virtualHostedStyle: true,
        ...SIGNED_URL_CONFIG,
      };
      // assert signer is lazily-initialized.
      assert.strictEqual(file.signer, undefined);
      file.getSignedUrl(config, (err: Error | null, signedUrl: string) => {
        assert.ifError(err);
        assert.strictEqual(file.signer, signer);
        assert.strictEqual(signedUrl, EXPECTED_SIGNED_URL);

        const ctorArgs = urlSignerStub.getCall(0).args;
        assert.strictEqual(ctorArgs[0], file.storage.authClient);
        assert.strictEqual(ctorArgs[1], file.bucket);
        assert.strictEqual(ctorArgs[2], file);

        const getSignedUrlArgs = signerGetSignedUrlStub.getCall(0).args;
        assert.deepStrictEqual(getSignedUrlArgs[0], {
          method: 'GET',
          version: 'v4',
          expires: config.expires,
          extensionHeaders: {},
          queryParams: {},
          contentMd5: config.contentMd5,
          contentType: config.contentType,
          cname: CNAME,
          virtualHostedStyle: true,
        });
        done();
      });
    });

    it('should error if action is null', () => {
      // tslint:disable-next-line:no-any
      SIGNED_URL_CONFIG.action = null as any;

      assert.throws(() => {
        file.getSignedUrl(SIGNED_URL_CONFIG, () => {});
      }, /The action is not provided or invalid./);
    });

    it('should error if action is undefined', () => {
      delete SIGNED_URL_CONFIG.action;
      assert.throws(() => {
        file.getSignedUrl(SIGNED_URL_CONFIG, () => {});
      }, /The action is not provided or invalid./);
    });

    it('should error for an invalid action', () => {
      // tslint:disable-next-line:no-any
      SIGNED_URL_CONFIG.action = 'watch' as any;

      assert.throws(() => {
        file.getSignedUrl(SIGNED_URL_CONFIG, () => {});
      }, /The action is not provided or invalid./);
    });

    it('should add "x-goog-resumable: start" header if action is resumable', done => {
      SIGNED_URL_CONFIG.action = 'resumable';
      SIGNED_URL_CONFIG.extensionHeaders = {
        'another-header': 'value',
      };

      file.getSignedUrl(
        SIGNED_URL_CONFIG,
        (err: Error | null, _signedUrl: string) => {
          assert.ifError(err);
          const getSignedUrlArgs = signerGetSignedUrlStub.getCall(0).args;
          assert.strictEqual(getSignedUrlArgs[0]['method'], 'POST');
          assert.deepStrictEqual(getSignedUrlArgs[0]['extensionHeaders'], {
            'another-header': 'value',
            'x-goog-resumable': 'start',
          });
          done();
        }
      );
    });

    it('should add response-content-type query parameter', done => {
      SIGNED_URL_CONFIG.responseType = 'application/json';
      file.getSignedUrl(
        SIGNED_URL_CONFIG,
        (err: Error | null, _signedUrl: string) => {
          assert.ifError(err);
          const getSignedUrlArgs = signerGetSignedUrlStub.getCall(0).args;
          assert.deepStrictEqual(getSignedUrlArgs[0]['queryParams'], {
            'response-content-type': 'application/json',
          });
          done();
        }
      );
    });

    it('should respect promptSaveAs argument', done => {
      const filename = 'fname.txt';
      SIGNED_URL_CONFIG.promptSaveAs = filename;
      file.getSignedUrl(
        SIGNED_URL_CONFIG,
        (err: Error | null, _signedUrl: string) => {
          assert.ifError(err);
          const getSignedUrlArgs = signerGetSignedUrlStub.getCall(0).args;
          assert.deepStrictEqual(getSignedUrlArgs[0]['queryParams'], {
            'response-content-disposition':
              'attachment; filename="' + filename + '"',
          });
          done();
        }
      );
    });

    it('should add response-content-disposition query parameter', done => {
      const disposition = 'attachment; filename="fname.ext"';
      SIGNED_URL_CONFIG.responseDisposition = disposition;
      file.getSignedUrl(
        SIGNED_URL_CONFIG,
        (err: Error | null, _signedUrl: string) => {
          assert.ifError(err);
          const getSignedUrlArgs = signerGetSignedUrlStub.getCall(0).args;
          assert.deepStrictEqual(getSignedUrlArgs[0]['queryParams'], {
            'response-content-disposition': disposition,
          });
          done();
        }
      );
    });

    it('should ignore promptSaveAs if set', done => {
      const saveAs = 'fname2.ext';
      const disposition = 'attachment; filename="fname.ext"';
      SIGNED_URL_CONFIG.promptSaveAs = saveAs;
      SIGNED_URL_CONFIG.responseDisposition = disposition;

      file.getSignedUrl(
        SIGNED_URL_CONFIG,
        (err: Error | null, _signedUrl: string) => {
          assert.ifError(err);
          const getSignedUrlArgs = signerGetSignedUrlStub.getCall(0).args;
          assert.deepStrictEqual(getSignedUrlArgs[0]['queryParams'], {
            'response-content-disposition': disposition,
          });
          done();
        }
      );
    });

    it('should add generation to query parameter', done => {
      file.generation = '246680131';

      file.getSignedUrl(
        SIGNED_URL_CONFIG,
        (err: Error | null, _signedUrl: string) => {
          assert.ifError(err);
          const getSignedUrlArgs = signerGetSignedUrlStub.getCall(0).args;
          assert.deepStrictEqual(getSignedUrlArgs[0]['queryParams'], {
            generation: file.generation,
          });
          done();
        }
      );
    });
  });

  describe('makePrivate', () => {
    it('should execute callback with API response', done => {
      const apiResponse = {};

      file.setMetadata = (metadata: {}, query: {}, callback: Function) => {
        callback(null, apiResponse);
      };

      file.makePrivate((err: Error, apiResponse_: {}) => {
        assert.ifError(err);
        assert.strictEqual(apiResponse_, apiResponse);

        done();
      });
    });

    it('should execute callback with error & API response', done => {
      const error = new Error('Error.');
      const apiResponse = {};

      file.setMetadata = (metadata: {}, query: {}, callback: Function) => {
        callback(error, apiResponse);
      };

      file.makePrivate((err: Error, apiResponse_: {}) => {
        assert.strictEqual(err, error);
        assert.strictEqual(apiResponse_, apiResponse);

        done();
      });
    });

    it('should make the file private to project by default', done => {
      file.setMetadata = (metadata: {}, query: {}) => {
        assert.deepStrictEqual(metadata, {acl: null});
        assert.deepStrictEqual(query, {predefinedAcl: 'projectPrivate'});
        done();
      };

      file.makePrivate(util.noop);
    });

    it('should make the file private to user if strict = true', done => {
      file.setMetadata = (metadata: {}, query: {}) => {
        assert.deepStrictEqual(query, {predefinedAcl: 'private'});
        done();
      };

      file.makePrivate({strict: true}, util.noop);
    });

    it('should accept userProject', done => {
      const options = {
        userProject: 'user-project-id',
      };

      file.setMetadata = (metadata: {}, query: SetFileMetadataOptions) => {
        assert.strictEqual(query.userProject, options.userProject);
        done();
      };

      file.makePrivate(options, assert.ifError);
    });
  });

  describe('makePublic', () => {
    it('should execute callback', done => {
      file.acl.add = (options: {}, callback: Function) => {
        callback();
      };

      file.makePublic(done);
    });

    it('should make the file public', done => {
      file.acl.add = (options: {}) => {
        assert.deepStrictEqual(options, {entity: 'allUsers', role: 'READER'});
        done();
      };

      file.makePublic(util.noop);
    });
  });

  describe('isPublic', () => {
    const sandbox = sinon.createSandbox();

    afterEach(() => sandbox.restore());

    it('should execute callback with `true` in response', done => {
      sandbox.stub(gaxios, 'request').resolves();
      file.isPublic((err: gaxios.GaxiosError, resp: boolean) => {
        assert.ifError(err);
        assert.strictEqual(resp, true);
        done();
      });
    });

    it('should execute callback with `false` in response', done => {
      sandbox.stub(gaxios, 'request').rejects({code: '403'});
      file.isPublic((err: gaxios.GaxiosError, resp: boolean) => {
        assert.ifError(err);
        assert.strictEqual(resp, false);
        done();
      });
    });

    it('should propagate non-403 errors to user', done => {
      const error = {code: '400'};
      sandbox.stub(gaxios, 'request').rejects(error as gaxios.GaxiosError);
      file.isPublic((err: gaxios.GaxiosError) => {
        assert.strictEqual(err, error);
        done();
      });
    });

    it('should correctly send a HEAD request', done => {
      const spy = sandbox.spy(gaxios, 'request');
      file.isPublic((err: gaxios.GaxiosError) => {
        assert.ifError(err);
        assert.strictEqual(spy.calledWithMatch({method: 'HEAD'}), true);
        done();
      });
    });

    it('should correctly format URL in the request', done => {
      file = new File(BUCKET, 'my#file$.png');
      const expecterURL = `http://${
        BUCKET.name
      }.storage.googleapis.com/${encodeURIComponent(file.name)}`;
      const spy = sandbox.spy(gaxios, 'request');
      file.isPublic((err: gaxios.GaxiosError) => {
        assert.ifError(err);
        assert.strictEqual(spy.calledWithMatch({url: expecterURL}), true);
        done();
      });
    });
  });

  describe('move', () => {
    describe('copy to destination', () => {
      function assertCopyFile(
        // tslint:disable-next-line no-any
        file: any,
        expectedDestination: string,
        callback: Function
      ) {
        file.copy = (destination: string) => {
          assert.strictEqual(destination, expectedDestination);
          callback();
        };
      }

      it('should call copy with string', done => {
        const newFileName = 'new-file-name.png';
        assertCopyFile(file, newFileName, done);
        file.move(newFileName);
      });

      it('should call copy with Bucket', done => {
        assertCopyFile(file, BUCKET, done);
        file.move(BUCKET);
      });

      it('should call copy with File', done => {
        const newFile = new File(BUCKET, 'new-file');
        assertCopyFile(file, newFile, done);
        file.move(newFile);
      });

      it('should accept an options object', done => {
        const newFile = new File(BUCKET, 'name');
        const options = {};

        file.copy = (destination: {}, options_: {}) => {
          assert.strictEqual(options_, options);
          done();
        };

        file.move(newFile, options, assert.ifError);
      });

      it('should fail if copy fails', done => {
        const originalErrorMessage = 'Original error message.';
        const error = new Error(originalErrorMessage);
        file.copy = (destination: {}, options: {}, callback: Function) => {
          callback(error);
        };
        file.move('new-filename', (err: Error) => {
          assert.strictEqual(err, error);
          assert.strictEqual(
            err.message,
            `file#copy failed with an error - ${originalErrorMessage}`
          );
          done();
        });
      });
    });

    describe('delete original file', () => {
      it('should call the callback with destinationFile and copyApiResponse', done => {
        const copyApiResponse = {};
        const newFile = new File(BUCKET, 'new-filename');
        file.copy = (destination: {}, options: {}, callback: Function) => {
          callback(null, newFile, copyApiResponse);
        };
        file.delete = ({}, callback: Function) => {
          callback();
        };

        file.move(
          'new-filename',
          (err: Error, destinationFile: File, apiResponse: {}) => {
            assert.ifError(err);
            assert.strictEqual(destinationFile, newFile);
            assert.strictEqual(apiResponse, copyApiResponse);
            done();
          }
        );
      });

      it('should delete if copy is successful', done => {
        const destinationFile = {bucket: {}};
        file.copy = (destination: {}, options: {}, callback: Function) => {
          callback(null, destinationFile);
        };
        Object.assign(file, {
          delete() {
            assert.strictEqual(this, file);
            done();
          },
        });
        file.move('new-filename');
      });

      it('should not delete if copy fails', done => {
        let deleteCalled = false;
        file.copy = (destination: {}, options: {}, callback: Function) => {
          callback(new Error('Error.'));
        };
        file.delete = () => {
          deleteCalled = true;
        };
        file.move('new-filename', () => {
          assert.strictEqual(deleteCalled, false);
          done();
        });
      });

      it('should not delete the destination is same as origin', done => {
        file.request = (config: {}, callback: Function) => {
          callback(null, {});
        };
        const stub = sinon.stub(file, 'delete');
        // destination is same bucket as object
        file.move(BUCKET, (err: Error) => {
          assert.ifError(err);
          // destination is same file as object
          file.move(file, (err: Error) => {
            assert.ifError(err);
            // destination is same file name as string
            file.move(file.name, (err: Error) => {
              assert.ifError(err);
              assert.ok(stub.notCalled);
              stub.reset();
              done();
            });
          });
        });
      });

      it('should pass options to delete', done => {
        const options = {};
        const destinationFile = {bucket: {}};

        file.copy = (destination: {}, options: {}, callback: Function) => {
          callback(null, destinationFile);
        };

        file.delete = (options_: {}) => {
          assert.strictEqual(options_, options);
          done();
        };

        file.move('new-filename', options, assert.ifError);
      });

      it('should fail if delete fails', done => {
        const originalErrorMessage = 'Original error message.';
        const error = new Error(originalErrorMessage);
        const destinationFile = {bucket: {}};
        file.copy = (destination: {}, options: {}, callback: Function) => {
          callback(null, destinationFile);
        };
        file.delete = (options: {}, callback: Function) => {
          callback(error);
        };
        file.move('new-filename', (err: Error) => {
          assert.strictEqual(err, error);
          assert.strictEqual(
            err.message,
            `file#delete failed with an error - ${originalErrorMessage}`
          );
          done();
        });
      });
    });
  });

  describe('request', () => {
    it('should call the parent request function', () => {
      const options = {};
      const callback = () => {};
      const expectedReturnValue = {};

      file.parent.request = function(
        reqOpts: DecorateRequestOptions,
        callback_: Function
      ) {
        assert.strictEqual(this, file);
        assert.strictEqual(reqOpts, options);
        assert.strictEqual(callback_, callback);
        return expectedReturnValue;
      };

      const returnedValue = file.request(options, callback);
      assert.strictEqual(returnedValue, expectedReturnValue);
    });
  });

  describe('rotateEncryptionKey', () => {
    it('should create new File correctly', done => {
      const options = {};

      file.bucket.file = (id: {}, options_: {}) => {
        assert.strictEqual(id, file.id);
        assert.strictEqual(options_, options);
        done();
      };

      file.rotateEncryptionKey(options, assert.ifError);
    });

    it('should default to customer-supplied encryption key', done => {
      const encryptionKey = 'encryption-key';

      file.bucket.file = (id: {}, options: FileOptions) => {
        assert.strictEqual(options.encryptionKey, encryptionKey);
        done();
      };

      file.rotateEncryptionKey(encryptionKey, assert.ifError);
    });

    it('should accept a Buffer for customer-supplied encryption key', done => {
      const encryptionKey = crypto.randomBytes(32);

      file.bucket.file = (id: {}, options: FileOptions) => {
        assert.strictEqual(options.encryptionKey, encryptionKey);
        done();
      };

      file.rotateEncryptionKey(encryptionKey, assert.ifError);
    });

    it('should call copy correctly', done => {
      const newFile = {};

      file.bucket.file = () => {
        return newFile;
      };

      file.copy = (destination: string, callback: Function) => {
        assert.strictEqual(destination, newFile);
        callback(); // done()
      };

      file.rotateEncryptionKey({}, done);
    });
  });

  describe('save', () => {
    const DATA = 'Data!';

    it('should accept an options object', done => {
      const options = {};

      file.createWriteStream = (options_: {}) => {
        assert.strictEqual(options_, options);
        setImmediate(done);
        return new stream.PassThrough();
      };

      file.save(DATA, options, assert.ifError);
    });

    it('should not require options', done => {
      file.createWriteStream = (options_: {}) => {
        assert.deepStrictEqual(options_, {});
        setImmediate(done);
        return new stream.PassThrough();
      };

      file.save(DATA, assert.ifError);
    });

    it('should register the error listener', done => {
      file.createWriteStream = () => {
        const writeStream = new stream.PassThrough();
        writeStream.on('error', done);
        setImmediate(() => {
          writeStream.emit('error');
        });
        return writeStream;
      };

      file.save(DATA, assert.ifError);
    });

    it('should register the finish listener', done => {
      file.createWriteStream = () => {
        const writeStream = new stream.PassThrough();
        writeStream.once('finish', done);
        return writeStream;
      };

      file.save(DATA, assert.ifError);
    });

    it('should write the data', done => {
      file.createWriteStream = () => {
        const writeStream = new stream.PassThrough();
        writeStream.on('data', data => {
          assert.strictEqual(data.toString(), DATA);
          done();
        });
        return writeStream;
      };

      file.save(DATA, assert.ifError);
    });
  });

  describe('setStorageClass', () => {
    const STORAGE_CLASS = 'new_storage_class';

    it('should make the correct copy request', done => {
      file.copy = (newFile: {}, options: {}) => {
        assert.strictEqual(newFile, file);
        assert.deepStrictEqual(options, {
          storageClass: STORAGE_CLASS.toUpperCase(),
        });
        done();
      };

      file.setStorageClass(STORAGE_CLASS, assert.ifError);
    });

    it('should accept options', done => {
      const options = {
        a: 'b',
        c: 'd',
      };

      const expectedOptions = {
        a: 'b',
        c: 'd',
        storageClass: STORAGE_CLASS.toUpperCase(),
      };

      file.copy = (newFile: {}, options: {}) => {
        assert.deepStrictEqual(options, expectedOptions);
        done();
      };

      file.setStorageClass(STORAGE_CLASS, options, assert.ifError);
    });

    it('should convert camelCase to snake_case', done => {
      // tslint:disable-next-line no-any
      file.copy = (newFile: {}, options: any) => {
        assert.strictEqual(options.storageClass, 'CAMEL_CASE');
        done();
      };

      file.setStorageClass('camelCase', assert.ifError);
    });

    it('should convert hyphenate to snake_case', done => {
      // tslint:disable-next-line no-any
      file.copy = (newFile: {}, options: any) => {
        assert.strictEqual(options.storageClass, 'HYPHENATED_CLASS');
        done();
      };

      file.setStorageClass('hyphenated-class', assert.ifError);
    });

    describe('error', () => {
      const ERROR = new Error('Error.');
      const API_RESPONSE = {};

      beforeEach(() => {
        file.copy = (newFile: {}, options: {}, callback: Function) => {
          callback(ERROR, null, API_RESPONSE);
        };
      });

      it('should execute callback with error & API response', done => {
        file.setStorageClass(STORAGE_CLASS, (err: Error, apiResponse: {}) => {
          assert.strictEqual(err, ERROR);
          assert.strictEqual(apiResponse, API_RESPONSE);
          done();
        });
      });
    });

    describe('success', () => {
      const METADATA = {};

      const COPIED_FILE = {
        metadata: METADATA,
      };

      const API_RESPONSE = {};

      beforeEach(() => {
        file.copy = (newFile: {}, options: {}, callback: Function) => {
          callback(null, COPIED_FILE, API_RESPONSE);
        };
      });

      it('should update the metadata on the file', done => {
        file.setStorageClass(STORAGE_CLASS, (err: Error) => {
          assert.ifError(err);
          assert.strictEqual(file.metadata, METADATA);
          done();
        });
      });

      it('should execute callback with api response', done => {
        file.setStorageClass(STORAGE_CLASS, (err: Error, apiResponse: {}) => {
          assert.ifError(err);
          assert.strictEqual(apiResponse, API_RESPONSE);
          done();
        });
      });
    });
  });

  describe('setEncryptionKey', () => {
    const KEY = crypto.randomBytes(32);
    // tslint:disable-next-line:no-any
    const KEY_BASE64 = Buffer.from(KEY as any).toString('base64');
    const KEY_HASH = crypto
      .createHash('sha256')
      // tslint:disable-next-line:no-any
      .update(KEY_BASE64, 'base64' as any)
      .digest('base64');
    let _file: {};

    beforeEach(() => {
      _file = file.setEncryptionKey(KEY);
    });

    it('should localize the key', () => {
      assert.strictEqual(file.encryptionKey, KEY);
    });

    it('should localize the base64 key', () => {
      assert.strictEqual(file.encryptionKeyBase64, KEY_BASE64);
    });

    it('should localize the hash', () => {
      assert.strictEqual(file.encryptionKeyHash, KEY_HASH);
    });

    it('should return the file instance', () => {
      assert.strictEqual(_file, file);
    });

    it('should push the correct request interceptor', done => {
      const expectedInterceptor = {
        headers: {
          'x-goog-encryption-algorithm': 'AES256',
          'x-goog-encryption-key': KEY_BASE64,
          'x-goog-encryption-key-sha256': KEY_HASH,
        },
      };

      assert.deepStrictEqual(
        file.interceptors[0].request({}),
        expectedInterceptor
      );
      assert.deepStrictEqual(
        file.encryptionKeyInterceptor.request({}),
        expectedInterceptor
      );

      done();
    });
  });

  describe('startResumableUpload_', () => {
    describe('starting', () => {
      it('should start a resumable upload', done => {
        const options = {
          configPath: '/Users/user/.config/here',
          metadata: {},
          offset: 1234,
          public: true,
          private: false,
          predefinedAcl: 'allUsers',
          uri: 'http://resumable-uri',
          userProject: 'user-project-id',
        };

        file.generation = 3;
        file.encryptionKey = 'key';
        file.kmsKeyName = 'kms-key-name';

        resumableUploadOverride = {
          // tslint:disable-next-line no-any
          upload(opts: any) {
            const bucket = file.bucket;
            const storage = bucket.storage;
            const authClient = storage.makeAuthenticatedRequest.authClient;

            assert.strictEqual(opts.authClient, authClient);
            assert.strictEqual(opts.bucket, bucket.name);
            assert.strictEqual(opts.configPath, options.configPath);
            assert.strictEqual(opts.file, file.name);
            assert.strictEqual(opts.generation, file.generation);
            assert.strictEqual(opts.key, file.encryptionKey);
            assert.strictEqual(opts.metadata, options.metadata);
            assert.strictEqual(opts.offset, options.offset);
            assert.strictEqual(opts.predefinedAcl, options.predefinedAcl);
            assert.strictEqual(opts.private, options.private);
            assert.strictEqual(opts.public, options.public);
            assert.strictEqual(opts.uri, options.uri);
            assert.strictEqual(opts.userProject, options.userProject);

            setImmediate(done);
            return through();
          },
        };

        file.startResumableUpload_(duplexify(), options);
      });

      it('should emit the response', done => {
        const resp = {};
        const uploadStream = through();

        resumableUploadOverride = {
          upload() {
            setImmediate(() => {
              uploadStream.emit('response', resp);
            });
            return uploadStream;
          },
        };

        uploadStream.on('response', resp_ => {
          assert.strictEqual(resp_, resp);
          done();
        });

        file.startResumableUpload_(duplexify());
      });

      it('should set the metadata from the metadata event', done => {
        const metadata = {};
        const uploadStream = through();

        resumableUploadOverride = {
          upload() {
            setImmediate(() => {
              uploadStream.emit('metadata', metadata);

              setImmediate(() => {
                assert.strictEqual(file.metadata, metadata);
                done();
              });
            });
            return uploadStream;
          },
        };

        file.startResumableUpload_(duplexify());
      });

      it('should emit complete after the stream finishes', done => {
        const dup = duplexify();

        dup.on('complete', done);

        resumableUploadOverride = {
          upload() {
            const uploadStream = new stream.Transform();
            setImmediate(() => {
              uploadStream.end();
            });
            return uploadStream;
          },
        };

        file.startResumableUpload_(dup);
      });

      it('should set the writable stream', done => {
        const dup = duplexify();
        const uploadStream = through();

        dup.setWritable = (stream: stream.Duplex) => {
          assert.strictEqual(stream, uploadStream);
          done();
        };

        resumableUploadOverride = {
          upload() {
            return uploadStream;
          },
        };

        file.startResumableUpload_(dup);
      });
    });
  });

  describe('startSimpleUpload_', () => {
    it('should get a writable stream', done => {
      makeWritableStreamOverride = () => {
        done();
      };

      file.startSimpleUpload_(duplexify());
    });

    it('should pass the required arguments', done => {
      const options = {
        metadata: {},
        predefinedAcl: 'allUsers',
        private: true,
        public: true,
      };

      // tslint:disable-next-line no-any
      makeWritableStreamOverride = (stream: {}, options_: any) => {
        assert.strictEqual(options_.metadata, options.metadata);
        assert.deepStrictEqual(options_.request, {
          qs: {
            name: file.name,
            predefinedAcl: options.predefinedAcl,
          },
          uri:
            'https://storage.googleapis.com/upload/storage/v1/b/' +
            file.bucket.name +
            '/o',
        });
        done();
      };

      file.startSimpleUpload_(duplexify(), options);
    });

    it('should set predefinedAcl when public: true', done => {
      // tslint:disable-next-line no-any
      makeWritableStreamOverride = (stream: {}, options_: any) => {
        assert.strictEqual(options_.request.qs.predefinedAcl, 'publicRead');
        done();
      };

      file.startSimpleUpload_(duplexify(), {public: true});
    });

    it('should set predefinedAcl when private: true', done => {
      // tslint:disable-next-line no-any
      makeWritableStreamOverride = (stream: {}, options_: any) => {
        assert.strictEqual(options_.request.qs.predefinedAcl, 'private');
        done();
      };

      file.startSimpleUpload_(duplexify(), {private: true});
    });

    it('should send query.ifGenerationMatch if File has one', done => {
      const versionedFile = new File(BUCKET, 'new-file.txt', {generation: 1});
      // tslint:disable-next-line no-any
      makeWritableStreamOverride = (stream: {}, options: any) => {
        assert.strictEqual(options.request.qs.ifGenerationMatch, 1);
        done();
      };

      versionedFile.startSimpleUpload_(duplexify(), {});
    });

    it('should send query.kmsKeyName if File has one', done => {
      file.kmsKeyName = 'kms-key-name';
      // tslint:disable-next-line no-any
      makeWritableStreamOverride = (stream: {}, options: any) => {
        assert.strictEqual(options.request.qs.kmsKeyName, file.kmsKeyName);
        done();
      };

      file.startSimpleUpload_(duplexify(), {});
    });

    it('should send userProject if set', done => {
      const options = {
        userProject: 'user-project-id',
      };
      // tslint:disable-next-line no-any
      makeWritableStreamOverride = (stream: {}, options_: any) => {
        assert.strictEqual(
          options_.request.qs.userProject,
          options.userProject
        );
        done();
      };

      file.startSimpleUpload_(duplexify(), options);
    });

    describe('request', () => {
      describe('error', () => {
        const error = new Error('Error.');

        beforeEach(() => {
          file.request = (
            reqOpts: DecorateRequestOptions,
            callback: Function
          ) => {
            callback(error);
          };
        });

        it('should destroy the stream', done => {
          const stream = duplexify();

          file.startSimpleUpload_(stream);

          stream.on('error', (err: Error) => {
            // tslint:disable-next-line: no-any
            assert.strictEqual((stream as any).destroyed, true);
            assert.strictEqual(err, error);
            done();
          });
        });
      });

      describe('success', () => {
        const body = {};
        const resp = {};

        beforeEach(() => {
          file.request = (
            reqOpts: DecorateRequestOptions,
            callback: Function
          ) => {
            callback(null, body, resp);
          };
        });

        it('should set the metadata', () => {
          const stream = duplexify();

          file.startSimpleUpload_(stream);

          assert.strictEqual(file.metadata, body);
        });

        it('should emit the response', done => {
          const stream = duplexify();

          stream.on('response', resp_ => {
            assert.strictEqual(resp_, resp);
            done();
          });

          file.startSimpleUpload_(stream);
        });

        it('should emit complete', done => {
          const stream = duplexify();

          stream.on('complete', done);

          file.startSimpleUpload_(stream);
        });
      });
    });
  });

  describe('setUserProject', () => {
    it('should call the parent setUserProject function', done => {
      const userProject = 'grape-spaceship-123';

      file.parent.setUserProject = function(userProject_: string) {
        assert.strictEqual(this, file);
        assert.strictEqual(userProject_, userProject);
        done();
      };

      file.setUserProject(userProject);
    });
  });
});<|MERGE_RESOLUTION|>--- conflicted
+++ resolved
@@ -43,11 +43,8 @@
   GetFileMetadataOptions,
   PolicyDocument,
   SetFileMetadataOptions,
-<<<<<<< HEAD
   GetSignedUrlConfig,
-=======
   GetSignedPolicyOptions,
->>>>>>> 531050a0
 } from '../src';
 
 let promisified = false;
