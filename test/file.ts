--- conflicted
+++ resolved
@@ -373,19 +373,10 @@
         STORAGE.storageTransport.makeRequest = sandbox
           .stub()
           .callsFake((reqOpts, callback) => {
-<<<<<<< HEAD
-            assert.strictEqual(reqOpts.method, 'PATCH');
-            assert.strictEqual(reqOpts.url, '/b/bucket-name//o/file-name.png');
-            assert.deepStrictEqual(
-              reqOpts.body.temporaryHold,
-              options.temporaryHold,
-            );
-=======
             const body = JSON.parse(reqOpts.body);
             assert.strictEqual(reqOpts.method, 'PATCH');
             assert.strictEqual(reqOpts.url, '/b/bucket-name//o/file-name.png');
             assert.deepStrictEqual(body.temporaryHold, options.temporaryHold);
->>>>>>> 6d94e45e
             callback(null);
             return Promise.resolve();
           });
@@ -1582,7 +1573,6 @@
           'x-google-hash': `md5=${MD5_HASH}`,
           'x-google-stored-content-encoding': 'identity',
         };
-<<<<<<< HEAD
 
         file.storageTransport.makeRequest = sandbox.stub().callsFake(() => {
           setImmediate(() => {
@@ -1663,42 +1653,8 @@
 
     afterEach(() => {
       sinon.restore();
-=======
-
-        file.storageTransport.makeRequest = sandbox.stub().callsFake(() => {
-          setImmediate(() => {
-            rawResponseStream.emit('response', {headers});
-            rawResponseStream.write(DATA);
-            rawResponseStream.end();
-          });
-          done();
-          return Promise.resolve(rawResponseStream);
-        });
-
-        const readStream = file.createReadStream({start: 100});
-        readStream.on('end', done);
-        readStream.resume();
-      });
-    });
-
-    describe('tail requests', () => {
-      it('should make a request for the tail bytes', done => {
-        const endOffset = -10;
-
-        file.storageTransport.makeRequest = sandbox.stub().callsFake(opts => {
-          setImmediate(() => {
-            assert.strictEqual(opts.headers!.Range, 'bytes=' + endOffset);
-            done();
-          });
-          return Promise.resolve(duplexify());
-        });
-
-        file.createReadStream({end: endOffset}).resume();
-      });
->>>>>>> 6d94e45e
-    });
-
-<<<<<<< HEAD
+    });
+
     it('should not require options', () => {
       resumableUploadStub.callsFake((opts, callback) => {
         assert.strictEqual(opts.metadata, undefined);
@@ -1747,104 +1703,6 @@
         callback(null, 'https://example.com/resumable-upload-uri');
       });
 
-=======
-  describe('createResumableUpload', () => {
-    // eslint-disable-next-line @typescript-eslint/no-explicit-any
-    let file: any;
-    let resumableUploadStub: sinon.SinonStub;
-
-    beforeEach(() => {
-      file = {
-        name: FILE_NAME,
-        bucket: {
-          name: 'bucket-name',
-          storage: {
-            authClient: {},
-            apiEndpoint: 'https://storage.googleapis.com',
-            universeDomain: 'universe-domain',
-            retryOptions: {
-              autoRetry: true,
-              idempotencyStrategy: IdempotencyStrategy.RetryConditional,
-            },
-          },
-        },
-        storage: {
-          retryOptions: {
-            autoRetry: true,
-            idempotencyStrategy: IdempotencyStrategy.RetryConditional,
-          },
-        },
-        getRequestInterceptors: sinon
-          .stub()
-          .returns([
-            (reqOpts: object) => ({...reqOpts, customOption: 'custom-value'}),
-          ]),
-        generation: 123,
-        encryptionKey: 'test-encryption-key',
-        kmsKeyName: 'test-kms-key-name',
-        userProject: 'test-user-project',
-        instancePreconditionOpts: {ifGenerationMatch: 123},
-        createResumableUpload: sinon.spy(),
-      };
-
-      resumableUploadStub = sinon.stub();
-      // eslint-disable-next-line @typescript-eslint/no-explicit-any
-      (global as any).resumableUpload = {createURI: resumableUploadStub};
-    });
-
-    afterEach(() => {
-      sinon.restore();
-    });
-
-    it('should not require options', () => {
-      resumableUploadStub.callsFake((opts, callback) => {
-        assert.strictEqual(opts.metadata, undefined);
-        callback();
-      });
-
-      file.createResumableUpload();
-    });
-
-    it('should call resumableUpload.createURI with the correct parameters', () => {
-      const options = {
-        metadata: {contentType: 'text/plain'},
-        offset: 1024,
-        origin: 'https://example.com',
-        predefinedAcl: 'publicRead',
-        private: true,
-        public: false,
-        userProject: 'custom-user-project',
-        preconditionOpts: {ifMetagenerationMatch: 123},
-      };
-
-      resumableUploadStub.callsFake((opts, callback) => {
-        assert.strictEqual(opts.authClient, file.bucket.storage.authClient);
-        assert.strictEqual(opts.apiEndpoint, file.bucket.storage.apiEndpoint);
-        assert.strictEqual(opts.bucket, file.bucket.name);
-        assert.strictEqual(opts.file, file.name);
-        assert.strictEqual(opts.generation, file.generation);
-        assert.strictEqual(opts.key, file.encryptionKey);
-        assert.strictEqual(opts.kmsKeyName, file.kmsKeyName);
-        assert.deepEqual(opts.metadata, options.metadata);
-        assert.strictEqual(opts.offset, options.offset);
-        assert.strictEqual(opts.origin, options.origin);
-        assert.strictEqual(opts.predefinedAcl, options.predefinedAcl);
-        assert.strictEqual(opts.private, options.private);
-        assert.strictEqual(opts.public, options.public);
-        assert.strictEqual(opts.userProject, options.userProject);
-        assert.deepEqual(opts.params, options.preconditionOpts);
-        assert.strictEqual(
-          opts.universeDomain,
-          file.bucket.storage.universeDomain,
-        );
-        assert.deepEqual(opts.customRequestOptions, {
-          customOption: 'custom-value',
-        });
-
-        callback(null, 'https://example.com/resumable-upload-uri');
-      });
-
->>>>>>> 6d94e45e
       file.createResumableUpload(
         options,
         (err: Error | null, uri: string | undefined) => {
@@ -1860,13 +1718,6 @@
         assert.strictEqual(opts.userProject, file.userProject);
         assert.deepEqual(opts.params, file.instancePreconditionOpts);
         callback(null, 'https://example.com/resumable-upload-uri');
-<<<<<<< HEAD
-      });
-
-      file.createResumableUpload(
-        (err: Error | null, uri: string | undefined) => {
-          assert.strictEqual(err, null);
-=======
       });
 
       file.createResumableUpload(
@@ -1879,27 +1730,6 @@
     });
 
     it('should correctly apply precondition options', () => {
-      const options = {preconditionOpts: {ifGenerationMatch: 123}};
-
-      resumableUploadStub.callsFake((opts, callback) => {
-        assert.deepEqual(opts.params, options.preconditionOpts);
-        callback(null, 'https://example.com/resumable-upload-uri');
-      });
-
-      file.createResumableUpload(
-        options,
-        (err: Error | null, uri: string | undefined) => {
-          assert.strictEqual(err, null);
-          assert.strictEqual(file.storage.retryOptions.autoRetry, true);
->>>>>>> 6d94e45e
-          assert.strictEqual(uri, 'https://example.com/resumable-upload-uri');
-          sinon.assert.calledOnce(resumableUploadStub);
-        },
-      );
-    });
-
-    it('should correctly apply precondition options', () => {
-<<<<<<< HEAD
       const options = {preconditionOpts: {ifGenerationMatch: 123}};
 
       resumableUploadStub.callsFake((opts, callback) => {
@@ -1942,31 +1772,6 @@
   describe('createWriteStream', () => {
     const METADATA = {a: 'b', c: 'd'};
 
-=======
-      const options = {preconditionOpts: {ifGenerationMatch: undefined}};
-
-      resumableUploadStub.callsFake((opts, callback) => {
-        assert.strictEqual(opts.retryOptions.autoRetry, false);
-        assert.deepEqual(opts.params, options.preconditionOpts);
-        callback(null, 'https://example.com/resumable-upload-uri');
-      });
-
-      file.createResumableUpload(
-        options,
-        (err: Error | null, uri: string | undefined) => {
-          assert.strictEqual(err, null);
-          assert.strictEqual(file.storage.retryOptions.autoRetry, false);
-          assert.strictEqual(uri, 'https://example.com/resumable-upload-uri');
-          sinon.assert.calledOnce(resumableUploadStub);
-        },
-      );
-    });
-  });
-
-  describe('createWriteStream', () => {
-    const METADATA = {a: 'b', c: 'd'};
-
->>>>>>> 6d94e45e
     it('should return a stream', () => {
       assert(file.createWriteStream() instanceof Stream);
     });
@@ -3869,7 +3674,6 @@
           callback(null);
         });
       file.isPublic(err => {
-<<<<<<< HEAD
         assert.ifError(err);
       });
     });
@@ -3923,13 +3727,10 @@
           return Promise.resolve();
         });
       await directoryFile.moveFileAtomic(newFile, err => {
-=======
->>>>>>> 6d94e45e
         assert.ifError(err);
       });
     });
 
-<<<<<<< HEAD
     it('should call moveFileAtomic with string', async done => {
       const newFileName = 'new-file-name.png';
       assertmoveFileAtomic(file, newFileName, done);
@@ -3977,17 +3778,6 @@
         assert.strictEqual(reqOpts.body.userProject, undefined);
         assert.deepStrictEqual(options, originalOptions);
         done();
-=======
-    it('should not set any headers when there are no interceptors', () => {
-      file.storageTransport.makeRequest = sandbox
-        .stub()
-        .callsFake((reqOpts, config, callback) => {
-          assert.deepStrictEqual(reqOpts.headers, {});
-          callback(null);
-        });
-      file.isPublic(err => {
-        assert.ifError(err);
->>>>>>> 6d94e45e
       });
 
       file.moveFileAtomic(newFile, options, assert.ifError);
