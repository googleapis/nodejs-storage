{
  "name": "@google-cloud/storage",
  "description": "Cloud Storage Client Library for Node.js",
  "version": "7.0.1",
  "license": "Apache-2.0",
  "author": "Google Inc.",
  "engines": {
    "node": ">=14"
  },
  "repository": "googleapis/nodejs-storage",
  "main": "./build/src/index.js",
  "types": "./build/src/index.d.ts",
  "files": [
    "build/src",
    "!build/src/**/*.map"
  ],
  "keywords": [
    "google apis client",
    "google api client",
    "google apis",
    "google api",
    "google",
    "google cloud platform",
    "google cloud",
    "cloud",
    "google storage",
    "storage"
  ],
  "scripts": {
    "predocs": "npm run compile",
    "docs": "jsdoc -c .jsdoc.js",
    "system-test": "mocha build/system-test --timeout 600000 --exit",
    "conformance-test": "mocha --parallel build/conformance-test/ --require build/conformance-test/globalHooks.js",
    "preconformance-test": "npm run compile",
    "presystem-test": "npm run compile",
    "test": "c8 mocha build/test",
    "pretest": "npm run compile",
    "lint": "gts check",
    "samples-test": "npm link && cd samples/ && npm link ../ && npm test && cd ../",
    "all-test": "npm test && npm run system-test && npm run samples-test",
    "check": "gts check",
    "clean": "gts clean",
    "compile": "tsc -p .",
    "fix": "gts fix",
    "prepare": "npm run compile",
    "docs-test": "linkinator docs",
    "predocs-test": "npm run docs",
    "benchwrapper": "node bin/benchwrapper.js",
    "prelint": "cd samples; npm link ../; npm install",
    "precompile": "gts clean"
  },
  "dependencies": {
    "@google-cloud/paginator": "^5.0.0",
    "@google-cloud/projectify": "^4.0.0",
    "@google-cloud/promisify": "^4.0.0",
    "abort-controller": "^3.0.0",
    "async-retry": "^1.3.3",
    "compressible": "^2.0.12",
    "duplexify": "^4.0.0",
    "ent": "^2.2.0",
    "fast-xml-parser": "^4.2.2",
    "gaxios": "^6.0.2",
    "google-auth-library": "^9.0.0",
    "mime": "^3.0.0",
    "mime-types": "^2.0.8",
    "p-limit": "^3.0.1",
    "retry-request": "^6.0.0",
    "teeny-request": "^9.0.0",
    "uuid": "^8.0.0"
  },
  "devDependencies": {
    "@google-cloud/pubsub": "^4.0.0",
    "@grpc/grpc-js": "^1.0.3",
    "@grpc/proto-loader": "^0.7.0",
    "@types/async-retry": "^1.4.3",
    "@types/compressible": "^2.0.0",
    "@types/ent": "^2.2.1",
    "@types/mime": "^3.0.0",
    "@types/mime-types": "^2.1.0",
    "@types/mocha": "^9.1.1",
    "@types/mockery": "^1.4.29",
    "@types/node": "^20.4.4",
    "@types/node-fetch": "^2.1.3",
    "@types/proxyquire": "^1.3.28",
    "@types/request": "^2.48.4",
    "@types/sinon": "^10.0.15",
    "@types/tmp": "0.2.3",
    "@types/uuid": "^8.0.0",
    "@types/yargs": "^17.0.10",
    "c8": "^8.0.0",
    "form-data": "^4.0.0",
    "gts": "^5.0.0",
    "jsdoc": "^4.0.0",
<<<<<<< HEAD
    "jsdoc-fresh": "^3.0.0",
    "jsdoc-region-tag": "^2.0.0",
=======
    "jsdoc-fresh": "^2.0.0",
    "jsdoc-region-tag": "^3.0.0",
>>>>>>> 30829c1b
    "linkinator": "^4.0.0",
    "mocha": "^9.2.2",
    "mockery": "^2.1.0",
    "nock": "~13.3.0",
    "node-fetch": "^2.6.7",
    "proxyquire": "^2.1.3",
    "sinon": "^15.2.0",
    "tmp": "^0.2.0",
    "typescript": "^5.1.6",
    "yargs": "^17.3.1"
  }
}<|MERGE_RESOLUTION|>--- conflicted
+++ resolved
@@ -91,13 +91,8 @@
     "form-data": "^4.0.0",
     "gts": "^5.0.0",
     "jsdoc": "^4.0.0",
-<<<<<<< HEAD
     "jsdoc-fresh": "^3.0.0",
-    "jsdoc-region-tag": "^2.0.0",
-=======
-    "jsdoc-fresh": "^2.0.0",
     "jsdoc-region-tag": "^3.0.0",
->>>>>>> 30829c1b
     "linkinator": "^4.0.0",
     "mocha": "^9.2.2",
     "mockery": "^2.1.0",
