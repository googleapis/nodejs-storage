// Copyright 2022 Google LLC
//
// Licensed under the Apache License, Version 2.0 (the "License");
// you may not use this file except in compliance with the License.
// You may obtain a copy of the License at
//
//      http://www.apache.org/licenses/LICENSE-2.0
//
// Unless required by applicable law or agreed to in writing, software
// distributed under the License is distributed on an "AS IS" BASIS,
// WITHOUT WARRANTIES OR CONDITIONS OF ANY KIND, either express or implied.
// See the License for the specific language governing permissions and
// limitations under the License.

import * as assert from 'assert';
import {describe, it, beforeEach} from 'mocha';
import * as fs from 'fs';
import * as path from 'path';
import * as tmp from 'tmp';
import * as crypto from 'crypto';
import * as os from 'os';
<<<<<<< HEAD
import {pipeline, Readable} from 'stream';
import {
  checkUploadStatus,
  createURI,
  ErrorWithCode,
  upload,
} from '../src/resumable-upload';
=======
import {Readable} from 'stream';
import {createURI, ErrorWithCode, upload} from '../src/resumable-upload.js';
>>>>>>> c8480766
import {
  RETRY_DELAY_MULTIPLIER_DEFAULT,
  TOTAL_TIMEOUT_DEFAULT,
  MAX_RETRY_DELAY_DEFAULT,
  AUTO_RETRY_DEFAULT,
  MAX_RETRY_DEFAULT,
  RETRYABLE_ERR_FN_DEFAULT,
<<<<<<< HEAD
  Storage,
} from '../src/storage';
=======
} from '../src/storage.js';
>>>>>>> c8480766

const bucketName = process.env.BUCKET_NAME || 'gcs-resumable-upload-test';

/**
 * The known multiple chunk upload size, in bytes
 */
const KNOWN_MULTI_CHUNK_MULTIPLE_BYTES = 256 * 1024;
const FILE_SIZE = 1024 * 1024 * 20;

describe('resumable-upload', () => {
  const retryOptions = {
    retryDelayMultiplier: RETRY_DELAY_MULTIPLIER_DEFAULT,
    totalTimeout: TOTAL_TIMEOUT_DEFAULT,
    maxRetryDelay: MAX_RETRY_DELAY_DEFAULT,
    autoRetry: AUTO_RETRY_DEFAULT,
    maxRetries: MAX_RETRY_DEFAULT,
    retryableErrorFn: RETRYABLE_ERR_FN_DEFAULT,
  };

  const bucket = new Storage({retryOptions}).bucket(bucketName);
  let filePath: string;

  before(async () => {
    tmp.setGracefulCleanup();
    filePath = path.join(os.tmpdir(), '20MB.zip');

    await fs.promises.writeFile(filePath, crypto.randomBytes(FILE_SIZE));
  });

  beforeEach(() => {
    upload({
      bucket: bucketName,
      file: filePath,
      retryOptions: retryOptions,
    });
  });

  afterEach(async () => {
    await bucket.file(filePath).delete({ignoreNotFound: true});
  });

  after(async () => {
    await fs.promises.rm(filePath, {force: true});
  });

  function createReadable(amount: number) {
    async function* readableGenerator() {
      while (amount > 0) {
        yield crypto.randomBytes(KNOWN_MULTI_CHUNK_MULTIPLE_BYTES);
        amount -= KNOWN_MULTI_CHUNK_MULTIPLE_BYTES;
      }
    }

    return Readable.from(readableGenerator());
  }

  async function delay(title: string, retries: number, done: Function) {
    if (retries === 0) return done(); // no retry on the first failure.
    // see: https://cloud.google.com/storage/docs/exponential-backoff:
    const ms = Math.pow(2, retries) * 1000 + Math.random() * 2000;
    console.info(`retrying "${title}" in ${ms}ms`);
    setTimeout(done(), ms);
  }

  it('should work', done => {
    let uploadSucceeded = false;
    fs.createReadStream(filePath)
      .on('error', done)
      .pipe(
        upload({
          bucket: bucketName,
          file: filePath,
          retryOptions: retryOptions,
          metadata: {contentType: 'image/jpg'},
        })
      )
      .on('error', done)
      .on('response', resp => {
        uploadSucceeded = resp.status === 200;
      })
      .on('finish', () => {
        assert.strictEqual(uploadSucceeded, true);
        done();
      });
  });

  let retries = 0;
  it('should resume an interrupted upload', function (done) {
    this.retries(3);
    delay(this.test!.title, retries, () => {
      retries++;
      // If we've retried, delay.
      fs.stat(filePath, (err, fd) => {
        assert.ifError(err);

        const size = fd.size;
        let uri: string | undefined = undefined;

        // eslint-disable-next-line @typescript-eslint/no-explicit-any
        type DoUploadCallback = (...args: any[]) => void;
        const doUpload = (
          opts: {interrupt?: boolean},
          callback: DoUploadCallback
        ) => {
          let sizeStreamed = 0;
          let destroyed = false;

          const ws = upload({
            uri,
            bucket: bucketName,
            file: filePath,
            metadata: {contentType: 'image/jpg'},
            retryOptions: retryOptions,
          });

          ws.on('uri', (link: string) => {
            uri = link;
          });

          fs.createReadStream(filePath)
            .on('error', callback)
            .on('data', function (this: Readable, chunk) {
              sizeStreamed += chunk.length;

              if (!destroyed && opts.interrupt && sizeStreamed >= size / 2) {
                // stop sending data half way through
                destroyed = true;
                this.destroy();
                process.nextTick(() => ws.destroy(new Error('Interrupted')));
              }
            })
            .pipe(ws)
            .on('error', callback)
            .on('metadata', callback.bind(null, null));
        };

        doUpload({interrupt: true}, (err: Error) => {
          assert.strictEqual(err.message, 'Interrupted');

          doUpload(
            {interrupt: false},
            (err: Error, metadata: {size: number}) => {
              assert.ifError(err);
              assert(uri);
              assert.strictEqual(metadata.size, size);
              assert.strictEqual(typeof metadata.size, 'number');
              done();
            }
          );
        });
      });
    }).catch(done);
  });

  it('should create an upload URI', async () => {
    const uri = await createURI({
      bucket: bucketName,
      file: filePath,
      metadata: {contentType: 'image/jpg'},
      retryOptions: retryOptions,
    });

    const resp = await checkUploadStatus({
      bucket: bucketName,
      file: filePath,
      metadata: {contentType: 'image/jpg'},
      retryOptions: retryOptions,
      uri,
    });

    assert(!resp.data);
    assert.equal(resp.headers['content-length'], '0');
  });

  it('should return a non-resumable failed upload', done => {
    const metadata = {
      metadata: {largeString: 'a'.repeat(2.1e6)},
    };

    fs.createReadStream(filePath)
      .on('error', done)
      .pipe(
        upload({
          bucket: bucketName,
          file: filePath,
          metadata,
          retryOptions: retryOptions,
        })
      )
      .on('error', (err: ErrorWithCode) => {
        assert.strictEqual(err.status, 400);
        done();
      });
  });

  it('should upload an object in multiple chunks', async () => {
    const file = bucket.file(filePath);
    const chunkSize = Math.floor(FILE_SIZE / 4);

    // ensure we're testing a valid size
    assert(chunkSize > KNOWN_MULTI_CHUNK_MULTIPLE_BYTES);

    await new Promise<void>((resolve, reject) =>
      pipeline(
        fs.createReadStream(filePath),
        file.createWriteStream({
          chunkSize,
        }),
        e => (e ? reject(e) : resolve())
      )
    );

    const [results] = await file.getMetadata();

    assert.equal(results.size, FILE_SIZE);
  });

  it('should complete multiple, partial upload session', async () => {
    const count = 4;
    const file = bucket.file(filePath);
    const chunkSize = Math.floor(FILE_SIZE / count);

    // ensure we're testing a valid size and multiple
    assert.equal(chunkSize % KNOWN_MULTI_CHUNK_MULTIPLE_BYTES, 0);

    let uri: string | undefined = undefined;
    let uriGenerated = 0;

    let resumeCRC32C = '';
    let crc32cGenerated = 0;

    for (let i = 0; i < count; i++) {
      const isPartialUpload = !(i + 1 === count);
      const offset = i * chunkSize;

      const readable = createReadable(chunkSize);
      const writable = file.createWriteStream({
        uri,
        chunkSize,
        isPartialUpload,
        offset,
        resumeCRC32C,
      });

      writable.on('uri', link => {
        uri = link;
        uriGenerated++;
      });

      writable.on('crc32c', crc32c => {
        resumeCRC32C = crc32c;
        crc32cGenerated++;
      });

      await new Promise<void>((resolve, reject) =>
        pipeline(readable, writable, e => (e ? reject(e) : resolve()))
      );
    }

    const [results] = await file.getMetadata();

    assert(uri);
    assert.equal(uriGenerated, 1, 'uri should be generated once');
    assert.equal(
      crc32cGenerated,
      count,
      'crc32c should be generated on each upload'
    );
    assert.equal(results.size, FILE_SIZE);
  });
});<|MERGE_RESOLUTION|>--- conflicted
+++ resolved
@@ -19,18 +19,13 @@
 import * as tmp from 'tmp';
 import * as crypto from 'crypto';
 import * as os from 'os';
-<<<<<<< HEAD
 import {pipeline, Readable} from 'stream';
 import {
   checkUploadStatus,
   createURI,
   ErrorWithCode,
   upload,
-} from '../src/resumable-upload';
-=======
-import {Readable} from 'stream';
-import {createURI, ErrorWithCode, upload} from '../src/resumable-upload.js';
->>>>>>> c8480766
+} from '../src/resumable-upload.js';
 import {
   RETRY_DELAY_MULTIPLIER_DEFAULT,
   TOTAL_TIMEOUT_DEFAULT,
@@ -38,12 +33,8 @@
   AUTO_RETRY_DEFAULT,
   MAX_RETRY_DEFAULT,
   RETRYABLE_ERR_FN_DEFAULT,
-<<<<<<< HEAD
   Storage,
-} from '../src/storage';
-=======
 } from '../src/storage.js';
->>>>>>> c8480766
 
 const bucketName = process.env.BUCKET_NAME || 'gcs-resumable-upload-test';
 
