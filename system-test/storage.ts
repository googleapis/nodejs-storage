--- conflicted
+++ resolved
@@ -818,77 +818,6 @@
         const [buckets] = await storage.getBuckets({softDeleted: true});
         assert(buckets.length > 0);
 
-<<<<<<< HEAD
-    it('should set softDeletePolicy correctly', async () => {
-      const metadata = await bucket.getMetadata();
-      assert(metadata[0].softDeletePolicy);
-      assert(metadata[0].softDeletePolicy.effectiveTime);
-      assert.deepStrictEqual(
-        metadata[0].softDeletePolicy.retentionDurationSeconds,
-        SOFT_DELETE_RETENTION_SECONDS.toString(),
-      );
-    });
-
-    it('should LIST soft-deleted files', async () => {
-      const f1 = bucket.file('file1');
-      const f2 = bucket.file('file2');
-      await f1.save('file1');
-      await f2.save('file2');
-      await f1.delete();
-      await f2.delete();
-      const [notSoftDeletedFiles] = await bucket.getFiles();
-      assert.strictEqual(notSoftDeletedFiles.length, 0);
-      const [softDeletedFiles] = await bucket.getFiles({softDeleted: true});
-      assert.strictEqual(softDeletedFiles.length, 2);
-    });
-
-    it('should GET a soft-deleted file', async () => {
-      const f1 = bucket.file('file3');
-      await f1.save('file3');
-      const [metadata] = await f1.getMetadata();
-      await f1.delete();
-      const [softDeletedFile] = await f1.get({
-        softDeleted: true,
-        generation: parseInt(metadata.generation?.toString() || '0'),
-      });
-      assert(softDeletedFile);
-      assert.strictEqual(
-        softDeletedFile.metadata.generation,
-        metadata.generation,
-      );
-    });
-
-    it('should restore a soft-deleted file', async () => {
-      const f1 = bucket.file('file4');
-      await f1.save('file4');
-      const [metadata] = await f1.getMetadata();
-      await f1.delete();
-      let [files] = await bucket.getFiles();
-      assert.strictEqual(files.length, 0);
-      const restoredFile = await f1.restore({
-        generation: parseInt(metadata.generation?.toString() || '0'),
-      });
-      assert(restoredFile);
-      [files] = await bucket.getFiles();
-      assert.strictEqual(files.length, 1);
-    });
-
-    it('should LIST soft-deleted files with restore token', async () => {
-      const f1 = hnsBucket.file('file5a');
-      const f2 = hnsBucket.file('file5b');
-      await f1.save('file5a');
-      await f2.save('file5b');
-      await f1.delete();
-      await f2.delete();
-      const [notSoftDeletedFiles] = await hnsBucket.getFiles();
-      assert.strictEqual(notSoftDeletedFiles.length, 0);
-      const [softDeletedFiles] = await hnsBucket.getFiles({softDeleted: true});
-      assert.strictEqual(softDeletedFiles.length, 2);
-      assert.notStrictEqual(
-        softDeletedFiles![0].metadata.restoreToken,
-        undefined,
-      );
-=======
         buckets.forEach(bucket => {
           assert(bucket.name);
           assert(bucket.metadata.generation);
@@ -918,7 +847,6 @@
         const [metadata] = await bucket.getMetadata();
         assert(metadata);
       });
->>>>>>> 4481456c
     });
 
     describe('files', () => {
@@ -962,7 +890,7 @@
         assert(metadata[0].softDeletePolicy.effectiveTime);
         assert.deepStrictEqual(
           metadata[0].softDeletePolicy.retentionDurationSeconds,
-          SOFT_DELETE_RETENTION_SECONDS.toString()
+          SOFT_DELETE_RETENTION_SECONDS.toString(),
         );
       });
 
@@ -991,7 +919,7 @@
         assert(softDeletedFile);
         assert.strictEqual(
           softDeletedFile.metadata.generation,
-          metadata.generation
+          metadata.generation,
         );
       });
 
@@ -1025,7 +953,7 @@
         assert.strictEqual(softDeletedFiles.length, 2);
         assert.notStrictEqual(
           softDeletedFiles![0].metadata.restoreToken,
-          undefined
+          undefined,
         );
       });
 
@@ -1041,7 +969,7 @@
         assert(softDeletedFile);
         assert.strictEqual(
           softDeletedFile.metadata.generation,
-          metadata.generation
+          metadata.generation,
         );
         assert.notStrictEqual(softDeletedFile.metadata.restoreToken, undefined);
       });
@@ -1060,7 +988,7 @@
         assert(softDeletedFile);
         const restoredFile = await f1.restore({
           generation: parseInt(
-            softDeletedFile.metadata.generation?.toString() || '0'
+            softDeletedFile.metadata.generation?.toString() || '0',
           ),
           restoreToken: softDeletedFile.metadata.restoreToken,
         });
@@ -1068,38 +996,6 @@
         [files] = await hnsBucket.getFiles();
         assert.strictEqual(files.length, 1);
       });
-<<<<<<< HEAD
-      assert(softDeletedFile);
-      assert.strictEqual(
-        softDeletedFile.metadata.generation,
-        metadata.generation,
-      );
-      assert.notStrictEqual(softDeletedFile.metadata.restoreToken, undefined);
-    });
-
-    it('should restore a soft-deleted file using restoreToken', async () => {
-      const f1 = hnsBucket.file('file7');
-      await f1.save('file7');
-      const [metadata] = await f1.getMetadata();
-      await f1.delete();
-      let [files] = await hnsBucket.getFiles();
-      assert.strictEqual(files.length, 0);
-      const [softDeletedFile] = await f1.get({
-        softDeleted: true,
-        generation: parseInt(metadata.generation?.toString() || '0'),
-      });
-      assert(softDeletedFile);
-      const restoredFile = await f1.restore({
-        generation: parseInt(
-          softDeletedFile.metadata.generation?.toString() || '0',
-        ),
-        restoreToken: softDeletedFile.metadata.restoreToken,
-      });
-      assert(restoredFile);
-      [files] = await hnsBucket.getFiles();
-      assert.strictEqual(files.length, 1);
-=======
->>>>>>> 4481456c
     });
   });
 
