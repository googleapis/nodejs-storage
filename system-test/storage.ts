/**
 * Copyright 2019 Google LLC
 *
 * Licensed under the Apache License, Version 2.0 (the "License");
 * you may not use this file except in compliance with the License.
 * You may obtain a copy of the License at
 *
 *      http://www.apache.org/licenses/LICENSE-2.0
 *
 * Unless required by applicable law or agreed to in writing, software
 * distributed under the License is distributed on an "AS IS" BASIS,
 * WITHOUT WARRANTIES OR CONDITIONS OF ANY KIND, either express or implied.
 * See the License for the specific language governing permissions and
 * limitations under the License.
 */

import * as assert from 'assert';
import * as crypto from 'crypto';
import * as fs from 'fs';
import fetch from 'node-fetch';
const normalizeNewline = require('normalize-newline');
import pLimit from 'p-limit';
import {promisify} from 'util';
import * as path from 'path';
import * as through from 'through2';
import * as tmp from 'tmp';
import * as uuid from 'uuid';
import {
  util,
  ApiError,
  InstanceResponseCallback,
  BodyResponseCallback,
  MetadataResponse,
  Metadata,
} from '@google-cloud/common';
import {
  Storage,
  Bucket,
  File,
  AccessControlObject,
  Notification,
  GetNotificationOptions,
  DeleteBucketCallback,
  CreateNotificationOptions,
  BucketExistsOptions,
  BucketExistsCallback,
  GetBucketOptions,
  GetBucketCallback,
  GetNotificationsCallback,
  MakeBucketPrivateOptions,
  MakeBucketPrivateCallback,
  SetBucketMetadataOptions,
  SetBucketMetadataCallback,
  DeleteFileCallback,
  SaveCallback,
  DownloadOptions,
  DownloadCallback,
  FileExistsOptions,
  FileExistsCallback,
  CreateReadStreamOptions,
  CreateResumableUploadOptions,
  GetFileOptions,
  GetFileCallback,
  SetStorageClassOptions,
  SetStorageClassCallback,
  UploadOptions,
  UploadCallback,
  CopyOptions,
  CopyCallback,
  GetFileMetadataOptions,
  GetFileMetadataCallback,
  MakeFilePrivateOptions,
  MakeFilePrivateCallback,
  SetFileMetadataOptions,
  SetFileMetadataCallback,
  AddAclOptions,
  AddAclCallback,
  UpdateAclCallback,
  UpdateAclOptions,
  GetAclOptions,
  GetAclCallback,
  RemoveAclOptions,
  RemoveAclCallback,
  GetPolicyOptions,
  GetPolicyCallback,
  SetPolicyCallback,
  TestIamPermissionsOptions,
  TestIamPermissionsCallback,
  GetNotificationCallback,
  GetNotificationMetadataOptions,
  GetNotificationMetadataCallback,
  DeleteNotificationOptions,
  DeleteNotificationCallback,
  Iam,
} from '../src';
import * as nock from 'nock';

interface ErrorCallbackFunction {
  (err: Error | null): void;
}
const {PubSub} = require('@google-cloud/pubsub');

// When set to true, skips all tests that is not compatible for
// running inside VPCSC.
const RUNNING_IN_VPCSC = !!process.env['GOOGLE_CLOUD_TESTS_IN_VPCSC'];

// block all attempts to chat with the metadata server (kokoro runs on GCE)
nock('http://metadata.google.internal')
  .get(url => true)
  .replyWithError({code: 'ENOTFOUND'})
  .persist();

describe('storage', () => {
  const USER_ACCOUNT = 'user-spsawchuk@gmail.com';
  const TESTS_PREFIX = `storage-tests-${shortUUID()}-`;
  const RETENTION_DURATION_SECONDS = 10;

  const storage = new Storage({});
  const bucket = storage.bucket(generateName());

  const pubsub = new PubSub({
    projectId: process.env.PROJECT_ID,
  });
  // tslint:disable-next-line no-any
  let topic: any;
  // tslint:disable-next-line no-any
  const FILES: {[index: string]: any} = {
    logo: {
      path: path.join(
        __dirname,
        '../../system-test/data/CloudPlatform_128px_Retina.png'
      ),
    },
    big: {
      path: path.join(__dirname, '../../system-test/data/three-mb-file.tif'),
      hash: undefined,
    },
    html: {
      path: path.join(__dirname, '../../system-test/data/long-html-file.html'),
    },
    gzip: {
      path: path.join(
        __dirname,
        '../../system-test/data/long-html-file.html.gz'
      ),
    },
  };

  before(() => {
    return bucket
      .create()
      .then(() => {
        return pubsub.createTopic(generateName());
      })
      .then(data => {
        topic = data[0];
        return topic.iam.setPolicy({
          bindings: [
            {
              role: 'roles/pubsub.editor',
              members: ['allUsers'],
            },
          ],
        });
      });
  });

  after(() => {
    return Promise.all([deleteAllBucketsAsync(), deleteAllTopicsAsync()]);
  });

  describe('without authentication', () => {
    let privateBucket: Bucket;
    let privateFile: File;
    let storageWithoutAuth: Storage;

    let GOOGLE_APPLICATION_CREDENTIALS: string | undefined;

    before(done => {
      privateBucket = bucket; // `bucket` was created in the global `before`
      privateFile = privateBucket.file('file-name');

      privateFile.save('data', err => {
        if (err) {
          done(err);
          return;
        }

        // CI authentication is done with ADC. Cache it here, restore it `after`
        GOOGLE_APPLICATION_CREDENTIALS =
          process.env.GOOGLE_APPLICATION_CREDENTIALS;
        delete process.env.GOOGLE_APPLICATION_CREDENTIALS;
        delete require.cache[require.resolve('../src')];

        const {Storage} = require('../src');
        storageWithoutAuth = new Storage();
        done();
      });
    });

    after(() => {
      process.env.GOOGLE_APPLICATION_CREDENTIALS = GOOGLE_APPLICATION_CREDENTIALS;
    });

    describe('public data', () => {
      before(function() {
        if (RUNNING_IN_VPCSC) this.skip();
      });

      let bucket: Bucket;

      before(() => {
        bucket = storageWithoutAuth.bucket('gcp-public-data-landsat');
      });

      it('should list and download a file', async () => {
        const [files] = await bucket.getFiles({autoPaginate: false});
        const file = files[0];
        const [isPublic] = await file.isPublic();
        assert.strictEqual(isPublic, true);
        assert.doesNotReject(file.download());
      });
    });

    describe('private data', () => {
      let bucket: Bucket;
      let file: File;

      before(() => {
        bucket = storageWithoutAuth.bucket(privateBucket.id!);
        file = bucket.file(privateFile.id!);
      });

      it('should not download a file', async () => {
        const [isPublic] = await file.isPublic();
        assert.strictEqual(isPublic, false);
        assert.rejects(
          file.download(),
          (err: Error) =>
            err.message.indexOf('does not have storage.objects.get') > -1
        );
      });

      it('should not upload a file', done => {
        file.save('new data', err => {
          assert(
            err!.message.indexOf('Could not load the default credentials') > -1
          );
          done();
        });
      });
    });
  });

  describe('acls', () => {
    describe('buckets', () => {
      it('should get access controls', done => {
        bucket.acl.get((err, accessControls) => {
          assert.ifError(err);
          assert(Array.isArray(accessControls));
          done();
        });
      });

      it('should add entity to default access controls', done => {
        bucket.acl.default.add(
          {
            entity: USER_ACCOUNT,
            role: storage.acl.OWNER_ROLE,
          },
          (err, accessControl) => {
            assert.ifError(err);
            assert.strictEqual(accessControl!.role, storage.acl.OWNER_ROLE);

            bucket.acl.default.get(
              {
                entity: USER_ACCOUNT,
              },
              (err, accessControl) => {
                assert.ifError(err);
                assert.strictEqual(
                  (accessControl as AccessControlObject)!.role,
                  storage.acl.OWNER_ROLE
                );

                bucket.acl.default.update(
                  {
                    entity: USER_ACCOUNT,
                    role: storage.acl.READER_ROLE,
                  },
                  (err, accessControl) => {
                    assert.ifError(err);
                    assert.strictEqual(
                      (accessControl as AccessControlObject).role,
                      storage.acl.READER_ROLE
                    );

                    bucket.acl.default.delete({entity: USER_ACCOUNT}, done);
                  }
                );
              }
            );
          }
        );
      });

      it('should get default access controls', done => {
        bucket.acl.default.get((err, accessControls) => {
          assert.ifError(err);
          assert(Array.isArray(accessControls));
          done();
        });
      });

      it('should grant an account access', done => {
        bucket.acl.add(
          {
            entity: USER_ACCOUNT,
            role: storage.acl.OWNER_ROLE,
          },
          (err, accessControl) => {
            assert.ifError(err);
            assert.strictEqual(accessControl!.role, storage.acl.OWNER_ROLE);

            const opts = {entity: USER_ACCOUNT};

            bucket.acl.get(opts, (err, accessControl) => {
              assert.ifError(err);
              assert.strictEqual(
                (accessControl as AccessControlObject).role,
                storage.acl.OWNER_ROLE
              );

              bucket.acl.delete(opts, done);
            });
          }
        );
      });

      it('should update an account', done => {
        bucket.acl.add(
          {
            entity: USER_ACCOUNT,
            role: storage.acl.OWNER_ROLE,
          },
          (err, accessControl) => {
            assert.ifError(err);
            assert.strictEqual(accessControl!.role, storage.acl.OWNER_ROLE);

            bucket.acl.update(
              {
                entity: USER_ACCOUNT,
                role: storage.acl.WRITER_ROLE,
              },
              (err, accessControl) => {
                assert.ifError(err);
                assert.strictEqual(
                  accessControl!.role,
                  storage.acl.WRITER_ROLE
                );

                bucket.acl.delete({entity: USER_ACCOUNT}, done);
              }
            );
          }
        );
      });

      it('should make a bucket public', done => {
        bucket.makePublic(err => {
          assert.ifError(err);
          bucket.acl.get({entity: 'allUsers'}, (err, aclObject) => {
            assert.ifError(err);
            assert.deepStrictEqual(aclObject, {
              entity: 'allUsers',
              role: 'READER',
            });
            bucket.acl.delete({entity: 'allUsers'}, done);
          });
        });
      });

      it('should make files public', async () => {
        await Promise.all(
          ['a', 'b', 'c'].map(text => createFileWithContentPromise(text))
        );

        await bucket.makePublic({includeFiles: true});
        const [files] = await bucket.getFiles();
        const resps = await Promise.all(
          files.map(file => isFilePublicAsync(file))
        );
        resps.forEach(resp => assert.strictEqual(resp, true));
        await Promise.all([
          bucket.acl.default.delete({entity: 'allUsers'}),
          bucket.deleteFiles(),
        ]);
      });

      it('should make a bucket private', done => {
        bucket.makePublic(err => {
          assert.ifError(err);
          bucket.makePrivate(err => {
            assert.ifError(err);
            bucket.acl.get({entity: 'allUsers'}, (err, aclObject) => {
              assert.strictEqual((err as ApiError).code, 404);
              assert.strictEqual(err!.message, 'Not Found');
              assert.strictEqual(aclObject, null);
              done();
            });
          });
        });
      });

      it('should make files private', async () => {
        await Promise.all(
          ['a', 'b', 'c'].map(text => createFileWithContentPromise(text))
        );

        await bucket.makePrivate({includeFiles: true});
        const [files] = await bucket.getFiles();
        const resps = await Promise.all(
          files.map(file => isFilePublicAsync(file))
        );
        resps.forEach(resp => {
          assert.strictEqual(resp, false);
        });
        await bucket.deleteFiles();
      });
    });

    describe('files', () => {
      let file: File;

      beforeEach(done => {
        const options = {
          destination: generateName() + '.png',
        };

        bucket.upload(FILES.logo.path, options, (err, f) => {
          assert.ifError(err);
          file = f!;
          done();
        });
      });

      afterEach(done => {
        file.delete(done);
      });

      it('should get access controls', done => {
        // tslint:disable-next-line no-any
        file.acl.get(done as any, (err, accessControls) => {
          assert.ifError(err);
          assert(Array.isArray(accessControls));
          done();
        });
      });

      it('should not expose default api', () => {
        // tslint:disable-next-line no-any
        assert.strictEqual(typeof (file as any).default, 'undefined');
      });

      it('should grant an account access', done => {
        file.acl.add(
          {
            entity: USER_ACCOUNT,
            role: storage.acl.OWNER_ROLE,
          },
          (err, accessControl) => {
            assert.ifError(err);
            assert.strictEqual(accessControl!.role, storage.acl.OWNER_ROLE);

            file.acl.get({entity: USER_ACCOUNT}, (err, accessControl) => {
              assert.ifError(err);
              assert.strictEqual(
                (accessControl as AccessControlObject).role,
                storage.acl.OWNER_ROLE
              );

              file.acl.delete({entity: USER_ACCOUNT}, done);
            });
          }
        );
      });

      it('should update an account', done => {
        file.acl.add(
          {
            entity: USER_ACCOUNT,
            role: storage.acl.OWNER_ROLE,
          },
          (err, accessControl) => {
            assert.ifError(err);
            assert.strictEqual(accessControl!.role, storage.acl.OWNER_ROLE);

            file.acl.update(
              {
                entity: USER_ACCOUNT,
                role: storage.acl.READER_ROLE,
              },
              (err, accessControl) => {
                assert.ifError(err);

                assert.strictEqual(
                  accessControl!.role,
                  storage.acl.READER_ROLE
                );

                file.acl.delete({entity: USER_ACCOUNT}, done);
              }
            );
          }
        );
      });

      it('should make a file public', done => {
        file.makePublic(err => {
          assert.ifError(err);
          file.acl.get({entity: 'allUsers'}, (err, aclObject) => {
            assert.ifError(err);
            assert.deepStrictEqual(aclObject, {
              entity: 'allUsers',
              role: 'READER',
            });
            file.acl.delete({entity: 'allUsers'}, done);
          });
        });
      });

      it('should make a file private', done => {
        file.makePublic(err => {
          assert.ifError(err);
          file.makePrivate(err => {
            assert.ifError(err);
            file.acl.get(
              {entity: 'allUsers'},
              (err: ApiError | null, aclObject) => {
                assert.strictEqual(err!.code, 404);
                assert.strictEqual(err!.message, 'Not Found');
                assert.strictEqual(aclObject, null);
                done();
              }
            );
          });
        });
      });

      it('should set custom encryption during the upload', done => {
        const key = '12345678901234567890123456789012';
        bucket.upload(
          FILES.big.path,
          {
            encryptionKey: key,
            resumable: false,
          },
          (err, file) => {
            assert.ifError(err);

            file!.getMetadata((err: ApiError | null, metadata: Metadata) => {
              assert.ifError(err);
              assert.strictEqual(
                metadata.customerEncryption.encryptionAlgorithm,
                'AES256'
              );
              done();
            });
          }
        );
      });

      it('should set custom encryption in a resumable upload', done => {
        const key = crypto.randomBytes(32);

        bucket.upload(
          FILES.big.path,
          {
            encryptionKey: key,
            resumable: true,
          },
          (err, file) => {
            assert.ifError(err);

            file!.getMetadata((err: ApiError | null, metadata: Metadata) => {
              assert.ifError(err);
              assert.strictEqual(
                metadata.customerEncryption.encryptionAlgorithm,
                'AES256'
              );
              done();
            });
          }
        );
      });

      it('should make a file public during the upload', done => {
        bucket.upload(
          FILES.big.path,
          {
            resumable: false,
            public: true,
          },
          (err, file) => {
            assert.ifError(err);

            file!.acl.get({entity: 'allUsers'}, (err, aclObject) => {
              assert.ifError(err);
              assert.deepStrictEqual(aclObject, {
                entity: 'allUsers',
                role: 'READER',
              });
              done();
            });
          }
        );
      });

      it('should make a file public from a resumable upload', done => {
        bucket.upload(
          FILES.big.path,
          {
            resumable: true,
            public: true,
          },
          (err, file) => {
            assert.ifError(err);

            file!.acl.get({entity: 'allUsers'}, (err, aclObject) => {
              assert.ifError(err);
              assert.deepStrictEqual(aclObject, {
                entity: 'allUsers',
                role: 'READER',
              });
              done();
            });
          }
        );
      });

      it('should make a file private from a resumable upload', done => {
        bucket.upload(
          FILES.big.path,
          {
            resumable: true,
            private: true,
          },
          (err, file) => {
            assert.ifError(err);

            file!.acl.get({entity: 'allUsers'}, (err, aclObject) => {
              assert.strictEqual((err as ApiError)!.code, 404);
              assert.strictEqual(err!.message, 'Not Found');
              assert.strictEqual(aclObject, null);
              done();
            });
          }
        );
      });
    });
  });

  describe('iam', () => {
    let PROJECT_ID: string;

    before(done => {
      storage.authClient.getProjectId((err, projectId) => {
        if (err) {
          done(err);
          return;
        }
        PROJECT_ID = projectId!;
        done();
      });
    });

    describe('buckets', () => {
      let bucket: Bucket;

      before(() => {
        bucket = storage.bucket(generateName());
        return bucket.create();
      });

      it('should get a policy', done => {
        bucket.iam.getPolicy((err, policy) => {
          assert.ifError(err);
          assert.deepStrictEqual(policy!.bindings, [
            {
              members: [
                'projectEditor:' + PROJECT_ID,
                'projectOwner:' + PROJECT_ID,
              ],
              role: 'roles/storage.legacyBucketOwner',
            },
            {
              members: ['projectViewer:' + PROJECT_ID],
              role: 'roles/storage.legacyBucketReader',
            },
          ]);

          done();
        });
      });

      it('should set a policy', done => {
        bucket.iam.getPolicy((err, policy) => {
          assert.ifError(err);
          policy!.bindings.push({
            role: 'roles/storage.legacyBucketReader',
            members: ['allUsers'],
          });

          bucket.iam.setPolicy(policy!, (err, newPolicy) => {
            assert.ifError(err);

            const legacyBucketReaderBinding = newPolicy!.bindings.filter(
              binding => {
                return binding.role === 'roles/storage.legacyBucketReader';
              }
            )[0];

            assert(legacyBucketReaderBinding.members.includes('allUsers'));

            done();
          });
        });
      });

      it('should test the iam permissions', done => {
        const testPermissions = [
          'storage.buckets.get',
          'storage.buckets.getIamPolicy',
        ];

        bucket.iam.testPermissions(testPermissions, (err, permissions) => {
          assert.ifError(err);

          assert.deepStrictEqual(permissions, {
            'storage.buckets.get': true,
            'storage.buckets.getIamPolicy': true,
          });

          done();
        });
      });
    });
  });

  describe('uniform bucket-level access', () => {
    let bucket: Bucket;

    const customAcl = {
      entity: USER_ACCOUNT,
      role: storage.acl.OWNER_ROLE,
    };

    const createBucket = () => {
      bucket = storage.bucket(generateName());
      return bucket.create();
    };

    const setUniformBucketLevelAccess = (bucket: Bucket, enabled: boolean) =>
      bucket.setMetadata({
        iamConfiguration: {
          uniformBucketLevelAccess: {
            enabled,
          }
        },
      });

    describe('files', () => {
      before(createBucket);

      it('can be written to the bucket by project owner w/o configuration', async () => {
        await setUniformBucketLevelAccess(bucket, true);
        const file = bucket.file('file');
        return assert.doesNotReject(() => file.save('data'));
      });
    });

    describe('disables file ACL', () => {
      let file: File;

      const validateUniformBucketLevelAccessEnabledError = (err: ApiError) => {
<<<<<<< HEAD
        assert(err.message.match(/Uniform Bucket-Level Access is enabled/));
=======
        assert(err.message.match(/Uniform Bucket Level Access is enabled/));
>>>>>>> b05be20b
        assert.strictEqual(err.code, 400);
        return true;
      };

      before(async () => {
        await createBucket();
        await setUniformBucketLevelAccess(bucket, true);

        file = bucket.file('file');
        await file.save('data');
      });

      it('should fail to get file ACL', () => {
        return assert.rejects(
          () => file.acl.get(),
          validateUniformBucketLevelAccessEnabledError
        );
      });

      it('should fail to update file ACL', () => {
        return assert.rejects(
          () => file.acl.update(customAcl),
          validateUniformBucketLevelAccessEnabledError
        );
      });
    });

    describe('preserves bucket/file ACL over uniform bucket-level access on/off', () => {
      beforeEach(createBucket);

      it('should preserve default bucket ACL', async () => {
        await bucket.acl.default.update(customAcl);
        const [aclBefore] = await bucket.acl.default.get();

        await setUniformBucketLevelAccess(bucket, true);
        await setUniformBucketLevelAccess(bucket, false);

        const [aclAfter] = await bucket.acl.default.get();
        assert.deepStrictEqual(aclAfter, aclBefore);
      });

      it('should preserve file ACL', async () => {
        const file = bucket.file('file');
        await file.save('data');

        await file.acl.update(customAcl);
        const [aclBefore] = await file.acl.get();

        await setUniformBucketLevelAccess(bucket, true);
        await setUniformBucketLevelAccess(bucket, false);

        const [aclAfter] = await file.acl.get();
        assert.deepStrictEqual(aclAfter, aclBefore);
      });
    });
  });

  describe('unicode validation', () => {
    before(function() {
      if (RUNNING_IN_VPCSC) this.skip();
    });

    let bucket: Bucket;

    before(() => {
      bucket = storage.bucket('storage-library-test-bucket');
    });

    // Normalization form C: a single character for e-acute;
    // URL should end with Cafe%CC%81
    it('should not perform normalization form C', () => {
      const name = 'Caf\u00e9';
      const file = bucket.file(name);

      const expectedContents = 'Normalization Form C';

      return file
        .get()
        .then(data => {
          const receivedFile = data[0];
          assert.strictEqual(receivedFile.name, name);
          return receivedFile.download();
        })
        .then(contents => {
          assert.strictEqual(contents.toString(), expectedContents);
        });
    });

    // Normalization form D: an ASCII character followed by U+0301 combining
    // character; URL should end with Caf%C3%A9
    it('should not perform normalization form D', () => {
      const name = 'Cafe\u0301';
      const file = bucket.file(name);

      const expectedContents = 'Normalization Form D';

      return file
        .get()
        .then(data => {
          const receivedFile = data[0];
          assert.strictEqual(receivedFile.name, name);
          return receivedFile.download();
        })
        .then(contents => {
          assert.strictEqual(contents.toString(), expectedContents);
        });
    });
  });

  describe('getting buckets', () => {
    const bucketsToCreate = [generateName(), generateName()];

    before(async () => {
      await Promise.all(bucketsToCreate.map(b => storage.createBucket(b)));
    });

    after(async () => {
      await Promise.all(
        bucketsToCreate.map(bucket => storage.bucket(bucket).delete())
      );
    });

    it('should get buckets', done => {
      storage.getBuckets((err, buckets) => {
        const createdBuckets = buckets.filter(bucket => {
          return bucketsToCreate.indexOf(bucket.name) > -1;
        });

        assert.strictEqual(createdBuckets.length, bucketsToCreate.length);
        done();
      });
    });

    it('should get buckets as a stream', done => {
      let bucketEmitted = false;

      storage
        .getBucketsStream()
        .on('error', done)
        .on('data', bucket => {
          bucketEmitted = bucket instanceof Bucket;
        })
        .on('end', () => {
          assert.strictEqual(bucketEmitted, true);
          done();
        });
    });
  });

  describe('bucket metadata', () => {
    it('should allow setting metadata on a bucket', done => {
      const metadata = {
        website: {
          mainPageSuffix: 'http://fakeuri',
          notFoundPage: 'http://fakeuri/404.html',
        },
      };

      bucket.setMetadata(metadata, (err: ApiError | null, meta: Metadata) => {
        assert.ifError(err);
        assert.deepStrictEqual(meta.website, metadata.website);
        done();
      });
    });

    it('should allow changing the storage class', async () => {
      const bucket = storage.bucket(generateName());
      await bucket.create();
      let [metadata] = await bucket.getMetadata();
      assert.strictEqual(metadata.storageClass, 'STANDARD');
      await bucket.setStorageClass('multi-regional');
      [metadata] = await bucket.getMetadata();
      assert.strictEqual(metadata.storageClass, 'MULTI_REGIONAL');
    });

    describe('locationType', () => {
      const types = ['multi-region', 'region', 'dual-region'];

      beforeEach(() => {
        delete bucket.metadata;
      });

      it('should be available from getting a bucket', async () => {
        const [metadata] = await bucket.getMetadata();
        assert(types.includes(metadata.locationType));
      });

      it('should be available from creating a bucket', async () => {
        const [bucket] = await storage.createBucket(generateName());
        assert(types.includes(bucket.metadata.locationType));
        return bucket.delete();
      });

      it('should be available from listing buckets', async () => {
        const [buckets] = await storage.getBuckets();

        assert(buckets.length > 0);

        buckets.forEach(bucket => {
          assert(types.includes(bucket.metadata.locationType));
        });
      });

      it('should be available from setting retention policy', async () => {
        await bucket.setRetentionPeriod(RETENTION_DURATION_SECONDS);
        assert(types.includes(bucket.metadata.locationType));
        await bucket.removeRetentionPeriod();
      });

      it('should be available from updating a bucket', async () => {
        await bucket.setLabels({a: 'b'});
        assert(types.includes(bucket.metadata.locationType));
      });
    });

    describe('labels', () => {
      const LABELS = {
        label: 'labelvalue', // no caps or spaces allowed (?)
        labeltwo: 'labelvaluetwo',
      };

      beforeEach(done => {
        bucket.deleteLabels(done);
      });

      it('should set labels', done => {
        bucket.setLabels(LABELS, err => {
          assert.ifError(err);

          bucket.getLabels((err, labels) => {
            assert.ifError(err);
            assert.deepStrictEqual(labels, LABELS);
            done();
          });
        });
      });

      it('should update labels', done => {
        const newLabels = {
          siblinglabel: 'labelvalue',
        };

        bucket.setLabels(LABELS, err => {
          assert.ifError(err);

          bucket.setLabels(newLabels, err => {
            assert.ifError(err);

            bucket.getLabels((err, labels) => {
              assert.ifError(err);
              assert.deepStrictEqual(
                labels,
                Object.assign({}, LABELS, newLabels)
              );
              done();
            });
          });
        });
      });

      it('should delete a single label', done => {
        if (Object.keys(LABELS).length <= 1) {
          done(new Error('Maintainer Error: `LABELS` needs 2 labels.'));
          return;
        }

        const labelKeyToDelete = Object.keys(LABELS)[0];

        bucket.setLabels(LABELS, err => {
          assert.ifError(err);

          bucket.deleteLabels(labelKeyToDelete, err => {
            assert.ifError(err);

            bucket.getLabels((err, labels) => {
              assert.ifError(err);

              const expectedLabels = Object.assign({}, LABELS);
              delete (expectedLabels as {[index: string]: {}})[
                labelKeyToDelete
              ];

              assert.deepStrictEqual(labels, expectedLabels);

              done();
            });
          });
        });
      });

      it('should delete all labels', done => {
        bucket.deleteLabels(err => {
          assert.ifError(err);

          bucket.getLabels((err, labels) => {
            assert.ifError(err);
            assert.deepStrictEqual(labels, {});
            done();
          });
        });
      });
    });
  });

  describe('bucket object lifecycle management', () => {
    it('should add a rule', done => {
      bucket.addLifecycleRule(
        {
          action: 'delete',
          condition: {
            age: 30,
            isLive: true,
          },
        },
        err => {
          assert.ifError(err);

          const rules = [].slice.call(bucket.metadata.lifecycle.rule);

          assert.deepStrictEqual(rules.pop(), {
            action: {
              type: 'Delete',
            },
            condition: {
              age: 30,
              isLive: true,
            },
          });

          done();
        }
      );
    });

    it('should work with dates', done => {
      bucket.addLifecycleRule(
        {
          action: 'delete',
          condition: {
            createdBefore: new Date('2018'),
          },
        },
        err => {
          assert.ifError(err);

          const rules = [].slice.call(bucket.metadata.lifecycle.rule);

          assert.deepStrictEqual(rules.pop(), {
            action: {
              type: 'Delete',
            },
            condition: {
              createdBefore: '2018-01-01',
            },
          });

          done();
        }
      );
    });

    it('should append a new rule', async () => {
      const numExistingRules =
        (bucket.metadata.lifecycle && bucket.metadata.lifecycle.rule.length) ||
        0;

      await bucket.addLifecycleRule({
        action: 'delete',
        condition: {
          age: 30,
          isLive: true,
        },
      });
      await bucket.addLifecycleRule({
        action: 'delete',
        condition: {
          age: 60,
          isLive: true,
        },
      });
      assert.strictEqual(
        bucket.metadata.lifecycle.rule.length,
        numExistingRules + 2
      );
    });

    it('should remove all existing rules', done => {
      bucket.setMetadata(
        {
          lifecycle: null,
        },
        (err: ApiError) => {
          assert.ifError(err);
          assert.strictEqual(bucket.metadata.lifecycle, undefined);
          done();
        }
      );
    });
  });

  describe('bucket retention policies', () => {
    describe('bucket', () => {
      it('should create a bucket with a retention policy', async () => {
        const bucket = storage.bucket(generateName());
        await storage.createBucket(bucket.name, {
          retentionPolicy: {
            retentionPeriod: RETENTION_DURATION_SECONDS,
          },
        });
        await bucket.getMetadata();
        assert.strictEqual(
          bucket.metadata.retentionPolicy.retentionPeriod,
          `${RETENTION_DURATION_SECONDS}`
        );
      });

      it('should set a retention policy', async () => {
        const bucket = storage.bucket(generateName());
        await bucket.create();
        await bucket.setRetentionPeriod(RETENTION_DURATION_SECONDS);
        await bucket.getMetadata();
        assert.strictEqual(
          bucket.metadata.retentionPolicy.retentionPeriod,
          `${RETENTION_DURATION_SECONDS}`
        );
      });

      it('should lock the retention period', async () => {
        const bucket = storage.bucket(generateName());
        await bucket.create();
        await bucket.setRetentionPeriod(RETENTION_DURATION_SECONDS);
        await bucket.getMetadata();

        await bucket.lock(bucket.metadata.metageneration);
        await assert.rejects(
          bucket.setRetentionPeriod(RETENTION_DURATION_SECONDS / 2),
          (err: ApiError) => {
            return err.code === 403;
          }
        );
      });

      it('should remove a retention period', async () => {
        const bucket = storage.bucket(generateName());
        await bucket.create();
        await bucket.setRetentionPeriod(RETENTION_DURATION_SECONDS);
        await bucket.getMetadata();
        assert.strictEqual(
          bucket.metadata.retentionPolicy.retentionPeriod,
          `${RETENTION_DURATION_SECONDS}`
        );

        await bucket.removeRetentionPeriod();
        await bucket.getMetadata();
        assert.strictEqual(bucket.metadata.retentionPolicy, undefined);
      });
    });

    describe('file', () => {
      const BUCKET = storage.bucket(generateName());
      const FILE = BUCKET.file(generateName());

      const BUCKET_RETENTION_PERIOD = 1;
      before(done => {
        BUCKET.create(
          {
            retentionPolicy: {
              retentionPeriod: BUCKET_RETENTION_PERIOD,
            },
          },
          err => {
            if (err) {
              done(err);
              return;
            }

            FILE.save('data', done);
          }
        );
      });

      afterEach(() => {
        return FILE.setMetadata({temporaryHold: null, eventBasedHold: null});
      });

      after(done => {
        setTimeout(() => FILE.delete(done), BUCKET_RETENTION_PERIOD * 1000);
      });

      it('should set and release an event-based hold', async () => {
        await FILE.setMetadata({eventBasedHold: true});
        assert.strictEqual(FILE.metadata.eventBasedHold, true);
        await FILE.setMetadata({eventBasedHold: false});
        assert.strictEqual(FILE.metadata.eventBasedHold, false);
      });

      it('should set and release a temporary hold', async () => {
        await FILE.setMetadata({temporaryHold: true});
        assert.strictEqual(FILE.metadata.temporaryHold, true);
        await FILE.setMetadata({temporaryHold: false});
        assert.strictEqual(FILE.metadata.temporaryHold, false);
      });

      it('should get an expiration date', done => {
        FILE.getExpirationDate((err, expirationDate) => {
          assert.ifError(err);
          assert(expirationDate instanceof Date);
          done();
        });
      });
    });

    describe('operations on held objects', () => {
      const BUCKET = storage.bucket(generateName());
      const FILES: File[] = [];

      const RETENTION_PERIOD_SECONDS = 5; // Each test has this much time!

      function createFile(callback: GetFileCallback) {
        const file = BUCKET.file(generateName());
        FILES.push(file);

        file.save('data', err => {
          if (err) {
            callback(err);
            return;
          }

          callback(null, file);
        });
      }

      async function deleteFilesAsync() {
        await new Promise(resolve =>
          setTimeout(resolve, RETENTION_PERIOD_SECONDS * 1000)
        );
        return Promise.all(
          FILES.map(async file => {
            await file.setMetadata({temporaryHold: null});
            return file.delete();
          })
        );
      }

      before(done => {
        BUCKET.create(
          {
            retentionPolicy: {
              retentionPeriod: RETENTION_PERIOD_SECONDS,
            },
          },
          done
        );
      });

      after(() => {
        return deleteFilesAsync();
      });

      it('should block an overwrite request', done => {
        createFile((err, file) => {
          assert.ifError(err);

          file!.save('new data', err => {
            assert.strictEqual((err as ApiError).code, 403);
            done();
          });
        });
      });

      it('should block a delete request', done => {
        createFile((err, file) => {
          assert.ifError(err);

          file!.delete((err: ApiError) => {
            assert.strictEqual(err.code, 403);
            done();
          });
        });
      });
    });
  });

  describe('requester pays', () => {
    const HAS_2ND_PROJECT =
      process.env.GCN_STORAGE_2ND_PROJECT_ID !== undefined;
    let bucket: Bucket;

    before(done => {
      bucket = storage.bucket(generateName());

      bucket.create(
        {
          requesterPays: true,
        },
        done
      );
    });

    after(done => {
      bucket.delete(done);
    });

    it('should have enabled requesterPays functionality', done => {
      bucket.getMetadata((err: ApiError | null, metadata: Metadata) => {
        assert.ifError(err);
        assert.strictEqual(metadata.billing.requesterPays, true);
        done();
      });
    });

    // These tests will verify that the requesterPays functionality works from
    // the perspective of another project.
    (HAS_2ND_PROJECT ? describe : describe.skip)('existing bucket', () => {
      const storageNonWhitelist = new Storage({
        projectId: process.env.GCN_STORAGE_2ND_PROJECT_ID,
        keyFilename: process.env.GCN_STORAGE_2ND_PROJECT_KEY,
      });
      // the source bucket, which will have requesterPays enabled.
      let bucket: Bucket;
      // the bucket object from the requesting user.
      let bucketNonWhitelist: Bucket;

      function isRequesterPaysEnabled(
        callback: (err: Error | null, isEnabled?: boolean) => void
      ) {
        bucket.getMetadata((err: ApiError | null, metadata: Metadata) => {
          if (err) {
            callback(err);
            return;
          }

          const billing = metadata.billing || {};
          callback(null, !!billing && billing.requesterPays === true);
        });
      }

      before(done => {
        bucket = storage.bucket(generateName());
        bucketNonWhitelist = storageNonWhitelist.bucket(bucket.name);
        bucket.create(done);
      });

      it('should enable requesterPays', done => {
        isRequesterPaysEnabled((err, isEnabled) => {
          assert.ifError(err);
          assert.strictEqual(isEnabled, false);

          bucket.enableRequesterPays(err => {
            assert.ifError(err);

            isRequesterPaysEnabled((err, isEnabled) => {
              assert.ifError(err);
              assert.strictEqual(isEnabled, true);
              done();
            });
          });
        });
      });

      it('should disable requesterPays', done => {
        bucket.enableRequesterPays(err => {
          assert.ifError(err);

          isRequesterPaysEnabled((err, isEnabled) => {
            assert.ifError(err);
            assert.strictEqual(isEnabled, true);

            bucket.disableRequesterPays(err => {
              assert.ifError(err);

              isRequesterPaysEnabled((err, isEnabled) => {
                assert.ifError(err);
                assert.strictEqual(isEnabled, false);
                done();
              });
            });
          });
        });
      });

      describe('methods that accept userProject', () => {
        let file: File;
        let notification: Notification;
        let topicName: string;

        const USER_PROJECT_OPTIONS = {
          userProject: process.env.GCN_STORAGE_2ND_PROJECT_ID,
        };

        // This acts as a test for the following methods:
        //
        // - file.save()
        //   -> file.createWriteStream()
        before(() => {
          file = bucketNonWhitelist.file(generateName());

          return bucket
            .enableRequesterPays()
            .then(() => bucket.iam.getPolicy())
            .then(data => {
              const policy = data[0];

              // Allow an absolute or relative path (from project root)
              // for the key file.
              let key2 = process.env.GCN_STORAGE_2ND_PROJECT_KEY;
              if (key2 && key2.charAt(0) === '.') {
                key2 = `${__dirname}/../../${key2}`;
              }

              // Get the service account for the "second" account (the
              // one that will read the requester pays file).
              const clientEmail = require(key2!).client_email;

              policy.bindings.push({
                role: 'roles/storage.admin',
                members: [`serviceAccount:${clientEmail}`],
              });

              return bucket.iam.setPolicy(policy);
            })
            .then(() => file.save('abc', USER_PROJECT_OPTIONS))
            .then(() => topic.getMetadata())
            .then(data => {
              topicName = data[0].name;
            });
        });

        // This acts as a test for the following methods:
        //
        //  - bucket.delete({ userProject: ... })
        //    -> bucket.deleteFiles({ userProject: ... })
        //       -> bucket.getFiles({ userProject: ... })
        //          -> file.delete({ userProject: ... })
        after(done => {
          deleteBucket(bucketNonWhitelist, USER_PROJECT_OPTIONS, done);
        });

        beforeEach(() => {
          bucketNonWhitelist = storageNonWhitelist.bucket(bucket.name);
          file = bucketNonWhitelist.file(file.name);
        });

        function doubleTest(testFunction: Function) {
          const failureMessage =
            'Bucket is requester pays bucket but no user project provided.';

          return (done: Function) => {
            testFunction({}, (err: Error) => {
              assert(err.message.indexOf(failureMessage) > -1);
              testFunction(USER_PROJECT_OPTIONS, done);
            });
          };
        }

        it('bucket#combine', async () => {
          const files = [
            {file: bucketNonWhitelist.file('file-one.txt'), contents: '123'},
            {file: bucketNonWhitelist.file('file-two.txt'), contents: '456'},
          ];

          await Promise.all(files.map(file => createFileAsync(file)));

          const sourceFiles = files.map(x => x.file);
          const destinationFile = bucketNonWhitelist.file('file-one-n-two.txt');
          await bucketNonWhitelist.combine(
            sourceFiles,
            destinationFile,
            USER_PROJECT_OPTIONS
          );

          // tslint:disable-next-line no-any
          function createFileAsync(fileObject: any) {
            return fileObject.file.save(
              fileObject.contents,
              USER_PROJECT_OPTIONS
            );
          }
        });

        it(
          'bucket#createNotification',
          doubleTest(
            (
              options: CreateNotificationOptions,
              done: ErrorCallbackFunction
            ) => {
              bucketNonWhitelist.createNotification(
                topicName,
                options,
                (err, _notification) => {
                  notification = _notification!;
                  done(err);
                }
              );
            }
          )
        );

        it(
          'bucket#exists',
          doubleTest(
            (options: BucketExistsOptions, done: BucketExistsCallback) => {
              bucketNonWhitelist.exists(options, done);
            }
          )
        );

        it(
          'bucket#get',
          doubleTest((options: GetBucketOptions, done: GetBucketCallback) => {
            // tslint:disable-next-line no-any
            bucketNonWhitelist.get(options, done as any);
          })
        );

        it(
          'bucket#getMetadata',
          doubleTest((options: GetBucketOptions, done: GetBucketCallback) => {
            // tslint:disable-next-line no-any
            bucketNonWhitelist.get(options, done as any);
          })
        );

        it(
          'bucket#getNotifications',
          doubleTest(
            (
              options: GetNotificationOptions,
              done: GetNotificationsCallback
            ) => {
              bucketNonWhitelist.getNotifications(options, done);
            }
          )
        );

        it(
          'bucket#makePrivate',
          doubleTest(
            (
              options: MakeBucketPrivateOptions,
              done: MakeBucketPrivateCallback
            ) => {
              bucketNonWhitelist.makePrivate(options, done);
            }
          )
        );

        it(
          'bucket#setMetadata',
          doubleTest(
            (
              options: SetBucketMetadataOptions,
              done: SetBucketMetadataCallback
            ) => {
              bucketNonWhitelist.setMetadata(
                {newMetadata: true},
                options,
                done
              );
            }
          )
        );

        it(
          'bucket#setStorageClass',
          doubleTest(
            (
              options: SetStorageClassOptions,
              done: SetStorageClassCallback
            ) => {
              bucketNonWhitelist.setStorageClass(
                'multi-regional',
                options,
                done
              );
            }
          )
        );

        it(
          'bucket#upload',
          doubleTest((options: UploadOptions, done: UploadCallback) => {
            bucketNonWhitelist.upload(FILES.big.path, options, done);
          })
        );

        it(
          'file#copy',
          doubleTest((options: CopyOptions, done: CopyCallback) => {
            file.copy('new-file.txt', options, done);
          })
        );

        it(
          'file#createReadStream',
          doubleTest(
            (options: CreateReadStreamOptions, done: (err: Error) => void) => {
              file
                .createReadStream(options)
                .on('error', done)
                .on('end', done)
                .on('data', util.noop);
            }
          )
        );

        it(
          'file#createResumableUpload',
          doubleTest(
            (
              options: CreateResumableUploadOptions,
              done: (err: Error) => void
            ) => {
              file.createResumableUpload(options, (err, uri) => {
                if (err) {
                  done(err);
                  return;
                }

                file
                  .createWriteStream({uri})
                  .on('error', done)
                  .on('finish', done)
                  .end('Test data');
              });
            }
          )
        );

        it(
          'file#download',
          doubleTest((options: DownloadOptions, done: DownloadCallback) => {
            file.download(options, done);
          })
        );

        it(
          'file#exists',
          doubleTest((options: FileExistsOptions, done: FileExistsCallback) => {
            file.exists(options, done);
          })
        );

        it(
          'file#get',
          doubleTest((options: GetFileOptions, done: GetFileCallback) => {
            file.get(options, (err: ApiError | null) => {
              done(err);
            });
          })
        );

        it(
          'file#getMetadata',
          doubleTest(
            (
              options: GetFileMetadataOptions,
              done: GetFileMetadataCallback
            ) => {
              file.getMetadata(options, done);
            }
          )
        );

        it(
          'file#makePrivate',
          doubleTest(
            (
              options: MakeFilePrivateOptions,
              done: MakeFilePrivateCallback
            ) => {
              file.makePrivate(options, done);
            }
          )
        );

        it(
          'file#move',
          doubleTest((options: GetFileOptions, done: SaveCallback) => {
            const newFile = bucketNonWhitelist.file(generateName());

            file.move(newFile, options, err => {
              if (err) {
                done(err);
                return;
              }

              // Re-create the file. The tests need it.
              file.save('newcontent', options, done);
            });
          })
        );

        it(
          'file#setMetadata',
          doubleTest(
            (
              options: SetFileMetadataOptions,
              done: SetFileMetadataCallback
            ) => {
              file.setMetadata({newMetadata: true}, options, done);
            }
          )
        );

        it(
          'file#setStorageClass',
          doubleTest(
            (
              options: SetStorageClassOptions,
              done: SetStorageClassCallback
            ) => {
              file.setStorageClass('multi-regional', options, done);
            }
          )
        );

        it(
          'acl#add',
          doubleTest((options: AddAclOptions, done: AddAclCallback) => {
            options = Object.assign(
              {
                entity: USER_ACCOUNT,
                role: storage.acl.OWNER_ROLE,
              },
              options
            );

            bucketNonWhitelist.acl.add(options, done);
          })
        );

        it(
          'acl#update',
          doubleTest((options: UpdateAclOptions, done: UpdateAclCallback) => {
            options = Object.assign(
              {
                entity: USER_ACCOUNT,
                role: storage.acl.WRITER_ROLE,
              },
              options
            );

            bucketNonWhitelist.acl.update(options, done);
          })
        );

        it(
          'acl#get',
          doubleTest((options: GetAclOptions, done: GetAclCallback) => {
            options = Object.assign(
              {
                entity: USER_ACCOUNT,
              },
              options
            );

            bucketNonWhitelist.acl.get(options, done);
          })
        );

        it(
          'acl#delete',
          doubleTest((options: RemoveAclOptions, done: RemoveAclCallback) => {
            options = Object.assign(
              {
                entity: USER_ACCOUNT,
              },
              options
            );

            bucketNonWhitelist.acl.delete(options, done);
          })
        );

        it(
          'iam#getPolicy',
          doubleTest((options: GetPolicyOptions, done: GetPolicyCallback) => {
            bucketNonWhitelist.iam.getPolicy(options, done);
          })
        );

        it(
          'iam#setPolicy',
          doubleTest((options: GetPolicyOptions, done: SetPolicyCallback) => {
            bucket.iam.getPolicy((err, policy) => {
              if (err) {
                done(err);
                return;
              }

              policy!.bindings.push({
                role: 'roles/storage.objectViewer',
                members: ['allUsers'],
              });

              bucketNonWhitelist.iam.setPolicy(policy!, options, done);
            });
          })
        );

        it(
          'iam#testPermissions',
          doubleTest(
            (
              options: TestIamPermissionsOptions,
              done: TestIamPermissionsCallback
            ) => {
              const tests = ['storage.buckets.delete'];
              bucketNonWhitelist.iam.testPermissions(tests, options, done);
            }
          )
        );

        it(
          'notification#get',
          doubleTest(
            (
              options: GetNotificationOptions,
              done: GetNotificationCallback
            ) => {
              if (!notification) {
                throw new Error('Notification was not successfully created.');
              }

              notification.get(options, done);
            }
          )
        );

        it(
          'notification#getMetadata',
          doubleTest(
            (
              options: GetNotificationMetadataOptions,
              done: GetNotificationMetadataCallback
            ) => {
              if (!notification) {
                throw new Error('Notification was not successfully created.');
              }
              notification.getMetadata(options, done);
            }
          )
        );

        it(
          'notification#delete',
          doubleTest(
            (
              options: DeleteNotificationOptions,
              done: DeleteNotificationCallback
            ) => {
              if (!notification) {
                throw new Error('Notification was not successfully created.');
              }
              notification.delete(options, done);
            }
          )
        );
      });
    });
  });

  describe('write, read, and remove files', () => {
    before(async () => {
      function setHash(filesKey: string) {
        const file = FILES[filesKey];
        const hash = crypto.createHash('md5');

        return new Promise(resolve =>
          fs
            .createReadStream(file.path)
            .on('data', hash.update.bind(hash))
            .on('end', () => {
              file.hash = hash.digest('base64');
              resolve();
            })
        );
      }
      await Promise.all(Object.keys(FILES).map(key => setHash(key)));
    });

    it('should read/write from/to a file in a directory', done => {
      const file = bucket.file('directory/file');
      const contents = 'test';

      const writeStream = file.createWriteStream({resumable: false});
      writeStream.write(contents);
      writeStream.end();

      writeStream.on('error', done);
      writeStream.on('finish', () => {
        let data = Buffer.from('', 'utf8');

        file
          .createReadStream()
          .on('error', done)
          .on('data', (chunk: Buffer) => {
            data = Buffer.concat([data, chunk]);
          })
          .on('end', () => {
            assert.strictEqual(data.toString(), contents);
            done();
          });
      });
    });

    it('should not push data when a file cannot be read', done => {
      const file = bucket.file('non-existing-file');
      let dataEmitted = false;

      file
        .createReadStream()
        .on('data', () => {
          dataEmitted = true;
        })
        .on('error', err => {
          assert.strictEqual(dataEmitted, false);
          assert.strictEqual((err as ApiError).code, 404);
          done();
        });
    });

    it('should thow orignal error message on non JSON response on large metadata', async () => {
      const largeCustomMeta = (size: number) => {
        let str = '';
        for (let i = 0; i < size; i++) {
          str += 'a';
        }
        return str;
      };

      const file = bucket.file('large-metadata-error-test');
      // Save file with metadata size more then 2MB.
      await assert.rejects(
        async () => {
          await file.save('test', {
            resumable: false,
            metadata: {
              metadata: {
                custom: largeCustomMeta(2.1e6),
              },
            },
          });
        },
        {
          message: 'Cannot parse response as JSON: Metadata part is too large.',
        }
      );
    });

    it('should read a byte range from a file', done => {
      bucket.upload(FILES.big.path, (err: Error | null, file?: File | null) => {
        assert.ifError(err);

        const fileSize = file!.metadata.size;
        const byteRange = {
          start: Math.floor((fileSize * 1) / 3),
          end: Math.floor((fileSize * 2) / 3),
        };
        const expectedContentSize = byteRange.start + 1;

        let sizeStreamed = 0;
        file!
          .createReadStream(byteRange)
          .on('data', chunk => {
            sizeStreamed += chunk.length;
          })
          .on('error', done)
          .on('end', () => {
            assert.strictEqual(sizeStreamed, expectedContentSize);
            file!.delete(done);
          });
      });
    });

    it('should download a file to memory', done => {
      const fileContents = fs.readFileSync(FILES.big.path);
      bucket.upload(FILES.big.path, (err: Error | null, file?: File | null) => {
        assert.ifError(err);
        file!.download((err, remoteContents) => {
          assert.ifError(err);
          assert.strictEqual(String(fileContents), String(remoteContents));
          done();
        });
      });
    });

    it('should handle non-network errors', done => {
      const file = bucket.file('hi.jpg');
      file.download(err => {
        assert.strictEqual((err as ApiError).code, 404);
        done();
      });
    });

    it('should gzip a file on the fly and download it', done => {
      const options = {
        gzip: true,
      };
      const expectedContents = fs.readFileSync(FILES.html.path, 'utf-8');
      bucket.upload(FILES.html.path, options, (err, file) => {
        assert.ifError(err);
        file!.download((err, contents) => {
          assert.ifError(err);
          assert.strictEqual(contents.toString(), expectedContents);
          file!.delete(done);
        });
      });
    });

    it('should upload a gzipped file and download it', done => {
      const options = {
        metadata: {
          contentEncoding: 'gzip',
          contentType: 'text/html',
        },
      };

      const expectedContents = normalizeNewline(
        fs.readFileSync(FILES.html.path, 'utf-8')
      );

      bucket.upload(FILES.gzip.path, options, (err, file) => {
        assert.ifError(err);

        // Sometimes this file is not found immediately; include some
        // retry to attempt to make the test less flaky.
        let attempt = 0;
        const downloadCallback = (err: Error | null, contents: {}) => {
          // If we got an error, gracefully retry a few times.
          if (err) {
            attempt += 1;
            if (attempt >= 5) {
              return assert.ifError(err);
            }
            return file!.download(downloadCallback);
          }

          // Ensure the contents match.
          assert.strictEqual(contents.toString(), expectedContents);
          file!.delete(done);
        };
        file!.download(downloadCallback);
      });
    });

    describe('simple write', () => {
      it('should save arbitrary data', done => {
        const file = bucket.file('TestFile');
        const data = 'hello';
        file!.save(data, err => {
          assert.ifError(err);
          file!.download((err, contents) => {
            assert.strictEqual(contents.toString(), data);
            done();
          });
        });
      });
    });

    describe('stream write', () => {
      it('should stream write, then remove file (3mb)', done => {
        const file = bucket.file('LargeFile');
        fs.createReadStream(FILES.big.path)
          .pipe(file!.createWriteStream({resumable: false}))
          .on('error', done)
          .on('finish', () => {
            assert.strictEqual(file.metadata.md5Hash, FILES.big.hash);
            file.delete(done);
          });
      });

      it('should write metadata', done => {
        const options = {
          metadata: {contentType: 'image/png'},
          resumable: false,
        };
        bucket.upload(FILES.logo.path, options, (err, file) => {
          assert.ifError(err);
          file!.getMetadata((err: ApiError | null, metadata: Metadata) => {
            assert.ifError(err);
            assert.strictEqual(
              metadata.contentType,
              options.metadata.contentType
            );
            file!.delete(done);
          });
        });
      });

      it('should resume an upload after an interruption', done => {
        fs.stat(FILES.big.path, (err, metadata) => {
          assert.ifError(err);

          // Use a random name to force an empty ConfigStore cache.
          const file = bucket.file(generateName());
          const fileSize = metadata.size;
          upload({interrupt: true}, err => {
            assert.strictEqual(err!.message, 'Interrupted.');
            upload({interrupt: false}, err => {
              assert.ifError(err);
              assert.strictEqual(Number(file.metadata.size), fileSize);
              file.delete(done);
            });
          });

          // tslint:disable-next-line no-any
          function upload(opts: any, callback: ErrorCallbackFunction) {
            const ws = file.createWriteStream();
            let sizeStreamed = 0;

            fs.createReadStream(FILES.big.path)
              .pipe(
                through(function(chunk, enc, next) {
                  sizeStreamed += chunk.length;

                  if (opts.interrupt && sizeStreamed >= fileSize / 2) {
                    // stop sending data half way through.
                    this.push(chunk);
                    this.destroy();
                    process.nextTick(() => {
                      ws.destroy(new Error('Interrupted.'));
                    });
                  } else {
                    this.push(chunk);
                    next();
                  }
                })
              )
              .pipe(ws)
              .on('error', callback)
              .on('finish', callback);
          }
        });
      });

      it('should write/read/remove from a buffer', done => {
        tmp.setGracefulCleanup();
        tmp.file(function _tempFileCreated(err, tmpFilePath) {
          assert.ifError(err);

          const file = bucket.file('MyBuffer');
          const fileContent = 'Hello World';

          const writable = file.createWriteStream();

          writable.write(fileContent);
          writable.end();

          writable.on('finish', () => {
            file
              .createReadStream()
              .on('error', done)
              .pipe(fs.createWriteStream(tmpFilePath))
              .on('error', done)
              .on('finish', () => {
                file.delete((err: ApiError | null) => {
                  assert.ifError(err);

                  fs.readFile(tmpFilePath, (err, data) => {
                    assert.strictEqual(data.toString(), fileContent);
                    done();
                  });
                });
              });
          });
        });
      });
    });

    describe('customer-supplied encryption keys', () => {
      const encryptionKey = crypto.randomBytes(32);

      const file = bucket.file('encrypted-file', {
        encryptionKey,
      });
      const unencryptedFile = bucket.file(file.name);

      before(done => {
        file.save('secret data', {resumable: false}, done);
      });

      it('should not get the hashes from the unencrypted file', done => {
        unencryptedFile.getMetadata(
          (err: ApiError | null, metadata: Metadata) => {
            assert.ifError(err);
            assert.strictEqual(metadata.crc32c, undefined);
            done();
          }
        );
      });

      it('should get the hashes from the encrypted file', done => {
        file.getMetadata((err: ApiError | null, metadata: Metadata) => {
          assert.ifError(err);
          assert.notStrictEqual(metadata.crc32c, undefined);
          done();
        });
      });

      it('should not download from the unencrypted file', done => {
        unencryptedFile.download(err => {
          if (!err) {
            done(new Error('Expected an error.'));
            return;
          }

          assert(
            err!.message.indexOf(
              [
                'The target object is encrypted by a',
                'customer-supplied encryption key.',
              ].join(' ')
            ) > -1
          );
          done();
        });
      });

      it('should download from the encrytped file', done => {
        file.download((err, contents) => {
          assert.ifError(err);
          assert.strictEqual(contents.toString(), 'secret data');
          done();
        });
      });

      it('should rotate encryption keys', done => {
        const newEncryptionKey = crypto.randomBytes(32);

        file.rotateEncryptionKey(newEncryptionKey, err => {
          assert.ifError(err);
          file.download((err, contents) => {
            assert.ifError(err);
            assert.strictEqual(contents.toString(), 'secret data');
            done();
          });
        });
      });
    });

    describe('kms keys', () => {
      const FILE_CONTENTS = 'secret data';

      const BUCKET_LOCATION = 'us';
      let PROJECT_ID: string;
      let SERVICE_ACCOUNT_EMAIL: string;

      const keyRingId = generateName();
      const cryptoKeyId = generateName();

      const request = promisify(storage.request).bind(storage);

      let bucket: Bucket;
      let kmsKeyName: string;
      let keyRingsBaseUrl: string;

      function setProjectId(projectId: string) {
        PROJECT_ID = projectId;
        keyRingsBaseUrl = `https://cloudkms.googleapis.com/v1/projects/${PROJECT_ID}/locations/${BUCKET_LOCATION}/keyRings`;
        kmsKeyName = generateKmsKeyName(cryptoKeyId);
      }

      function generateKmsKeyName(cryptoKeyId: string) {
        return `projects/${PROJECT_ID}/locations/${BUCKET_LOCATION}/keyRings/${keyRingId}/cryptoKeys/${cryptoKeyId}`;
      }

      async function createCryptoKeyAsync(cryptoKeyId: string) {
        // createCryptoKeyId
        await request({
          method: 'POST',
          uri: `${keyRingsBaseUrl}/${keyRingId}/cryptoKeys`,
          qs: {cryptoKeyId},
          json: {purpose: 'ENCRYPT_DECRYPT'},
        });

        // getServiceAccountEmail
        if (!SERVICE_ACCOUNT_EMAIL) {
          const [serviceAccount] = await storage.getServiceAccount();
          SERVICE_ACCOUNT_EMAIL = serviceAccount!.emailAddress!;
        }

        await request({
          method: 'POST',
          uri: `${keyRingsBaseUrl}/${keyRingId}/cryptoKeys/${cryptoKeyId}:setIamPolicy`,
          json: {
            policy: {
              bindings: [
                {
                  role: 'roles/cloudkms.cryptoKeyEncrypterDecrypter',
                  members: `serviceAccount:${SERVICE_ACCOUNT_EMAIL}`,
                },
              ],
            },
          },
        });
      }

      before(async () => {
        bucket = storage.bucket(generateName());

        setProjectId(await storage.authClient.getProjectId());
        await bucket.create({location: BUCKET_LOCATION});

        // create keyRing
        await request({
          method: 'POST',
          uri: keyRingsBaseUrl,
          qs: {keyRingId},
        });

        await createCryptoKeyAsync(cryptoKeyId);
      });

      describe('files', () => {
        let file: File;

        before(done => {
          file = bucket.file('kms-encrypted-file', {kmsKeyName});
          file.save(FILE_CONTENTS, {resumable: false}, done);
        });

        it('should have set kmsKeyName on created file', done => {
          file.getMetadata((err: ApiError | null, metadata: Metadata) => {
            assert.ifError(err);

            // Strip the project ID, as it could be the placeholder locally, but
            // the real value upstream.
            const projectIdRegExp = /^.+\/locations/;
            const actualKmsKeyName = metadata.kmsKeyName.replace(
              projectIdRegExp,
              ''
            );
            let expectedKmsKeyName = kmsKeyName.replace(projectIdRegExp, '');

            // Upstream attaches a version.
            expectedKmsKeyName = `${expectedKmsKeyName}/cryptoKeyVersions/1`;

            assert.strictEqual(actualKmsKeyName, expectedKmsKeyName);

            done();
          });
        });

        it('should set kmsKeyName on resumable uploaded file', done => {
          const file = bucket.file('resumable-file', {kmsKeyName});

          file.save(FILE_CONTENTS, {resumable: true}, err => {
            assert.ifError(err);

            file.getMetadata((err: ApiError | null, metadata: Metadata) => {
              assert.ifError(err);

              // Strip the project ID, as it could be the placeholder locally,
              // but the real value upstream.
              const projectIdRegExp = /^.+\/locations/;
              const actualKmsKeyName = metadata.kmsKeyName.replace(
                projectIdRegExp,
                ''
              );
              let expectedKmsKeyName = kmsKeyName.replace(projectIdRegExp, '');

              // Upstream attaches a version.
              expectedKmsKeyName = `${expectedKmsKeyName}/cryptoKeyVersions/1`;

              assert.strictEqual(actualKmsKeyName, expectedKmsKeyName);

              done();
            });
          });
        });

        it('should rotate encryption keys', async () => {
          const cryptoKeyId = generateName();
          const newKmsKeyName = generateKmsKeyName(cryptoKeyId);

          await createCryptoKeyAsync(cryptoKeyId);
          await file.rotateEncryptionKey({kmsKeyName: newKmsKeyName});
          const [contents] = await file.download();
          assert.strictEqual(contents.toString(), FILE_CONTENTS);
        });

        it('should convert CSEK to KMS key', done => {
          const encryptionKey = crypto.randomBytes(32);

          const file = bucket.file('encrypted-file', {encryptionKey});

          file.save(FILE_CONTENTS, {resumable: false}, err => {
            assert.ifError(err);

            file.rotateEncryptionKey({kmsKeyName}, err => {
              assert.ifError(err);

              file.download((err, contents) => {
                assert.ifError(err);
                assert.strictEqual(contents.toString(), 'secret data');
                done();
              });
            });
          });
        });
      });

      describe('buckets', () => {
        let bucket: Bucket;

        before(async () => {
          bucket = storage.bucket(generateName(), {kmsKeyName});
          await bucket.create();
          await bucket.setMetadata({
            encryption: {
              defaultKmsKeyName: kmsKeyName,
            },
          });
        });

        after(done => {
          bucket.setMetadata(
            {
              encryption: null,
            },
            done
          );
        });

        it('should have set defaultKmsKeyName on created bucket', done => {
          bucket.getMetadata((err: ApiError | null, metadata: Metadata) => {
            assert.ifError(err);

            // Strip the project ID, as it could be the placeholder locally, but
            // the real value upstream.
            const projectIdRegExp = /^.+\/locations/;
            const actualKmsKeyName = metadata.encryption.defaultKmsKeyName.replace(
              projectIdRegExp,
              ''
            );
            const expectedKmsKeyName = kmsKeyName.replace(projectIdRegExp, '');

            assert.strictEqual(actualKmsKeyName, expectedKmsKeyName);

            done();
          });
        });

        it('should update the defaultKmsKeyName', async () => {
          const cryptoKeyId = generateName();
          const newKmsKeyName = generateKmsKeyName(cryptoKeyId);

          await createCryptoKeyAsync(cryptoKeyId);
          await bucket.setMetadata({
            encryption: {
              defaultKmsKeyName: newKmsKeyName,
            },
          });
        });

        it('should insert an object that inherits the kms key name', done => {
          const file = bucket.file('kms-encrypted-file');

          bucket.getMetadata((err: ApiError | null, metadata: Metadata) => {
            assert.ifError(err);

            const defaultKmsKeyName = metadata.encryption.defaultKmsKeyName;

            file.save(FILE_CONTENTS, {resumable: false}, err => {
              assert.ifError(err);

              // Strip the project ID, as it could be the placeholder locally,
              // but the real value upstream.
              const projectIdRegExp = /^.+\/locations/;
              const actualKmsKeyName = file.metadata.kmsKeyName.replace(
                projectIdRegExp,
                ''
              );
              let expectedKmsKeyName = defaultKmsKeyName.replace(
                projectIdRegExp,
                ''
              );

              // Upstream attaches a version.
              expectedKmsKeyName = `${expectedKmsKeyName}/cryptoKeyVersions/1`;

              assert.strictEqual(actualKmsKeyName, expectedKmsKeyName);

              done();
            });
          });
        });
      });
    });

    it('should copy an existing file', async () => {
      const opts = {destination: 'CloudLogo'};
      const [file] = await bucket.upload(FILES.logo.path, opts);
      const [copiedFile] = await file.copy('CloudLogoCopy');
      await Promise.all([file.delete, copiedFile.delete()]);
    });

    it('should copy a large file', async () => {
      const otherBucket = storage.bucket(generateName());
      const file = bucket.file('Big');
      const copiedFile = otherBucket.file(file.name);
      await bucket.upload(FILES.logo.path, {destination: file});
      await otherBucket.create({
        location: 'ASIA-EAST1',
        dra: true,
      });
      await file.copy(copiedFile);
      await copiedFile.delete();
      await otherBucket.delete();
      await file.delete();
    });

    it('should copy to another bucket given a gs:// URL', done => {
      const opts = {destination: 'CloudLogo'};
      bucket.upload(FILES.logo.path, opts, (err, file) => {
        assert.ifError(err);

        const otherBucket = storage.bucket(generateName());
        otherBucket.create((err: Error) => {
          assert.ifError(err);

          const destPath = 'gs://' + otherBucket.name + '/CloudLogoCopy';
          file!.copy(destPath, err => {
            assert.ifError(err);

            otherBucket.getFiles((err, files) => {
              assert.ifError(err);

              assert.strictEqual(files!.length, 1);
              const newFile = files![0];

              assert.strictEqual(newFile.name, 'CloudLogoCopy');

              done();
            });
          });
        });
      });
    });

    it('should allow changing the storage class', async () => {
      const file = bucket.file(generateName());
      await bucket.upload(FILES.logo.path, {destination: file});
      await file.setStorageClass('standard');
      const [metadata] = await file.getMetadata();
      assert.strictEqual(metadata.storageClass, 'STANDARD');
    });
  });

  describe('channels', () => {
    it('should create a channel', done => {
      const config = {
        address: 'https://yahoo.com',
      };

      bucket.createChannel('new-channel', config, (err: Error | null) => {
        // Actually creating a channel is pretty complicated. This will at least
        // let us know we hit the right endpoint and it received "yahoo.com".
        assert(err!.message.includes(config.address));
        done();
      });
    });

    it('should stop a channel', done => {
      // We can't actually create a channel. But we can test to see that we're
      // reaching the right endpoint with the API request.
      const channel = storage.channel('id', 'resource-id');
      channel.stop(err => {
        assert.strictEqual((err as ApiError).code, 404);
        assert.strictEqual(err!.message.indexOf("Channel 'id' not found"), 0);
        done();
      });
    });
  });

  describe('combine files', () => {
    it('should combine multiple files into one', async () => {
      const files = [
        {file: bucket.file('file-one.txt'), contents: '123'},
        {file: bucket.file('file-two.txt'), contents: '456'},
      ];

      await Promise.all(files.map(file => createFileAsync(file)));

      const sourceFiles = files.map(x => x.file);
      let destinationFile = bucket.file('file-one-and-two.txt');

      [destinationFile] = await bucket.combine(sourceFiles, destinationFile);
      const [contents] = await destinationFile.download();
      assert.strictEqual(
        contents.toString(),
        files.map(x => x.contents).join('')
      );

      await Promise.all(
        sourceFiles.concat([destinationFile]).map(file => deleteFileAsync(file))
      );
    });
  });

  describe('HMAC keys', () => {
    // This is generally a valid service account for a project.
    const ALTERNATE_SERVICE_ACCOUNT = `${process.env.PROJECT_ID}@appspot.gserviceaccount.com`;
    const SERVICE_ACCOUNT =
      process.env.HMAC_KEY_TEST_SERVICE_ACCOUNT || ALTERNATE_SERVICE_ACCOUNT;
    const HMAC_PROJECT = process.env.HMAC_KEY_TEST_SERVICE_ACCOUNT
      ? process.env.HMAC_PROJECT
      : process.env.PROJECT_ID;
    // Second service account to test listing HMAC keys from different accounts.
    const SECOND_SERVICE_ACCOUNT =
      process.env.HMAC_KEY_TEST_SECOND_SERVICE_ACCOUNT;

    let accessId: string;

    before(async () => {
      await deleteHmacKeys(SERVICE_ACCOUNT, HMAC_PROJECT!);
    });

    after(async () => {
      await deleteHmacKeys(SERVICE_ACCOUNT, HMAC_PROJECT!);
    });

    it('should create an HMAC key for a service account', async () => {
      const [hmacKey, secret] = await storage.createHmacKey(SERVICE_ACCOUNT, {
        projectId: HMAC_PROJECT,
      });
      // We should always get a 40 character secret, which is valid base64.
      assert.strictEqual(secret.length, 40);
      accessId = hmacKey.id!;
      const metadata = hmacKey.metadata!;
      assert.strictEqual(metadata.accessId, accessId);
      assert.strictEqual(metadata.state, 'ACTIVE');
      assert.strictEqual(metadata.projectId, HMAC_PROJECT);
      assert.strictEqual(metadata.serviceAccountEmail, SERVICE_ACCOUNT);
      assert(typeof metadata.etag === 'string');
      assert(typeof metadata.timeCreated === 'string');
      assert(typeof metadata.updated === 'string');
    });

    it('should get metadata for an HMAC key', async () => {
      const hmacKey = storage.hmacKey(accessId, {projectId: HMAC_PROJECT});
      const [metadata] = await hmacKey.getMetadata();
      assert.strictEqual(metadata.accessId, accessId);
    });

    it('should show up from getHmacKeys() without serviceAccountEmail param', async () => {
      const [hmacKeys] = await storage.getHmacKeys({projectId: HMAC_PROJECT});
      assert(hmacKeys.length > 0);
      assert(
        hmacKeys.some(hmacKey => hmacKey.id === accessId),
        'created HMAC key not found from getHmacKeys result'
      );
    });

    it('should make the key INACTIVE', async () => {
      const hmacKey = storage.hmacKey(accessId, {projectId: HMAC_PROJECT});
      let [metadata] = await hmacKey.setMetadata({state: 'INACTIVE'});
      assert.strictEqual(metadata.state, 'INACTIVE');

      [metadata] = await hmacKey.getMetadata();
      assert.strictEqual(metadata.state, 'INACTIVE');
    });

    it('should delete the key', async () => {
      const hmacKey = storage.hmacKey(accessId, {projectId: HMAC_PROJECT});
      await hmacKey.delete();
      const [metadata] = await hmacKey.getMetadata();
      assert.strictEqual(metadata.state, 'DELETED');
      assert.strictEqual(hmacKey.metadata!.state, 'DELETED');
    });

    it('deleted key should not show up from getHmacKeys() by default', async () => {
      const [hmacKeys] = await storage.getHmacKeys({
        serviceAccountEmail: SERVICE_ACCOUNT,
        projectId: HMAC_PROJECT,
      });
      assert(Array.isArray(hmacKeys));
      assert(
        !hmacKeys.some(hmacKey => hmacKey.id === accessId),
        'deleted HMAC key is found from getHmacKeys result'
      );
    });

    describe('second service account', () => {
      before(async function() {
        if (!SECOND_SERVICE_ACCOUNT) {
          this.skip();
          return;
        }
        await deleteHmacKeys(SECOND_SERVICE_ACCOUNT, HMAC_PROJECT!);
      });

      it('should create key for a second service account', async () => {
        const _ = await storage.createHmacKey(SECOND_SERVICE_ACCOUNT!, {
          projectId: HMAC_PROJECT,
        });
      });

      it('get HMAC keys for both service accounts', async () => {
        // Create a key for the first service account
        const _ = await storage.createHmacKey(SERVICE_ACCOUNT!, {
          projectId: HMAC_PROJECT,
        });

        const [hmacKeys] = await storage.getHmacKeys({projectId: HMAC_PROJECT});
        assert(
          hmacKeys.some(
            hmacKey => hmacKey.metadata!.serviceAccountEmail === SERVICE_ACCOUNT
          ),
          `Expected at least 1 key for service account: ${SERVICE_ACCOUNT}`
        );
        assert(
          hmacKeys.some(
            hmacKey =>
              hmacKey.metadata!.serviceAccountEmail === SECOND_SERVICE_ACCOUNT
          ),
          `Expected at least 1 key for service account: ${SECOND_SERVICE_ACCOUNT}`
        );
      });

      it('filter by service account email', async () => {
        const [hmacKeys] = await storage.getHmacKeys({
          serviceAccountEmail: SECOND_SERVICE_ACCOUNT,
          projectId: HMAC_PROJECT,
        });
        assert(
          hmacKeys.every(
            hmacKey =>
              hmacKey.metadata!.serviceAccountEmail === SECOND_SERVICE_ACCOUNT
          ),
          'HMAC key belonging to other service accounts unexpected'
        );
      });
    });
  });

  describe('list files', () => {
    const DIRECTORY_NAME = 'directory-name';

    const NEW_FILES = [
      bucket.file('CloudLogo1'),
      bucket.file('CloudLogo2'),
      bucket.file('CloudLogo3'),
      bucket.file(`${DIRECTORY_NAME}/CloudLogo4`),
      bucket.file(`${DIRECTORY_NAME}/CloudLogo5`),
      bucket.file(`${DIRECTORY_NAME}/inner/CloudLogo6`),
    ];

    before(async () => {
      await bucket.deleteFiles();
      const originalFile = NEW_FILES[0];
      const cloneFiles = NEW_FILES.slice(1);
      await bucket.upload(FILES.logo.path, {
        destination: originalFile,
      });
      await Promise.all(cloneFiles.map(f => originalFile.copy(f)));
    });

    after(async () => {
      await Promise.all(NEW_FILES.map(file => deleteFileAsync(file)));
    });

    it('should get files', done => {
      bucket.getFiles((err, files) => {
        assert.ifError(err);
        assert.strictEqual(files!.length, NEW_FILES.length);
        done();
      });
    });

    it('should get files as a stream', done => {
      let numFilesEmitted = 0;

      bucket
        .getFilesStream()
        .on('error', done)
        .on('data', () => {
          numFilesEmitted++;
        })
        .on('end', () => {
          assert.strictEqual(numFilesEmitted, NEW_FILES.length);
          done();
        });
    });

    it('should get files from a directory', done => {
      bucket.getFiles({directory: DIRECTORY_NAME}, (err, files) => {
        assert.ifError(err);
        assert.strictEqual(files!.length, 3);
        done();
      });
    });

    it('should get files from a directory as a stream', done => {
      let numFilesEmitted = 0;

      bucket
        .getFilesStream({directory: DIRECTORY_NAME})
        .on('error', done)
        .on('data', () => {
          numFilesEmitted++;
        })
        .on('end', () => {
          assert.strictEqual(numFilesEmitted, 3);
          done();
        });
    });

    it('should paginate the list', done => {
      const query = {
        maxResults: NEW_FILES.length - 1,
      };

      bucket.getFiles(query, (err, files, nextQuery) => {
        assert.ifError(err);
        assert.strictEqual(files!.length, NEW_FILES.length - 1);
        assert(nextQuery);
        bucket.getFiles(nextQuery!, (err, files) => {
          assert.ifError(err);
          assert.strictEqual(files!.length, 1);
          done();
        });
      });
    });
  });

  describe('file generations', () => {
    const bucketWithVersioning = storage.bucket(generateName());

    before(done => {
      bucketWithVersioning.create(
        {
          versioning: {
            enabled: true,
          },
        },
        done
      );
    });

    after(done => {
      bucketWithVersioning.deleteFiles(
        {
          versions: true,
        },
        err => {
          if (err) {
            done(err);
            return;
          }
          bucketWithVersioning.delete(done);
        }
      );
    });

    it('should overwrite file, then get older version', done => {
      const versionedFile = bucketWithVersioning.file(generateName());

      versionedFile.save('a', err => {
        assert.ifError(err);

        versionedFile.getMetadata(
          (err: ApiError | null, metadata: Metadata) => {
            assert.ifError(err);

            const initialGeneration = metadata.generation;

            versionedFile.save('b', err => {
              assert.ifError(err);

              const firstGenFile = bucketWithVersioning.file(
                versionedFile.name,
                {
                  generation: initialGeneration,
                }
              );

              firstGenFile.download((err, contents) => {
                assert.ifError(err);
                assert.strictEqual(contents.toString(), 'a');
                done();
              });
            });
          }
        );
      });
    });

    it('should get all files scoped to their version', async () => {
      const filesToCreate = [
        {file: bucketWithVersioning.file('file-one.txt'), contents: '123'},
        {file: bucketWithVersioning.file('file-one.txt'), contents: '456'},
      ];

      await Promise.all(filesToCreate.map(file => createFileAsync(file)));

      const [files] = await bucketWithVersioning.getFiles({versions: true});
      assert.strictEqual(files![0].name, files![1].name);
      assert.notStrictEqual(
        files![0].metadata.generation,
        files![1].metadata.generation
      );
    });
  });

  describe('v2 signed urls', () => {
    const localFile = fs.readFileSync(FILES.logo.path);
    let file: File;

    beforeEach(done => {
      file = bucket.file('LogoToSign.jpg');
      fs.createReadStream(FILES.logo.path)
        .pipe(file.createWriteStream())
        .on('error', done)
        .on('finish', done.bind(null, null));
    });

    it('should create a signed read url', async () => {
      const [signedReadUrl] = await file.getSignedUrl({
        version: 'v2',
        action: 'read',
        expires: Date.now() + 5000,
      });

      const res = await fetch(signedReadUrl);
      const body = await res.text();
      assert.strictEqual(body, localFile.toString());
      await file.delete();
    });

    it('should create a signed delete url', async () => {
      const [signedDeleteUrl] = await file.getSignedUrl({
        version: 'v2',
        action: 'delete',
        expires: Date.now() + 5000,
      });

      await fetch(signedDeleteUrl, {method: 'DELETE'});
      assert.rejects(
        () => file.getMetadata(),
        (err: ApiError) => err.code === 404
      );
    });

    it('should work with multi-valued extension headers', async () => {
      const HEADERS = {
        'x-goog-custom-header': ['value1', 'value2'],
      };
      const [signedReadUrl] = await file.getSignedUrl({
        action: 'read',
        expires: Date.now() + 5000,
        extensionHeaders: HEADERS,
      });

      const res = await fetch(signedReadUrl, {
        headers: {'x-goog-custom-header': 'value1,value2'},
      });
      const body = await res.text();
      assert.strictEqual(body, localFile.toString());
    });
  });

  describe('v4 signed urls', () => {
    const localFile = fs.readFileSync(FILES.logo.path);
    let file: File;

    before(done => {
      file = bucket.file('LogoToSign.jpg');
      fs.createReadStream(FILES.logo.path)
        .pipe(file.createWriteStream())
        .on('error', done)
        .on('finish', done.bind(null, null));
    });

    it('should create a signed read url', async () => {
      const [signedReadUrl] = await file.getSignedUrl({
        version: 'v4',
        action: 'read',
        expires: Date.now() + 5000,
      });

      const res = await fetch(signedReadUrl);
      const body = await res.text();
      assert.strictEqual(body, localFile.toString());
      await file.delete();
    });

    it('should create a signed delete url', async () => {
      const [signedDeleteUrl] = await file.getSignedUrl({
        version: 'v4',
        action: 'delete',
        expires: Date.now() + 5000,
      });
      await fetch(signedDeleteUrl!, {method: 'DELETE'});
      assert.rejects(
        () => file.getMetadata(),
        (err: ApiError) => err.code === 404
      );
    });
  });

  describe('sign policy', () => {
    let file: File;

    before(done => {
      file = bucket.file('LogoToSign.jpg');
      fs.createReadStream(FILES.logo.path)
        .pipe(file.createWriteStream())
        .on('error', done)
        .on('finish', done.bind(null, null));
    });

    beforeEach(function() {
      if (!storage.projectId) {
        this.skip();
      }
    });

    it('should create a policy', done => {
      const expires = new Date('10-25-2022');
      const expectedExpiration = new Date(expires).toISOString();

      const options = {
        equals: ['$Content-Type', 'image/jpeg'],
        expires,
        contentLengthRange: {
          min: 0,
          max: 1024,
        },
      };

      file.getSignedPolicy(options, (err, policy) => {
        assert.ifError(err);

        let policyJson;

        try {
          policyJson = JSON.parse(policy!.string);
        } catch (e) {
          done(e);
          return;
        }

        assert.strictEqual(policyJson.expiration, expectedExpiration);
        done();
      });
    });
  });

  describe('notifications', () => {
    let notification: Notification;
    // tslint:disable-next-line no-any
    let subscription: any;

    before(() => {
      return bucket
        .createNotification(topic, {
          eventTypes: ['OBJECT_FINALIZE'],
        })
        .then(data => {
          notification = data[0];
          subscription = topic.subscription(generateName());

          return subscription.create();
        });
    });

    after(() => {
      return (
        subscription
          .delete()
          .then(() => {
            return bucket.getNotifications();
          })
          // tslint:disable-next-line no-any
          .then((data: any) => {
            return Promise.all(
              // tslint:disable-next-line no-any
              data[0].map((notification: any) => {
                return notification.delete();
              })
            );
          })
      );
    });

    it('should get an existing notification', done => {
      notification.get(err => {
        assert.ifError(err);
        assert(Object.keys(notification.metadata).length > 0);
        done();
      });
    });

    it('should get a notifications metadata', done => {
      notification.getMetadata((err: ApiError | null, metadata: Metadata) => {
        assert.ifError(err);
        assert(metadata !== null && typeof metadata === 'object');
        done();
      });
    });

    it('should tell us if a notification exists', done => {
      notification.exists((err: ApiError | null, exists: boolean) => {
        assert.ifError(err);
        assert(exists);
        done();
      });
    });

    it('should tell us if a notification does not exist', done => {
      const notification = bucket.notification('123');

      notification.exists((err: ApiError | null, exists: boolean) => {
        assert.ifError(err);
        assert.strictEqual(exists, false);
        done();
      });
    });

    it('should get a list of notifications', done => {
      bucket.getNotifications((err, notifications) => {
        assert.ifError(err);
        assert.strictEqual(notifications!.length, 1);
        done();
      });
    });

    it('should emit events to a subscription', done => {
      // tslint:disable-next-line no-any
      subscription.on('error', done).on('message', (message: any) => {
        const attrs = message.attributes;
        assert.strictEqual(attrs.eventType, 'OBJECT_FINALIZE');
        done();
      });

      bucket.upload(FILES.logo.path, (err: Error | null) => {
        if (err) {
          done(err);
        }
      });
    });

    it('should delete a notification', () => {
      let notificationCount = 0;
      let notification: Notification;

      return bucket
        .createNotification(topic, {
          eventTypes: ['OBJECT_DELETE'],
        })
        .then(data => {
          notification = data[0];
          return bucket.getNotifications();
        })
        .then(data => {
          notificationCount = data[0].length;
          return notification.delete();
        })
        .then(() => {
          return bucket.getNotifications();
        })
        .then(data => {
          assert.strictEqual(data[0].length, notificationCount - 1);
        });
    });
  });

  async function deleteBucketAsync(bucket: Bucket, options?: {}) {
    // After files are deleted, eventual consistency may require a bit of a
    // delay to ensure that the bucket recognizes that the files don't exist
    // anymore.
    const CONSISTENCY_DELAY_MS = 250;

    options = Object.assign({}, options, {
      versions: true,
    });

    await bucket.deleteFiles(options);
    await new Promise(resolve => setTimeout(resolve, CONSISTENCY_DELAY_MS));
    await bucket.delete();
  }

  function deleteBucket(
    bucket: Bucket,
    options: {},
    callback: DeleteBucketCallback
  ): void;
  function deleteBucket(bucket: Bucket, callback: DeleteBucketCallback): void;
  function deleteBucket(
    bucket: Bucket,
    optsOrCb: {} | DeleteBucketCallback,
    callback?: DeleteBucketCallback
  ) {
    let options = typeof optsOrCb === 'object' ? optsOrCb : {};
    callback =
      typeof optsOrCb === 'function'
        ? (optsOrCb as DeleteBucketCallback)
        : callback;

    // After files are deleted, eventual consistency may require a bit of a
    // delay to ensure that the bucket recognizes that the files don't exist
    // anymore.
    const CONSISTENCY_DELAY_MS = 250;

    options = Object.assign({}, options, {
      versions: true,
    });

    bucket.deleteFiles(options, err => {
      if (err) {
        callback!(err as Error);
        return;
      }

      setTimeout(() => {
        bucket.delete(options, callback!);
      }, CONSISTENCY_DELAY_MS);
    });
  }

  function deleteFileAsync(file: File) {
    return file.delete();
  }

  // tslint:disable-next-line no-any
  function deleteTopicAsync(topic: any) {
    return topic.delete();
  }

  function shortUUID() {
    return uuid
      .v1()
      .split('-')
      .shift();
  }

  function generateName() {
    return TESTS_PREFIX + shortUUID();
  }

  async function deleteAllBucketsAsync() {
    const [buckets] = await storage.getBuckets({prefix: TESTS_PREFIX});
    const limit = pLimit(10);
    await new Promise(resolve =>
      setTimeout(resolve, RETENTION_DURATION_SECONDS * 1000)
    );
    return Promise.all(
      buckets.map(bucket => limit(() => deleteBucketAsync(bucket)))
    );
  }

  async function deleteAllTopicsAsync() {
    const [topics] = await pubsub.getTopics();
    // tslint:disable-next-line no-any
    const filteredTopics = (topics as any[]).filter(topic => {
      return topic.name.indexOf(TESTS_PREFIX) > -1;
    });
    const limit = pLimit(10);
    return Promise.all(
      filteredTopics.map(topic => limit(() => deleteTopicAsync(topic)))
    );
  }

  async function isFilePublicAsync(file: File) {
    try {
      const [aclObject] = await file.acl.get({entity: 'allUsers'});
      if (
        (aclObject as AccessControlObject).entity === 'allUsers' &&
        (aclObject as AccessControlObject).role === 'READER'
      ) {
        return true;
      } else {
        return false;
      }
    } catch (error) {
      if (error.code === 404) {
        return false;
      } else {
        throw error;
      }
    }
  }

  async function deleteHmacKeys(
    serviceAccountEmail: string,
    projectId: string
  ) {
    const [hmacKeys] = await storage.getHmacKeys({
      serviceAccountEmail,
      projectId,
    });
    const limit = pLimit(10);
    await Promise.all(
      hmacKeys.map(hmacKey =>
        limit(async () => {
          if (hmacKey.metadata!.state === 'ACTIVE') {
            await hmacKey.setMetadata({state: 'INACTIVE'});
          }
          await hmacKey.delete();
        })
      )
    );
  }

  // tslint:disable-next-line no-any
  function createFileAsync(fileObject: any) {
    return fileObject.file.save(fileObject.contents);
  }

  function createFileWithContentPromise(content: string) {
    return bucket.file(`${generateName()}.txt`).save(content);
  }
});<|MERGE_RESOLUTION|>--- conflicted
+++ resolved
@@ -765,7 +765,7 @@
         iamConfiguration: {
           uniformBucketLevelAccess: {
             enabled,
-          }
+          },
         },
       });
 
@@ -783,11 +783,7 @@
       let file: File;
 
       const validateUniformBucketLevelAccessEnabledError = (err: ApiError) => {
-<<<<<<< HEAD
-        assert(err.message.match(/Uniform Bucket-Level Access is enabled/));
-=======
-        assert(err.message.match(/Uniform Bucket Level Access is enabled/));
->>>>>>> b05be20b
+        assert(err.message.match(/Bucket Policy Only is enabled/));
         assert.strictEqual(err.code, 400);
         return true;
       };
