// Copyright 2019 Google LLC
//
// Licensed under the Apache License, Version 2.0 (the "License");
// you may not use this file except in compliance with the License.
// You may obtain a copy of the License at
//
//      http://www.apache.org/licenses/LICENSE-2.0
//
// Unless required by applicable law or agreed to in writing, software
// distributed under the License is distributed on an "AS IS" BASIS,
// WITHOUT WARRANTIES OR CONDITIONS OF ANY KIND, either express or implied.
// See the License for the specific language governing permissions and
// limitations under the License.

'use strict';

const {Storage} = require('@google-cloud/storage');
const {assert} = require('chai');
const {after, it} = require('mocha');
const cp = require('child_process');
const uuid = require('uuid');

const execSync = cmd => cp.execSync(cmd, {encoding: 'utf-8'});

const storage = new Storage();
const bucketName = `nodejs-storage-samples-${uuid.v4()}`;
const bucketNameWithClassAndLocation = `nodejs-storage-samples-${uuid.v4()}`;
const defaultKmsKeyName = process.env.GOOGLE_CLOUD_KMS_KEY_ASIA;
const bucket = storage.bucket(bucketName);
const bucketWithClassAndLocation = storage.bucket(
  bucketNameWithClassAndLocation
);

const PUBLIC_ACCESS_PREVENTION_UNSPECIFIED = 'unspecified';
const PUBLIC_ACCESS_PREVENTION_ENFORCED = 'enforced';

after(async () => {
  await bucket.delete().catch(console.error);
  await bucketWithClassAndLocation.delete().catch(console.error);
});

it('should create a bucket', async () => {
  const output = execSync(`node createNewBucket.js ${bucketName}`);
  assert.match(output, new RegExp(`Bucket ${bucketName} created.`));
  const [exists] = await bucket.exists();
  assert.strictEqual(exists, true);
});

it('should list buckets', () => {
  const output = execSync('node listBuckets.js');
  assert.match(output, /Buckets:/);
  assert.match(output, new RegExp(bucketName));
});

it('should get bucket metadata', async () => {
  const output = execSync(`node bucketMetadata.js ${bucketName}`);
  assert.include(output, bucketName);
});

it('should set a buckets default KMS key', async () => {
  const output = execSync(
    `node enableDefaultKMSKey.js ${bucketName} ${defaultKmsKeyName}`
  );
  assert.include(
    output,
    `Default KMS key for ${bucketName} was set to ${defaultKmsKeyName}.`
  );
  const metadata = await bucket.getMetadata();
  assert.strictEqual(
    metadata[0].encryption.defaultKmsKeyName,
    defaultKmsKeyName
  );
});

it('should remove a buckets default KMS key', async () => {
  const output = execSync(`node removeDefaultKMSKey.js ${bucketName}`);
  assert.include(output, `Default KMS key was removed from ${bucketName}.`);
  const [metadata] = await bucket.getMetadata();
  assert.ok(!metadata.encryption);
});

it("should enable a bucket's uniform bucket-level access", async () => {
  const output = execSync(
    `node enableUniformBucketLevelAccess.js ${bucketName}`
  );
  assert.match(
    output,
    new RegExp(`Uniform bucket-level access was enabled for ${bucketName}.`)
  );

  const metadata = await bucket.getMetadata();
  assert.strictEqual(
    metadata[0].iamConfiguration.uniformBucketLevelAccess.enabled,
    true
  );
});

it("should get a bucket's uniform bucket-level access metadata", async () => {
  const output = execSync(`node getUniformBucketLevelAccess.js ${bucketName}`);

  assert.match(
    output,
    new RegExp(`Uniform bucket-level access is enabled for ${bucketName}.`)
  );

  const [metadata] = await bucket.getMetadata();
  assert.ok(metadata.iamConfiguration.uniformBucketLevelAccess.enabled);
  assert.strictEqual(
    metadata.iamConfiguration.uniformBucketLevelAccess.lockedTime !== null,
    true
  );
});

it("should disable a bucket's uniform bucket-level access", async () => {
  const output = execSync(
    `node disableUniformBucketLevelAccess.js ${bucketName}`
  );
  assert.match(
    output,
    new RegExp(`Uniform bucket-level access was disabled for ${bucketName}.`)
  );

  const metadata = await bucket.getMetadata();
  assert.strictEqual(
    metadata[0].iamConfiguration.uniformBucketLevelAccess.enabled,
    false
  );
});

it('should configure a bucket cors', async () => {
  execSync(
    `node configureBucketCors.js ${bucketName} 3600 POST http://example.appspot.com content-type`
  );
  await bucket.getMetadata();
  assert.deepStrictEqual(bucket.metadata.cors[0], {
    origin: ['http://example.appspot.com'],
    method: ['POST'],
    responseHeader: ['content-type'],
    maxAgeSeconds: 3600,
  });
});

it('should remove a bucket cors configuration', async () => {
  const output = execSync(`node removeBucketCors.js ${bucketName}`);
  assert.include(
    output,
    `Removed CORS configuration from bucket ${bucketName}`
  );
  await bucket.getMetadata();
  assert.ok(!bucket.metadata.cors);
});

<<<<<<< HEAD
it('should set public access prevention to enforced', async () => {
  const output = execSync(
    `node setPublicAccessPreventionEnforced.js ${bucketName}`
  );
  assert.match(
    output,
    new RegExp(`Public access prevention is set to enforced for ${bucketName}.`)
  );

  const metadata = await bucket.getMetadata();
  assert.strictEqual(
    metadata[0].iamConfiguration.publicAccessPrevention,
    PUBLIC_ACCESS_PREVENTION_ENFORCED
  );
});

it("should get a bucket's public access prevention metadata", async () => {
  await storage.bucket(bucketName).setMetadata({
    iamConfiguration: {
      publicAccessPrevention: PUBLIC_ACCESS_PREVENTION_ENFORCED,
    },
  });

  const output = execSync(`node getPublicAccessPrevention.js ${bucketName}`);

  assert.match(
    output,
    new RegExp(`Public access prevention is enforced for ${bucketName}.`)
  );

  const [metadata] = await bucket.getMetadata();
  assert.ok(metadata.iamConfiguration.publicAccessPrevention);
});

it('should set public access prevention to unspecified', async () => {
  const output = execSync(
    `node setPublicAccessPreventionUnspecified.js ${bucketName}`
  );
  assert.match(
    output,
    new RegExp(`Public access prevention is 'unspecified' for ${bucketName}.`)
  );

  const metadata = await bucket.getMetadata();
  assert.strictEqual(
    metadata[0].iamConfiguration.publicAccessPrevention,
    PUBLIC_ACCESS_PREVENTION_UNSPECIFIED
  );
=======
it("should add a bucket's website configuration", async () => {
  const output = execSync(
    `node addBucketWebsiteConfiguration.js ${bucketName} http://example.com http://example.com/404.html`
  );

  assert.include(
    output,
    `Static website bucket ${bucketName} is set up to use http://example.com as the index page and http://example.com/404.html as the 404 page.`
  );

  const [metadata] = await bucket.getMetadata();
  assert.deepStrictEqual(metadata.website, {
    mainPageSuffix: 'http://example.com',
    notFoundPage: 'http://example.com/404.html',
  });
});

it('should make bucket publicly readable', async () => {
  const output = execSync(`node makeBucketPublic.js ${bucketName}`);
  assert.match(
    output,
    new RegExp(`Bucket ${bucketName} is now publicly readable.`)
  );
  const [policy] = await bucket.iam.getPolicy();
  const objectViewerBinding = policy.bindings.filter(binding => {
    return binding.role === 'roles/storage.legacyBucketReader';
  })[0];

  assert(objectViewerBinding.members.includes('allUsers'));
>>>>>>> ff4ffdbc
});

it("should enable a bucket's versioning", async () => {
  const output = execSync(`node enableBucketVersioning.js ${bucketName}`);
  assert.include(output, `Versioning is enabled for bucket ${bucketName}.`);
  await bucket.getMetadata();
  assert.strictEqual(bucket.metadata.versioning.enabled, true);
});

it("should disable a bucket's versioning", async () => {
  const output = execSync(`node disableBucketVersioning.js ${bucketName}`);
  assert.include(output, `Versioning is disabled for bucket ${bucketName}.`);
  await bucket.getMetadata();
  assert.strictEqual(bucket.metadata.versioning.enabled, false);
});

it('should add label to bucket', async () => {
  const output = execSync(
    `node addBucketLabel.js ${bucketName} labelone labelonevalue`
  );
  assert.include(output, `Added label to bucket ${bucketName}.`);
  const [labels] = await storage.bucket(bucketName).getLabels();
  assert.isTrue('labelone' in labels);
});

it('should remove label to bucket', async () => {
  const output = execSync(`node removeBucketLabel.js ${bucketName} labelone`);
  assert.include(output, `Removed labels from bucket ${bucketName}.`);
  const [labels] = await storage.bucket(bucketName).getLabels();
  assert.isFalse('labelone' in labels);
});

it("should change a bucket's default storage class", async () => {
  const output = execSync(
    `node changeDefaultStorageClass.js ${bucketName} coldline`
  );
  assert.include(output, `${bucketName} has been set to coldline.`);
  const [metadata] = await bucket.getMetadata();
  assert.strictEqual(metadata.storageClass, 'COLDLINE');
});

it('should create bucket with storage class and location', async () => {
  const output = execSync(
    `node createBucketWithStorageClassAndLocation.js ${bucketNameWithClassAndLocation} coldline ASIA`
  );
  assert.include(
    output,
    `${bucketNameWithClassAndLocation} created with coldline class in ASIA.`
  );
  const [metadata] = await bucketWithClassAndLocation.getMetadata();
  assert.strictEqual(metadata.storageClass, 'COLDLINE');
  assert.strictEqual(metadata.location, 'ASIA');
});

it('should delete a bucket', async () => {
  const output = execSync(`node deleteBucket.js ${bucketName}`);
  assert.match(output, new RegExp(`Bucket ${bucketName} deleted.`));
  const [exists] = await bucket.exists();
  assert.strictEqual(exists, false);
});<|MERGE_RESOLUTION|>--- conflicted
+++ resolved
@@ -150,7 +150,6 @@
   assert.ok(!bucket.metadata.cors);
 });
 
-<<<<<<< HEAD
 it('should set public access prevention to enforced', async () => {
   const output = execSync(
     `node setPublicAccessPreventionEnforced.js ${bucketName}`
@@ -199,7 +198,8 @@
     metadata[0].iamConfiguration.publicAccessPrevention,
     PUBLIC_ACCESS_PREVENTION_UNSPECIFIED
   );
-=======
+});
+
 it("should add a bucket's website configuration", async () => {
   const output = execSync(
     `node addBucketWebsiteConfiguration.js ${bucketName} http://example.com http://example.com/404.html`
@@ -229,7 +229,6 @@
   })[0];
 
   assert(objectViewerBinding.members.includes('allUsers'));
->>>>>>> ff4ffdbc
 });
 
 it("should enable a bucket's versioning", async () => {
