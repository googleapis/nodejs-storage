// Copyright 2019 Google LLC
//
// Licensed under the Apache License, Version 2.0 (the "License");
// you may not use this file except in compliance with the License.
// You may obtain a copy of the License at
//
//      http://www.apache.org/licenses/LICENSE-2.0
//
// Unless required by applicable law or agreed to in writing, software
// distributed under the License is distributed on an "AS IS" BASIS,
// WITHOUT WARRANTIES OR CONDITIONS OF ANY KIND, either express or implied.
// See the License for the specific language governing permissions and
// limitations under the License.

'use strict';

const {Storage} = require('@google-cloud/storage');
const {assert} = require('chai');
const {after, it} = require('mocha');
const cp = require('child_process');
const uuid = require('uuid');

const execSync = cmd => cp.execSync(cmd, {encoding: 'utf-8'});

const storage = new Storage();
const bucketName = `nodejs-storage-samples-${uuid.v4()}`;
const defaultKmsKeyName = process.env.GOOGLE_CLOUD_KMS_KEY_ASIA;
const bucket = storage.bucket(bucketName);

after(async () => {
  return bucket.delete().catch(console.error);
});

it('should create a bucket', async () => {
  const output = execSync(`node createNewBucket.js ${bucketName}`);
  assert.match(output, new RegExp(`Bucket ${bucketName} created.`));
  const [exists] = await bucket.exists();
  assert.strictEqual(exists, true);
});

it('should list buckets', () => {
  const output = execSync('node listBuckets.js');
  assert.match(output, /Buckets:/);
  assert.match(output, new RegExp(bucketName));
});

it('should get bucket metadata', async () => {
  const output = execSync(`node bucketMetadata.js ${bucketName}`);
  assert.include(output, bucketName);
});

it('should set a buckets default KMS key', async () => {
  const output = execSync(
    `node enableDefaultKMSKey.js ${bucketName} ${defaultKmsKeyName}`
  );
  assert.include(
    output,
    `Default KMS key for ${bucketName} was set to ${defaultKmsKeyName}.`
  );
  const metadata = await bucket.getMetadata();
  assert.strictEqual(
    metadata[0].encryption.defaultKmsKeyName,
    defaultKmsKeyName
  );
});

it("should enable a bucket's uniform bucket-level access", async () => {
  const output = execSync(
    `node enableUniformBucketLevelAccess.js ${bucketName}`
  );
  assert.match(
    output,
    new RegExp(`Uniform bucket-level access was enabled for ${bucketName}.`)
  );

  const metadata = await bucket.getMetadata();
  assert.strictEqual(
    metadata[0].iamConfiguration.uniformBucketLevelAccess.enabled,
    true
  );
});

it("should get a bucket's uniform bucket-level access metadata", async () => {
  const output = execSync(`node getUniformBucketLevelAccess.js ${bucketName}`);

  assert.match(
    output,
    new RegExp(`Uniform bucket-level access is enabled for ${bucketName}.`)
  );

  const [metadata] = await bucket.getMetadata();
  assert.ok(metadata.iamConfiguration.uniformBucketLevelAccess.enabled);
  assert.strictEqual(
    metadata.iamConfiguration.uniformBucketLevelAccess.lockedTime !== null,
    true
  );
});

it("should disable a bucket's uniform bucket-level access", async () => {
  const output = execSync(
    `node disableUniformBucketLevelAccess.js ${bucketName}`
  );
  assert.match(
    output,
    new RegExp(`Uniform bucket-level access was disabled for ${bucketName}.`)
  );

  const metadata = await bucket.getMetadata();
  assert.strictEqual(
    metadata[0].iamConfiguration.uniformBucketLevelAccess.enabled,
    false
  );
});

<<<<<<< HEAD
it("should enable a bucket's versioning", async () => {
  const output = execSync(`node enableBucketVersioning.js ${bucketName}`);
  assert.include(output, `Versioning is enabled for bucket ${bucketName}.`);
  await bucket.getMetadata();
  assert.strictEqual(bucket.metadata.versioning.enabled, true);
});

it("should disable a bucket's versioning", async () => {
  const output = execSync(`node disableBucketVersioning.js ${bucketName}`);
  assert.include(output, `Versioning is disabled for bucket ${bucketName}.`);
  await bucket.getMetadata();
  assert.strictEqual(bucket.metadata.versioning.enabled, false);
=======
it('should configure a bucket cors', async () => {
  execSync(
    `node configureBucketCors.js ${bucketName} 3600 POST http://example.appspot.com content-type`
  );
  await bucket.getMetadata();
  assert.deepStrictEqual(bucket.metadata.cors[0], {
    origin: ['http://example.appspot.com'],
    method: ['POST'],
    responseHeader: ['content-type'],
    maxAgeSeconds: 3600,
  });
});

it('should remove a bucket cors configuration', async () => {
  const output = execSync(`node removeBucketCors.js ${bucketName}`);
  assert.include(
    output,
    `Removed CORS configuration from bucket ${bucketName}`
  );
  await bucket.getMetadata();
  assert.ok(!bucket.metadata.cors);
>>>>>>> ea35986a
});

it('should delete a bucket', async () => {
  const output = execSync(`node deleteBucket.js ${bucketName}`);
  assert.match(output, new RegExp(`Bucket ${bucketName} deleted.`));
  const [exists] = await bucket.exists();
  assert.strictEqual(exists, false);
});<|MERGE_RESOLUTION|>--- conflicted
+++ resolved
@@ -112,20 +112,6 @@
   );
 });
 
-<<<<<<< HEAD
-it("should enable a bucket's versioning", async () => {
-  const output = execSync(`node enableBucketVersioning.js ${bucketName}`);
-  assert.include(output, `Versioning is enabled for bucket ${bucketName}.`);
-  await bucket.getMetadata();
-  assert.strictEqual(bucket.metadata.versioning.enabled, true);
-});
-
-it("should disable a bucket's versioning", async () => {
-  const output = execSync(`node disableBucketVersioning.js ${bucketName}`);
-  assert.include(output, `Versioning is disabled for bucket ${bucketName}.`);
-  await bucket.getMetadata();
-  assert.strictEqual(bucket.metadata.versioning.enabled, false);
-=======
 it('should configure a bucket cors', async () => {
   execSync(
     `node configureBucketCors.js ${bucketName} 3600 POST http://example.appspot.com content-type`
@@ -147,7 +133,20 @@
   );
   await bucket.getMetadata();
   assert.ok(!bucket.metadata.cors);
->>>>>>> ea35986a
+});
+
+it("should enable a bucket's versioning", async () => {
+  const output = execSync(`node enableBucketVersioning.js ${bucketName}`);
+  assert.include(output, `Versioning is enabled for bucket ${bucketName}.`);
+  await bucket.getMetadata();
+  assert.strictEqual(bucket.metadata.versioning.enabled, true);
+});
+
+it("should disable a bucket's versioning", async () => {
+  const output = execSync(`node disableBucketVersioning.js ${bucketName}`);
+  assert.include(output, `Versioning is disabled for bucket ${bucketName}.`);
+  await bucket.getMetadata();
+  assert.strictEqual(bucket.metadata.versioning.enabled, false);
 });
 
 it('should delete a bucket', async () => {
