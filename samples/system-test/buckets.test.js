--- conflicted
+++ resolved
@@ -15,8 +15,8 @@
 
 'use strict';
 
-const {Storage} = require(`@google-cloud/storage`);
-const {assert} = require('chai');
+const { Storage } = require(`@google-cloud/storage`);
+const { assert } = require('chai');
 const execa = require('execa');
 const uuid = require('uuid');
 
@@ -61,7 +61,6 @@
   );
 });
 
-<<<<<<< HEAD
 it(`should enable a bucket's Bucket Policy Only`, async () => {
   const results = await tools.runAsyncWithIO(
     `${cmd} enable-bucket-policy-only ${bucketName}`,
@@ -119,19 +118,8 @@
 });
 
 it(`should delete a bucket`, async () => {
-  const results = await tools.runAsyncWithIO(
-    `${cmd} delete ${bucketName}`,
-    cwd
-  );
-  assert.strictEqual(
-    (results.stdout + results.stderr).includes(`Bucket ${bucketName} deleted.`),
-    true
-  );
-=======
-it('should delete a bucket', async () => {
   const output = await exec(`${cmd} delete ${bucketName}`);
   assert.match(output, new RegExp(`Bucket ${bucketName} deleted.`));
->>>>>>> 1e0d450c
   const [exists] = await bucket.exists();
   assert.strictEqual(exists, false);
 });