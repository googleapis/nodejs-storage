--- conflicted
+++ resolved
@@ -142,7 +142,6 @@
   assert.ok(!bucket.metadata.cors);
 });
 
-<<<<<<< HEAD
 it("should add a bucket's website configuration", async () => {
   const output = execSync(
     `node addBucketWebsiteConfiguration.js ${bucketName} http://example.com http://example.com/404.html`
@@ -172,7 +171,8 @@
   })[0];
 
   assert(objectViewerBinding.members.includes('allUsers'));
-=======
+});
+
 it("should enable a bucket's versioning", async () => {
   const output = execSync(`node enableBucketVersioning.js ${bucketName}`);
   assert.include(output, `Versioning is enabled for bucket ${bucketName}.`);
@@ -185,7 +185,6 @@
   assert.include(output, `Versioning is disabled for bucket ${bucketName}.`);
   await bucket.getMetadata();
   assert.strictEqual(bucket.metadata.versioning.enabled, false);
->>>>>>> be171c2e
 });
 
 it('should delete a bucket', async () => {
