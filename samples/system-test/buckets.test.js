--- conflicted
+++ resolved
@@ -140,7 +140,20 @@
   assert.ok(!bucket.metadata.cors);
 });
 
-<<<<<<< HEAD
+it("should enable a bucket's versioning", async () => {
+  const output = execSync(`node enableBucketVersioning.js ${bucketName}`);
+  assert.include(output, `Versioning is enabled for bucket ${bucketName}.`);
+  await bucket.getMetadata();
+  assert.strictEqual(bucket.metadata.versioning.enabled, true);
+});
+
+it("should disable a bucket's versioning", async () => {
+  const output = execSync(`node disableBucketVersioning.js ${bucketName}`);
+  assert.include(output, `Versioning is disabled for bucket ${bucketName}.`);
+  await bucket.getMetadata();
+  assert.strictEqual(bucket.metadata.versioning.enabled, false);
+});
+
 it("should change a bucket's default storage class", async () => {
   const output = execSync(
     `node changeDefaultStorageClass.js ${bucketName} coldline`
@@ -164,20 +177,6 @@
   const [metadata] = await bucketWithClassAndLocation.getMetadata();
   assert.strictEqual(metadata.storageClass, 'COLDLINE');
   assert.strictEqual(metadata.location, 'ASIA');
-=======
-it("should enable a bucket's versioning", async () => {
-  const output = execSync(`node enableBucketVersioning.js ${bucketName}`);
-  assert.include(output, `Versioning is enabled for bucket ${bucketName}.`);
-  await bucket.getMetadata();
-  assert.strictEqual(bucket.metadata.versioning.enabled, true);
-});
-
-it("should disable a bucket's versioning", async () => {
-  const output = execSync(`node disableBucketVersioning.js ${bucketName}`);
-  assert.include(output, `Versioning is disabled for bucket ${bucketName}.`);
-  await bucket.getMetadata();
-  assert.strictEqual(bucket.metadata.versioning.enabled, false);
->>>>>>> be171c2e
 });
 
 it('should delete a bucket', async () => {
