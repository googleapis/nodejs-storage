{
  "name": "@google-cloud/storage-samples",
  "description": "Samples for the Cloud Storage Client Library for Node.js.",
  "license": "Apache-2.0",
  "author": "Google Inc.",
  "engines": {
    "node": ">=12"
  },
  "repository": "googleapis/nodejs-storage",
  "private": true,
  "files": [
    "*.js"
  ],
  "scripts": {
    "cleanup": "node scripts/cleanup",
    "test": "mocha system-test/*.js --timeout 600000"
  },
  "dependencies": {
    "@google-cloud/pubsub": "^4.0.0",
<<<<<<< HEAD
    "@google-cloud/storage": "^7.15.1",
=======
    "@google-cloud/storage": "^7.15.2",
>>>>>>> 038bcc30
    "node-fetch": "^2.6.7",
    "uuid": "^8.0.0",
    "yargs": "^16.0.0"
  },
  "devDependencies": {
    "chai": "^4.2.0",
    "mocha": "^8.0.0",
    "p-limit": "^3.1.0"
  }
}<|MERGE_RESOLUTION|>--- conflicted
+++ resolved
@@ -17,11 +17,7 @@
   },
   "dependencies": {
     "@google-cloud/pubsub": "^4.0.0",
-<<<<<<< HEAD
-    "@google-cloud/storage": "^7.15.1",
-=======
     "@google-cloud/storage": "^7.15.2",
->>>>>>> 038bcc30
     "node-fetch": "^2.6.7",
     "uuid": "^8.0.0",
     "yargs": "^16.0.0"
