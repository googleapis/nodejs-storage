--- conflicted
+++ resolved
@@ -226,7 +226,6 @@
   const [metadata] = await storage
     .bucket(bucketName)
     .file(filename)
-<<<<<<< HEAD
     .getMetadata()
     .then(results => {
       const metadata = results[0];
@@ -262,31 +261,6 @@
     .catch(err => {
       console.error('ERROR:', err);
     });
-=======
-    .getMetadata();
-
-  console.log(`File: ${metadata.name}`);
-  console.log(`Bucket: ${metadata.bucket}`);
-  console.log(`Storage class: ${metadata.storageClass}`);
-  console.log(`Self link: ${metadata.selfLink}`);
-  console.log(`ID: ${metadata.id}`);
-  console.log(`Size: ${metadata.size}`);
-  console.log(`Updated: ${metadata.updated}`);
-  console.log(`Generation: ${metadata.generation}`);
-  console.log(`Metageneration: ${metadata.metageneration}`);
-  console.log(`Etag: ${metadata.etag}`);
-  console.log(`Owner: ${metadata.owner}`);
-  console.log(`Component count: ${metadata.component_count}`);
-  console.log(`Crc32c: ${metadata.crc32c}`);
-  console.log(`md5Hash: ${metadata.md5Hash}`);
-  console.log(`Cache-control: ${metadata.cacheControl}`);
-  console.log(`Content-type: ${metadata.contentType}`);
-  console.log(`Content-disposition: ${metadata.contentDisposition}`);
-  console.log(`Content-encoding: ${metadata.contentEncoding}`);
-  console.log(`Content-language: ${metadata.contentLanguage}`);
-  console.log(`Metadata: ${metadata.metadata}`);
-  console.log(`Media link: ${metadata.mediaLink}`);
->>>>>>> 066299cc
   // [END storage_get_metadata]
 }
 
